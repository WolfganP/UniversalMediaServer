--- conflicted
+++ resolved
@@ -4,7 +4,7 @@
 #
 
 RendererName = Xbox One
-RendererIcon = xbox1.png
+RendererIcon = xbox-one.png
 
 # ============================================================================
 # This renderer has sent the following string/s:
@@ -15,23 +15,16 @@
 # ============================================================================
 #
 
-<<<<<<< HEAD
-UserAgentSearch = NSPlayer/12|Microsoft-Windows/6.2 UPnP/1.0
-LoadingPriority = 1
-=======
 UserAgentSearch = NSPlayer/12
 LoadingPriority = 1
 
 SeekByTime = exclusive
->>>>>>> 32a82240
 TranscodeVideo = MPEGTS-H264-AC3
 MaxVideoWidth = 1920
 MaxVideoHeight = 1080
 MediaInfo = true
 ThumbnailSize = 128x128
 ThumbnailBackground = darkGray
-
-
 
 # Supported video formats:
 Supported = f:3gp|3g2                                            m:video/3gpp
