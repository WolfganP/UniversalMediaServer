--- conflicted
+++ resolved
@@ -486,54 +486,6 @@
 #
 # The following is a list of tags, full names, usual MIME types and notes:
 #
-<<<<<<< HEAD
-#    Tag:     Full Name:                                MIME type:                         Notes:
-#    --------------------------------------------------------------------------------------------
-#    aac      Advanced Audio Coding (Low Complexity)    audio/x-m4a
-#    aac-he   Advanced Audio Coding (High-Efficiency)   audio/aacp
-#    ac3      Audio Codec 3 (Dolby Digital)             audio/ac3
-#    aiff     Audio Interchange File Format             audio/L16
-#    alac     Apple Lossless Audio Codec                audio/m4a
-#    ape      Monkey's Audio                            audio/ape
-#    atrac    Adaptive Transform Acoustic Coding        audio/x-sony-oma
-#    avi      Audio Video Interleave                    video/avi
-#    bmp      Bitmap                                    image/bmp
-#    cvid     Cinepak (CVID)                            video/x-cinepak
-#    divx     DivX Video                                video/avi
-#    dts      Digital Theater Systems                   audio/vnd.dts
-#    dtshd    Digital Theater Systems (HD)              audio/vnd.dts.hd
-#    dv       Digital Video                             video/dv
-#    eac3     Enhanced AC-3 (Dolby Digital Plus, DD+)   audio/eac3
-#    flac     Free Lossless Audio Codec                 audio/x-flac
-#    flv      Flash Video                               video/x-flv
-#    gif      Graphics Interchange Format               image/gif
-#    h264     H.264/MPEG-4 Part 10 (AVC)                video/h264
-#    h265     High Efficiency Video Coding (HEVC)       video/h265
-#    jpg      JPEG                                      image/jpeg
-#    lpcm     Linear Pulse-Code Modulation              audio/L16
-#    mjpeg    Motion JPEG                               video/x-motion-jpeg
-#    mkv      Matroska Video                            video/x-matroska
-#    mov      QuickTime File Format                     video/quicktime
-#    mp3      MPEG-1 or MPEG-2 Audio Layer III          audio/mpeg
-#    mp4      ISOM/MPEG4 container, or MPEG-4 codec     video/mp4
-#    mpa      MPEG Audio                                audio/mpeg
-#    mpc      MusePack                                  audio/x-musepack
-#    mpeg1    MPEG-1                                    video/mpeg                         Used in VCDs
-#    mpeg2    MPEG-2                                    video/mpeg                         Used in DVDs and HDTV broadcasts
-#    mpegps   MPEG Program Stream                       video/mpeg                         Used in DVDs and VCDs
-#    mpegts   MPEG Transport Stream                     video/mpeg                         Used in sat TV and Blu-ray Discs
-#    ogg      Ogg container                             application/ogg
-#    opus     Ogg Opus                                  audio/ogg
-#    png      Portable Network Graphics                 image/png
-#    ra       RealAudio                                 audio/vnd.rn-realaudio
-#    rm       RealMedia (RMVB)                          application/vnd.rn-realmedia-vbr
-#    sor      Sorenson Spark (H.263)                    video/x-sorenson-spark
-#    tiff     Tagged Image File Format                  image/tiff
-#    theora   Ogg Theora                                video/theora
-#    truehd   Dolby TrueHD                              audio/vnd.dolby.mlp
-#    vc1      Microsoft VC-1                            video/vc1
-#    vorbis   Ogg Vorbis                                audio/vorbis
-=======
 #    Tag:     Full Name:                                            MIME type:                         Notes:
 #    --------------------------------------------------------------------------------------------------------
 #    aac      Advanced Audio Coding (Low Complexity)                audio/x-m4a
@@ -588,7 +540,6 @@
 #    truehd   Dolby TrueHD                                          audio/vnd.dolby.mlp
 #    vc1      Microsoft VC-1                                        video/vc1
 #    vorbis   Ogg Vorbis                                            audio/vorbis
->>>>>>> 77ccbbdd
 #    vp6      On2 TrueMotion VP6
 #    vp7      On2 TrueMotion VP7
 #    vp8      Google VP8
