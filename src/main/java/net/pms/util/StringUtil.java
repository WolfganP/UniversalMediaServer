--- conflicted
+++ resolved
@@ -6,14 +6,10 @@
 
 public class StringUtil {
 	private static final Logger LOGGER = LoggerFactory.getLogger(StringUtil.class);
-<<<<<<< HEAD
-	
-=======
 	public static final String ASS_FORMAT = "%01d:%02d:%02.2f";
 	public static final String SRT_FORMAT = "%02d:%02d:%02.3f";
 	public static final String SEC_FORMAT = "%02d:%02d:%02d";
 
->>>>>>> 151e8780
 	/**
 	 * Appends "&lt;<u>tag</u> " to the StringBuilder. This is a typical HTML/DIDL/XML tag opening.
 	 * @param sb String to append the tag beginning to.
@@ -93,63 +89,6 @@
 		url = url.replace('>', '\u00b5');
 		return url;
 	}
-<<<<<<< HEAD
-	
-	/**
-	 * Converts time to string .
-	 * @param d time in double.
-	 * @param inSeconds true if result have to be rounded in seconds (format 00:00:00), 
-	 * false if result in milliseconds (format 00:00:00.000).
-	 * 
-	 * @return Converted String.
-	 */
-	 public static String convertTimeToString(double d, boolean inSeconds) {
-		 String out;
-		 int s = 0;
-		 double	ms = 0;
-		 
-		 if (inSeconds) {
-			 s = (int) (d % 60);
-		 } else  {
-			 ms = d % 60;
-		 }
-		 
-		 int h = (int) (d / 3600);
-		 int m = ((int) (d / 60)) % 60;
-		 
-		 if (inSeconds) {
-			 out = String.format("%02d:%02d:%02d", h, m, s);
-		 } else  {
-			 out = String.format("%02d:%02d:%02.3f", h, m, ms);
-		 }
-		 
-		 return out;
-	 }
-
-	/**
-	* Converts string in time format to double.
-	* @param time in string time format 00:00:00.000.
-	* @return Time in double.
-	*/
-	 public static Double convertStringToTime(String time) {
-		 if (time == null) {
-			 return null;
-		 }
-
-		 StringTokenizer st = new StringTokenizer(time, ":");
-
-		 try {
-			 int h = Integer.parseInt(st.nextToken());
-			 int m = Integer.parseInt(st.nextToken());
-			 double s = Double.parseDouble(st.nextToken());
-			 return h * 3600 + m * 60 + s;
-		 } catch (NumberFormatException nfe) {
-			 LOGGER.debug("Failed to convert \"" + time + "\"");
-		 }
-
-		 return null;
-	 }
-=======
 
 	/**
 	 * Converts time to string.
@@ -192,5 +131,4 @@
 
 		return null;
 	}
->>>>>>> 151e8780
 }