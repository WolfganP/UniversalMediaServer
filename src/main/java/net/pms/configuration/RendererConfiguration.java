--- conflicted
+++ resolved
@@ -2384,25 +2384,13 @@
 	/**
 	 * A loading priority comparator
 	 */
-<<<<<<< HEAD
 	public static final Comparator<RendererConfiguration> rendererLoadingPriorityComparator = (RendererConfiguration r1, RendererConfiguration r2) -> {
 		if (r1 == null || r2 == null) {
 			return (r1 == null && r2 == null) ? 0 : r1 == null ? 1 : r2 == null ? -1 : 0;
-=======
-	public static final Comparator<RendererConfiguration> rendererLoadingPriorityComparator = new Comparator<RendererConfiguration>() {
-		@Override
-		public int compare(RendererConfiguration r1, RendererConfiguration r2) {
-			if (r1 == null || r2 == null) {
-				return (r1 == null && r2 == null) ? 0 : r1 == null ? 1 : r2 == null ? -1 : 0;
-			}
-			int p1 = r1.getLoadingPriority();
-			int p2 = r2.getLoadingPriority();
-			return p1 > p2 ? -1 : p1 < p2 ? 1 : r1.getConfName().compareToIgnoreCase(r2.getConfName());
->>>>>>> a00ebf2a
 		}
 		int p1 = r1.getLoadingPriority();
 		int p2 = r2.getLoadingPriority();
-		return p1 > p2 ? -1 : p1 < p2 ? 1 : r1.getRendererName().compareToIgnoreCase(r2.getRendererName());
+		return p1 > p2 ? -1 : p1 < p2 ? 1 : r1.getConfName().compareToIgnoreCase(r2.getConfName());
 	};
 
 	private int[] getVideoBitrateConfig(String bitrate) {
