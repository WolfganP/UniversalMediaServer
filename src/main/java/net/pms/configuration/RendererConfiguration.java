--- conflicted
+++ resolved
@@ -33,25 +33,11 @@
 
 public class RendererConfiguration extends UPNPHelper.Renderer {
 	private static final Logger LOGGER = LoggerFactory.getLogger(RendererConfiguration.class);
-<<<<<<< HEAD
-	private static TreeSet<RendererConfiguration> enabledRendererConfs;
-	private static ArrayList<String> allRenderersNames = new ArrayList<String>();
-	private static PmsConfiguration pmsConfiguration;
-	private static RendererConfiguration defaultConf;
-	private static Map<InetAddress, RendererConfiguration> addressAssociation = new HashMap<InetAddress, RendererConfiguration>();
-
-	private RootFolder rootFolder;
-	private final PropertiesConfiguration configuration;
-	private final ConfigurationReader configurationReader;
-	private FormatConfiguration formatConfiguration;
-	private int rank;
-	private Matcher sortedHeaderMatcher;
-=======
 	protected static TreeSet<RendererConfiguration> enabledRendererConfs;
-	protected static ArrayList<String> allRenderersNames = new ArrayList<>();
+	protected static ArrayList<String> allRenderersNames = new ArrayList<String>();
 	protected static PmsConfiguration _pmsConfiguration = PMS.getConfiguration();
 	protected static RendererConfiguration defaultConf;
-	protected static Map<InetAddress, RendererConfiguration> addressAssociation = new HashMap<>();
+	protected static Map<InetAddress, RendererConfiguration> addressAssociation = new HashMap<InetAddress, RendererConfiguration>();
 
 	protected RootFolder rootFolder;
 	protected File file;
@@ -84,7 +70,6 @@
 
 		public boolean addSubtitles();
 	}
->>>>>>> 51c3275c
 
 	// Holds MIME type aliases
 	protected Map<String, String> mimes;
@@ -210,13 +195,8 @@
 	 * @param pmsConf
 	 */
 	public static void loadRendererConfigurations(PmsConfiguration pmsConf) {
-<<<<<<< HEAD
-		pmsConfiguration = pmsConf;
+		_pmsConfiguration = pmsConf;
 		enabledRendererConfs = new TreeSet<RendererConfiguration>(rendererLoadingPriorityComparator);
-=======
-		_pmsConfiguration = pmsConf;
-		enabledRendererConfs = new TreeSet<>(rendererLoadingPriorityComparator);
->>>>>>> 51c3275c
 
 		try {
 			defaultConf = new RendererConfiguration();
@@ -332,7 +312,7 @@
 
 	public static Collection<RendererConfiguration> getConnectedRenderersConfigurations() {
 		// We need to check both upnp and http sides to ensure a complete list
-		HashSet<RendererConfiguration> renderers = new HashSet<>(UPNPHelper.getRenderers(UPNPHelper.ANY));
+		HashSet<RendererConfiguration> renderers = new HashSet<RendererConfiguration>(UPNPHelper.getRenderers(UPNPHelper.ANY));
 		renderers.addAll(addressAssociation.values());
 		return renderers;
 	}
@@ -763,7 +743,7 @@
 		configurationReader = new ConfigurationReader(configuration, false);
 		pmsConfiguration = _pmsConfiguration;
 
-		renderCache = new HashMap<>();
+		renderCache = new HashMap<String, DLNAResource>();
 		player = null;
 
 		init(f);
