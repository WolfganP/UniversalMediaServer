package net.pms.configuration;

import com.sun.jna.Platform;
import java.awt.Color;
import java.awt.event.ActionEvent;
import java.awt.event.ActionListener;
import java.io.File;
import java.io.IOException;
import java.io.Reader;
import java.net.InetAddress;
import java.util.*;
import java.util.concurrent.Future;
import java.util.regex.Matcher;
import java.util.regex.Pattern;
import net.pms.Messages;
import net.pms.PMS;
import net.pms.dlna.*;
import net.pms.encoders.Player;
import net.pms.formats.Format;
import net.pms.io.OutputParams;
import net.pms.network.HTTPResource;
import net.pms.network.SpeedStats;
import net.pms.network.UPNPHelper;
import net.pms.newgui.StatusTab;
import net.pms.util.BasicPlayer;
import net.pms.util.FileWatcher;
import net.pms.util.PropertiesUtil;
import net.pms.util.StringUtil;
import org.apache.commons.configuration.Configuration;
import org.apache.commons.configuration.ConfigurationException;
import org.apache.commons.configuration.PropertiesConfiguration;
import org.apache.commons.io.Charsets;
import org.apache.commons.io.FileUtils;
import org.apache.commons.lang.StringUtils;
import org.apache.commons.lang.WordUtils;
import static org.apache.commons.lang3.StringUtils.isBlank;
import org.apache.commons.lang3.text.translate.UnicodeUnescaper;
import org.apache.commons.lang3.time.DurationFormatUtils;
import org.slf4j.Logger;
import org.slf4j.LoggerFactory;

public class RendererConfiguration extends UPNPHelper.Renderer {
	private static final Logger LOGGER = LoggerFactory.getLogger(RendererConfiguration.class);
	protected static TreeSet<RendererConfiguration> enabledRendererConfs;
	protected static final ArrayList<String> allRenderersNames = new ArrayList<String>();
	protected static PmsConfiguration _pmsConfiguration = PMS.getConfiguration();
	protected static RendererConfiguration defaultConf;
	protected static final Map<InetAddress, RendererConfiguration> addressAssociation = new HashMap<InetAddress, RendererConfiguration>();

	protected RootFolder rootFolder;
	protected File file;
	protected Configuration configuration;
	protected PmsConfiguration pmsConfiguration = _pmsConfiguration;
	protected ConfigurationReader configurationReader;
	protected FormatConfiguration formatConfiguration;
	protected int rank;
	protected Matcher sortedHeaderMatcher;
	protected List<String> identifiers = null;

	public StatusTab.RendererItem gui;
	public boolean loaded, fileless = false;
	protected BasicPlayer player;

	public static final File NOFILE = new File("NOFILE");

	public interface OutputOverride {
		/**
		 * Override a player's default output formatting.
		 * To be invoked by the player after input and filter options are complete.
		 *
		 * @param cmdList the command so far
		 * @param dlna the media item
		 * @param player the player
		 * @param params the output parameters
		 *
		 * @return whether the options have been finalized
		 */
		public boolean getOutputOptions(List<String> cmdList, DLNAResource dlna, Player player, OutputParams params);

		public boolean addSubtitles();
	}

	// Holds MIME type aliases
	protected Map<String, String> mimes;

	protected Map<String, String> charMap;
	protected Map<String, String> DLNAPN;

	// Cache for the tree
	protected Map<String, DLNAResource> renderCache;

	// TextWrap parameters
	protected int line_w, line_h, indent;
	protected String inset, dots;

	// property values
	protected static final String LPCM = "LPCM";
	protected static final String MP3 = "MP3";
	protected static final String WAV = "WAV";
	protected static final String WMV = "WMV";

	// Old video transcoding options
	@Deprecated
	protected static final String DEPRECATED_MPEGAC3 = "MPEGAC3";

	@Deprecated
	protected static final String DEPRECATED_MPEGPSAC3 = "MPEGPSAC3";

	@Deprecated
	protected static final String DEPRECATED_MPEGTSAC3 = "MPEGTSAC3";

	@Deprecated
	protected static final String DEPRECATED_H264TSAC3 = "H264TSAC3";

	// Current video transcoding options
	protected static final String MPEGTSH264AAC = "MPEGTS-H264-AAC";
	protected static final String MPEGTSH264AC3 = "MPEGTS-H264-AC3";
	protected static final String MPEGTSH265AAC = "MPEGTS-H265-AAC";
	protected static final String MPEGTSH265AC3 = "MPEGTS-H265-AC3";
	protected static final String MPEGPSMPEG2AC3 = "MPEGPS-MPEG2-AC3";
	protected static final String MPEGTSMPEG2AC3 = "MPEGTS-MPEG2-AC3";

	// property names
	protected static final String ACCURATE_DLNA_ORGPN = "AccurateDLNAOrgPN";
	protected static final String AUDIO = "Audio";
	protected static final String AUTO_EXIF_ROTATE = "AutoExifRotate";
	protected static final String AUTO_PLAY_TMO = "AutoPlayTmo";
	protected static final String BYTE_TO_TIMESEEK_REWIND_SECONDS = "ByteToTimeseekRewindSeconds"; // Ditlew
	protected static final String CBR_VIDEO_BITRATE = "CBRVideoBitrate"; // Ditlew
	protected static final String CHARMAP = "CharMap";
	protected static final String CHUNKED_TRANSFER = "ChunkedTransfer";
	protected static final String CUSTOM_FFMPEG_OPTIONS = "CustomFFmpegOptions";
	protected static final String CUSTOM_MENCODER_OPTIONS = "CustomMencoderOptions";
	protected static final String CUSTOM_MENCODER_MPEG2_OPTIONS = "CustomMencoderQualitySettings"; // TODO (breaking change): value should be CustomMEncoderMPEG2Options
	protected static final String DEFAULT_VBV_BUFSIZE = "DefaultVBVBufSize";
	protected static final String DEVICE_ID = "Device";
	protected static final String DISABLE_MENCODER_NOSKIP = "DisableMencoderNoskip";
	protected static final String DLNA_LOCALIZATION_REQUIRED = "DLNALocalizationRequired";
	protected static final String DLNA_ORGPN_USE = "DLNAOrgPN";
	protected static final String DLNA_PN_CHANGES = "DLNAProfileChanges";
	protected static final String DLNA_TREE_HACK = "CreateDLNATreeFaster";
	protected static final String EMBEDDED_SUBS_SUPPORTED = "InternalSubtitlesSupported";
	protected static final String FORCE_JPG_THUMBNAILS = "ForceJPGThumbnails"; // Sony devices require JPG thumbnails
	protected static final String H264_L41_LIMITED = "H264Level41Limited";
	protected static final String IGNORE_TRANSCODE_BYTE_RANGE_REQUEST = "IgnoreTranscodeByteRangeRequests";
	protected static final String IMAGE = "Image";
	protected static final String KEEP_ASPECT_RATIO = "KeepAspectRatio";
	protected static final String LIMIT_FOLDERS = "LimitFolders";
	protected static final String LOADING_PRIORITY = "LoadingPriority";
	protected static final String MAX_VIDEO_BITRATE = "MaxVideoBitrateMbps";
	protected static final String MAX_VIDEO_HEIGHT = "MaxVideoHeight";
	protected static final String MAX_VIDEO_WIDTH = "MaxVideoWidth";
	protected static final String MAX_VOLUME = "MaxVolume";
	protected static final String MEDIAPARSERV2 = "MediaInfo";
	protected static final String MEDIAPARSERV2_THUMB = "MediaParserV2_ThumbnailGeneration";
	protected static final String MIME_TYPES_CHANGES = "MimeTypesChanges";
	protected static final String MUX_DTS_TO_MPEG = "MuxDTSToMpeg";
	protected static final String MUX_H264_WITH_MPEGTS = "MuxH264ToMpegTS";
	protected static final String MUX_LPCM_TO_MPEG = "MuxLPCMToMpeg";
	protected static final String MUX_NON_MOD4_RESOLUTION = "MuxNonMod4Resolution";
	protected static final String NOT_AGGRESSIVE_BROWSING = "NotAggressiveBrowsing";
	protected static final String OUTPUT_3D_FORMAT = "Output3DFormat";
	protected static final String OVERRIDE_FFMPEG_VF = "OverrideFFmpegVideoFilter";
	protected static final String PREPEND_TRACK_NUMBERS = "PrependTrackNumbers";
	protected static final String RENDERER_ICON = "RendererIcon";
	protected static final String RENDERER_NAME = "RendererName";
	protected static final String RESCALE_BY_RENDERER = "RescaleByRenderer";
	protected static final String SEEK_BY_TIME = "SeekByTime";
	protected static final String SEND_DATE_METADATA = "SendDateMetadata";
	protected static final String SEND_FOLDER_THUMBNAILS = "SendFolderThumbnails";
	protected static final String SHOW_AUDIO_METADATA = "ShowAudioMetadata";
	protected static final String SHOW_DVD_TITLE_DURATION = "ShowDVDTitleDuration"; // Ditlew
	protected static final String SHOW_SUB_METADATA = "ShowSubMetadata";
	protected static final String STREAM_EXT = "StreamExtensions";
	protected static final String SUBTITLE_HTTP_HEADER = "SubtitleHttpHeader";
	protected static final String SUPPORTED = "Supported";
	protected static final String SUPPORTED_EXTERNAL_SUBTITLES_FORMATS = "SupportedExternalSubtitlesFormats";
	protected static final String SUPPORTED_INTERNAL_SUBTITLES_FORMATS = "SupportedInternalSubtitlesFormats";
	protected static final String SUPPORTED_SUBTITLES_FORMATS = "SupportedSubtitlesFormats";
	protected static final String TEXTWRAP = "TextWrap";
	protected static final String THUMBNAIL_AS_RESOURCE = "ThumbnailAsResource";
	protected static final String THUMBNAIL_BG = "ThumbnailBackground";
	protected static final String THUMBNAIL_SIZE = "ThumbnailSize";
	protected static final String TRANSCODE_AUDIO = "TranscodeAudio";
	protected static final String TRANSCODE_AUDIO_441KHZ = "TranscodeAudioTo441kHz";
	protected static final String TRANSCODE_EXT = "TranscodeExtensions";
	protected static final String TRANSCODE_FAST_START = "TranscodeFastStart";
	protected static final String TRANSCODE_VIDEO = "TranscodeVideo";
	protected static final String TRANSCODED_SIZE = "TranscodedVideoFileSize";
	protected static final String TRANSCODED_VIDEO_AUDIO_SAMPLE_RATE = "TranscodedVideoAudioSampleRate";
	protected static final String UPNP_DETAILS = "UpnpDetailsSearch";
	protected static final String UPNP_ALLOW = "UpnpAllow";
	protected static final String USER_AGENT = "UserAgentSearch";
	protected static final String USER_AGENT_ADDITIONAL_HEADER = "UserAgentAdditionalHeader";
	protected static final String USER_AGENT_ADDITIONAL_SEARCH = "UserAgentAdditionalHeaderSearch";
	protected static final String USE_CLOSED_CAPTION = "UseClosedCaption";
	protected static final String USE_SAME_EXTENSION = "UseSameExtension";
	protected static final String VIDEO = "Video";
	protected static final String WRAP_DTS_INTO_PCM = "WrapDTSIntoPCM";
	protected static final String WRAP_ENCODED_AUDIO_INTO_PCM = "WrapEncodedAudioIntoPCM";

	private static int maximumBitrateTotal = 0;

	public static RendererConfiguration getDefaultConf() {
		return defaultConf;
	}

	/**
	 * Load all renderer configuration files and set up the default renderer.
	 *
	 * @param pmsConf
	 */
	public static void loadRendererConfigurations(PmsConfiguration pmsConf) {
		_pmsConfiguration = pmsConf;
		enabledRendererConfs = new TreeSet<RendererConfiguration>(rendererLoadingPriorityComparator);

		try {
			defaultConf = new RendererConfiguration();
		} catch (ConfigurationException e) {
			LOGGER.debug("Caught exception", e);
		}

		File renderersDir = getRenderersDir();

		if (renderersDir != null) {
			LOGGER.info("Loading renderer configurations from " + renderersDir.getAbsolutePath());

			File[] confs = renderersDir.listFiles();
			Arrays.sort(confs);
			int rank = 1;

			List<String> selectedRenderers = pmsConf.getSelectedRenderers();
			for (File f : confs) {
				if (f.getName().endsWith(".conf")) {
					try {
						RendererConfiguration r = new RendererConfiguration(f);
						r.rank = rank++;
						String rendererName = r.getConfName();
						allRenderersNames.add(rendererName);
						String renderersGroup = null; 
						if (rendererName.indexOf(" ") > 0) {
							renderersGroup = rendererName.substring(0, rendererName.indexOf(" "));
						}
						
						if (selectedRenderers.contains(rendererName) || selectedRenderers.contains(renderersGroup) || selectedRenderers.contains(pmsConf.ALL_RENDERERS)) {
							enabledRendererConfs.add(r);
						} else {
							LOGGER.debug("Ignored " + rendererName + " configuration");
						}
					} catch (ConfigurationException ce) {
						LOGGER.info("Error in loading configuration of: " + f.getAbsolutePath());
					}
				}
			}
		}

		LOGGER.info("Enabled " + enabledRendererConfs.size() + " configurations, listed in order of loading priority:");
		for (RendererConfiguration r : enabledRendererConfs) {
			LOGGER.info(":   " + r);
		}

		if (enabledRendererConfs.size() > 0) {
			// See if a different default configuration was configured
			String rendererFallback = pmsConf.getRendererDefault();

			if (StringUtils.isNotBlank(rendererFallback)) {
				RendererConfiguration fallbackConf = getRendererConfigurationByName(rendererFallback);

				if (fallbackConf != null) {
					// A valid fallback configuration was set, use it as default.
					defaultConf = fallbackConf;
				}
			}
		}
		Collections.sort(allRenderersNames, String.CASE_INSENSITIVE_ORDER);
		DeviceConfiguration.loadDeviceConfigurations(pmsConf);
	}

	public int getInt(String key, int def) {
		return configurationReader.getInt(key, def);
	}

	public long getLong(String key, long def) {
		return configurationReader.getLong(key, def);
	}

	public double getDouble(String key, double def) {
		return configurationReader.getDouble(key, def);
	}

	public boolean getBoolean(String key, boolean def) {
		return configurationReader.getBoolean(key, def);
	}

	public String getString(String key, String def) {
		return configurationReader.getNonBlankConfigurationString(key, def);
	}

	public List<String> getStringList(String key, String def) {
		return configurationReader.getStringList(key, def);
	}
   	
	public Color getColor(String key, String defaultValue) {
		String colorString = getString(key, defaultValue);
		Color color = StringUtil.parseColor(colorString);
		return color != null ? color : ! colorString.equals(defaultValue) ? StringUtil.parseColor(defaultValue) : null;
	}

	@Deprecated
	public static ArrayList<RendererConfiguration> getAllRendererConfigurations() {
		return getEnabledRenderersConfigurations();
	}

	public boolean nox264() {
		return false;
	}

	/**
	 * Returns the list of enabled renderer configurations.
	 *
	 * @return The list of enabled renderers.
	 */
	public static ArrayList<RendererConfiguration> getEnabledRenderersConfigurations() {
		return enabledRendererConfs != null ? new ArrayList(enabledRendererConfs) : null;
	}

	/**
	 * Returns the list of all connected renderer devices.
	 *
	 * @return The list of connected renderers.
	 */
	public static Collection<RendererConfiguration> getConnectedRenderersConfigurations() {
		// We need to check both upnp and http sides to ensure a complete list
		HashSet<RendererConfiguration> renderers = new HashSet<RendererConfiguration>(UPNPHelper.getRenderers(UPNPHelper.ANY));
		renderers.addAll(addressAssociation.values());
		// Ensure any remaining secondary common-ip renderers (which are no longer in address association) are added
		renderers.addAll(PMS.get().getFoundRenderers());
		return renderers;
	}

	public static boolean hasConnectedAVTransportPlayers() {
		return UPNPHelper.hasRenderer(UPNPHelper.AVT);
	}

	public static List<RendererConfiguration> getConnectedAVTransportPlayers() {
		return UPNPHelper.getRenderers(UPNPHelper.AVT);
	}

	public static boolean hasConnectedRenderer(int type) {
		for (RendererConfiguration r : getConnectedRenderersConfigurations()) {
			if ((r.controls & type) != 0) {
				return true;
			}
		}
		return false;
	}

	public static List<RendererConfiguration> getConnectedRenderers(int type) {
		ArrayList<RendererConfiguration> renderers = new ArrayList<RendererConfiguration>();
		for (RendererConfiguration r : getConnectedRenderersConfigurations()) {
			if (r.active && (r.controls & type) != 0) {
				renderers.add(r);
			}
		}
		return renderers;
	}

	public static boolean hasConnectedControlPlayers() {
		return hasConnectedRenderer(UPNPHelper.ANY);
	}

	public static List<RendererConfiguration> getConnectedControlPlayers() {
		return getConnectedRenderers(UPNPHelper.ANY);
	}

	/**
	 * Searches for an instance of this renderer connected at the given address.
	 *
	 * @param r the renderer.
	 * @param ia the address.
	 * @return the matching renderer or null.
	 */
	public static RendererConfiguration find(RendererConfiguration r, InetAddress ia) {
		return find(r.getConfName(), ia);
	}

	/**
	 * Searches for a renderer of this name connected at the given address.
	 *
	 * @param name the renderer name.
	 * @param ia the address.
	 * @return the matching renderer or null.
	 */
	public static RendererConfiguration find(String name, InetAddress ia) {
		for (RendererConfiguration r : getConnectedRenderersConfigurations()) {
			if (ia.equals(r.getAddress()) && name.equals(r.getConfName())) {
				return r;
			}
		}
		return null;
	}

	public static File getRenderersDir() {
		final String[] pathList = PropertiesUtil.getProjectProperties().get("project.renderers.dir").split(",");

		for (String path : pathList) {
			if (path.trim().length() > 0) {
				File file = new File(path.trim());

				if (file.isDirectory()) {
					if (file.canRead()) {
						return file;
					} else {
						LOGGER.warn("Can't read directory: {}", file.getAbsolutePath());
					}
				}
			}
		}

		return null;
	}

	public static void resetAllRenderers() {
		for (RendererConfiguration r : getConnectedRenderersConfigurations()) {
			r.rootFolder = null;
		}
		// Resetting enabledRendererConfs isn't strictly speaking necessary any more, since 
		// these are now for reference only and never actually populate their root folders.
		for (RendererConfiguration r : enabledRendererConfs) {
			r.rootFolder = null;
		}
	}

	public RootFolder getRootFolder() {
		if (rootFolder == null) {
			ArrayList<String> tags = new ArrayList<String>();
			tags.add(getRendererName());
			for (InetAddress sa : addressAssociation.keySet()) {
				if (addressAssociation.get(sa) == this) {
					tags.add(sa.getHostAddress());
				}
			}

			rootFolder = new RootFolder(tags);
			if (pmsConfiguration.getUseCache()) {
				rootFolder.discoverChildren();
			}
		}

		return rootFolder;
	}

	public void addFolderLimit(DLNAResource res) {
		if (rootFolder != null) {
			rootFolder.setFolderLim(res);
		}
	}

	public void setRootFolder(RootFolder r) {
		rootFolder = r;
	}

	/**
	 * Associate an IP address with this renderer. The association will
	 * persist between requests, allowing the renderer to be recognized
	 * by its address in later requests.
	 *
	 * @param sa The IP address to associate.
	 * @return whether the device at this address is a renderer.
	 * @see #getRendererConfigurationBySocketAddress(InetAddress)
	 */
	public boolean associateIP(InetAddress sa) {
		if (UPNPHelper.isNonRenderer(sa)) {
			// TODO: remove it if already added unknowingly
			return false;
		}

		// FIXME: handle multiple clients with same ip properly, now newer overwrites older

		RendererConfiguration prev = addressAssociation.put(sa, this);
		if (prev != null) {
			// We've displaced a previous renderer at this address, so
			// check  if it's a ghost instance that should be deleted.
			verify(prev);
		}
		resetUpnpMode();

		if (
			(
				pmsConfiguration.isAutomaticMaximumBitrate() ||
				pmsConfiguration.isSpeedDbg()
			) &&
			!(
				sa.isLoopbackAddress() ||
				sa.isAnyLocalAddress()
			)
		) {
			SpeedStats.getInstance().getSpeedInMBits(sa, getRendererName());
		}
		return true;
	}

	public static void calculateAllSpeeds() {
		for (InetAddress sa : addressAssociation.keySet()) {
			if (sa.isLoopbackAddress() || sa.isAnyLocalAddress()) {
				continue;
			}
			RendererConfiguration r = addressAssociation.get(sa);
			SpeedStats.getInstance().getSpeedInMBits(sa, r.getRendererName());
		}
	}

	public static RendererConfiguration getRendererConfigurationBySocketAddress(InetAddress sa) {
		RendererConfiguration r = addressAssociation.get(sa);
		if (r != null) {
			LOGGER.trace("Matched media renderer \"" + r.getRendererName() + "\" based on address " + sa);
		}
		return r;
	}

	/**
	 * Tries to find a matching renderer configuration based on the given collection of
	 * request headers
	 *
	 * @param headers The headers.
	 * @param ia The request's origin address.
	 * @return The matching renderer configuration or <code>null</code>
	 */
	public static RendererConfiguration getRendererConfigurationByHeaders(Collection<Map.Entry<String, String>> headers, InetAddress ia) {
		return getRendererConfigurationByHeaders(new SortedHeaderMap(headers), ia);
	}

	public static RendererConfiguration getRendererConfigurationByHeaders(SortedHeaderMap sortedHeaders, InetAddress ia) {
		RendererConfiguration r = null;
		RendererConfiguration ref = getRendererConfigurationByHeaders(sortedHeaders);
		if (ref != null) {
			boolean isNew = !addressAssociation.containsKey(ia);
			r = resolve(ia, ref);
			if (r != null) {
				LOGGER.trace("Matched " + (isNew ? "new " : "") + "media renderer \"" + r.getRendererName() + "\" based on headers " + sortedHeaders);
			}
		}
		return r;
	}

	public static RendererConfiguration getRendererConfigurationByHeaders(SortedHeaderMap sortedHeaders) {
		if (_pmsConfiguration.isRendererForceDefault()) {
			// Force default renderer
			LOGGER.trace("Forcing renderer match to \"" + defaultConf.getRendererName() + "\"");
			return defaultConf;
		}
		for (RendererConfiguration r : enabledRendererConfs) {
			if (r.match(sortedHeaders)) {
				LOGGER.trace("Matched media renderer \"" + r.getRendererName() + "\" based on headers " + sortedHeaders);
				return r;
			}
		}
		return null;
	}

	/**
	 * Tries to find a matching renderer configuration based on the name of
	 * the renderer. Returns true if the provided name is equal to or a
	 * substring of the renderer name defined in a configuration, where case
	 * does not matter.
	 *
	 * @param name The renderer name to match.
	 * @return The matching renderer configuration or <code>null</code>
	 *
	 * @since 1.50.1
	 */
	public static RendererConfiguration getRendererConfigurationByName(String name) {
		for (RendererConfiguration conf : enabledRendererConfs) {
			if (conf.getConfName().toLowerCase().contains(name.toLowerCase())) {
				return conf;
			}
		}

		return null;
	}

	public static RendererConfiguration getRendererConfigurationByUUID(String uuid) {
		for (RendererConfiguration conf : getConnectedRenderersConfigurations()) {
			if (uuid.equals(conf.getUUID())) {
				return conf;
			}
		}

		return null;
	}

	public static RendererConfiguration getRendererConfigurationByUPNPDetails(String details/*, InetAddress ia, String uuid*/) {
		for (RendererConfiguration r : enabledRendererConfs) {
			if (r.matchUPNPDetails(details)) {
				LOGGER.trace("Matched media renderer \"" + r.getRendererName() + "\" based on dlna details \"" + details + "\"");
				return r;
			}
		}
		return null;
	}

	public static RendererConfiguration resolve(InetAddress ia, RendererConfiguration ref) {
		DeviceConfiguration r = null;
		boolean recognized = ref != null;
		if (! recognized) {
			ref = getDefaultConf();
		}
		try {
			if (addressAssociation.containsKey(ia)) {
				// Already seen, finish configuration if required
				r = (DeviceConfiguration) addressAssociation.get(ia);
				boolean higher = ref.getLoadingPriority() > r.getLoadingPriority() && recognized;
				if (!r.loaded || higher) {
					LOGGER.debug("Finishing configuration for {}", r);
					if (higher) {
						LOGGER.debug("Switching to higher priority renderer: {}", ref);
					}
					r.inherit(ref);
					// update gui
					PMS.get().updateRenderer(r);
				}
			} else if (!UPNPHelper.isNonRenderer(ia)) {
				// It's brand new
				r = new DeviceConfiguration(ref, ia);
				if (r.associateIP(ia)) {
					PMS.get().setRendererFound(r);
				}
				r.active = true;
				if (r.isUpnpPostponed()) {
					r.setUpnpMode(ALLOW);
				}
			}
		} catch (Exception e) {
		}
		if (! recognized) {
			// Mark it as unloaded so actual recognition can happen later if upnp sees it.
			LOGGER.debug("Marking renderer \"{}\" at {} as unrecognized", r, ia);
			r.loaded = false;
		}
		return r;
	}

	public FormatConfiguration getFormatConfiguration() {
		return formatConfiguration;
	}

	public Configuration getConfiguration() {
		return configuration;
	}

	public PmsConfiguration getPmsConfiguration() {
		return pmsConfiguration;
	}

	public File getFile() {
		return file;
	}

	public String getId() {
		return uuid != null ? uuid : getAddress().toString().substring(1);
	}

	public static String getSimpleName(RendererConfiguration r) {
		return StringUtils.substringBefore(r.getRendererName(), "(").trim();
	}

	public static String getDefaultFilename(RendererConfiguration r) {
		String id = r.getId();
		return (getSimpleName(r) + "-" + (id.startsWith("uuid:") ? id.substring(5, 11) : id)).replace(" ", "") + ".conf";
	}

	public File getUsableFile() {
		File f = getFile();
		if (f == null || f.equals(NOFILE)) {
			String name = getSimpleName(this);
			f = new File(getRenderersDir(), name.equals(getSimpleName(defaultConf)) ? getDefaultFilename(this) :  (name.replace(" ", "") + ".conf"));
		}
		return f;
	}

	public static void createNewFile(RendererConfiguration r, File file, boolean load, File ref) {
		try {
			ArrayList<String> conf = new ArrayList<String>();
			String name = getSimpleName(r);
			Map<String, String> details = r.getUpnpDetails();
			List<String> headers = r.getIdentifiers();
			boolean hasRef = ref != null && ref != NOFILE;

			// Add the header and identifiers
			conf.add("#----------------------------------------------------------------------------");
			conf.add("# Auto-generated profile for " + name);
			conf.add("#" + (hasRef ? " Based on " + ref.getName() : ""));
			conf.add("# See DefaultRenderer.conf for a description of all possible configuration options.");
			conf.add("#");
			conf.add("");
			conf.add(RENDERER_NAME + " = " + name);
			if (headers != null || details != null) {
				conf.add("");
				conf.add("# ============================================================================");
				conf.add("# This renderer has sent the following string/s:");
				if (headers != null && headers.size() > 0) {
					conf.add("#");
					for (String h : headers) {
						conf.add("# " + h);
					}
				}
				if (details != null) {
					details.remove("address");
					details.remove("udn");
					conf.add("#");
					conf.add("# " + details);
				}
				conf.add("# ============================================================================");
				conf.add("");
			}
			conf.add(USER_AGENT + " = ");
			if (headers != null && headers.size() > 1) {
				conf.add(USER_AGENT_ADDITIONAL_HEADER + " = ");
				conf.add(USER_AGENT_ADDITIONAL_SEARCH + " = ");
			}
			if (details != null) {
				conf.add(UPNP_DETAILS + " = " + details.get("manufacturer") + " , " + details.get("modelName"));
			}
			conf.add("");
			// TODO: Set more properties automatically from UPNP info

			if (hasRef) {
				// Copy the reference file, skipping its header and identifiers
				Matcher skip = Pattern.compile(".*(" + RENDERER_ICON + "|" + RENDERER_NAME + "|" +
					UPNP_DETAILS + "|" + USER_AGENT + "|" + USER_AGENT_ADDITIONAL_HEADER + "|" +
					USER_AGENT_ADDITIONAL_SEARCH + ").*").matcher("");
				boolean header = true;
				for (String line : FileUtils.readLines(ref, Charsets.UTF_8)) {
					if (
						skip.reset(line).matches() ||
						(
							header &&
							(
								line.startsWith("#") ||
								isBlank(line)
							)
						)
					) {
						continue;
					}
					header = false;
					conf.add(line);
				}
			}

			FileUtils.writeLines(file, "utf-8", conf, "\r\n");

			if (load) {
				try {
					RendererConfiguration renderer = new RendererConfiguration(file);
					enabledRendererConfs.add(renderer);
					if (r instanceof DeviceConfiguration) {
						((DeviceConfiguration)r).inherit(renderer);
					}
				} catch (ConfigurationException ce) {
					LOGGER.debug("Error initializing renderer configuration: " + ce);
				}
			}
		} catch (IOException ie) {
			LOGGER.debug("Error creating renderer configuration file: " + ie);
		}
	}

	public boolean isFileless() {
		return fileless;
	}

	public void setFileless(boolean b) {
		fileless = b;
	}

	public int getRank() {
		return rank;
	}

	public String getThumbSize() {
		return getString(THUMBNAIL_SIZE, "");
	}

	public String getThumbBG() {
		return getString(THUMBNAIL_BG, "");
	}

	/**
	 * @see #isXbox360()
	 * @deprecated
	 */
	@Deprecated
	public boolean isXBOX() {
		return isXbox360();
	}

	/**
	 * @return whether this renderer is an Xbox 360
	 */
	public boolean isXbox360() {
		return getConfName().toUpperCase().contains("XBOX 360");
	}

	/**
	 * @return whether this renderer is an Xbox One
	 */
	public boolean isXboxOne() {
		return getConfName().toUpperCase().contains("XBOX ONE");
	}

	public boolean isXBMC() {
		return getConfName().toUpperCase().contains("KODI") || getConfName().toUpperCase().contains("XBMC");
	}

	public boolean isPS3() {
		return getConfName().toUpperCase().contains("PLAYSTATION") || getConfName().toUpperCase().contains("PS3");
	}

	public boolean isBRAVIA() {
		return getConfName().toUpperCase().contains("BRAVIA");
	}

	public boolean isFDSSDP() {
		return getConfName().toUpperCase().contains("FDSSDP");
	}

	public boolean isLG() {
		return getConfName().toUpperCase().contains("LG ");
	}

	// Ditlew
	public int getByteToTimeseekRewindSeconds() {
		return getInt(BYTE_TO_TIMESEEK_REWIND_SECONDS, 0);
	}

	// Ditlew
	public int getCBRVideoBitrate() {
		return getInt(CBR_VIDEO_BITRATE, 0);
	}

	// Ditlew
	public boolean isShowDVDTitleDuration() {
		return getBoolean(SHOW_DVD_TITLE_DURATION, false);
	}

	public RendererConfiguration() throws ConfigurationException {
		this(null, null);
	}

	public RendererConfiguration(String uuid) throws ConfigurationException {
		this(null, uuid);
	}

	public RendererConfiguration(int ignored) {
		// Just instantiate minimally, full initialization will happen later
		configuration = createPropertiesConfiguration();
		configurationReader = new ConfigurationReader(configuration, true); // true: log
	}

	static UnicodeUnescaper unicodeUnescaper = new UnicodeUnescaper();

	public RendererConfiguration(File f) throws ConfigurationException {
		this(f, null);
	}

	public RendererConfiguration(File f, String uuid) throws ConfigurationException {
		super(uuid);

		configuration = createPropertiesConfiguration();

		// false: don't log overrides (every renderer conf
		// overrides multiple settings)
		configurationReader = new ConfigurationReader(configuration, false);
		pmsConfiguration = _pmsConfiguration;

		renderCache = new HashMap<String, DLNAResource>();
		player = null;
		buffer = 0;

		init(f);
	}

	static StringUtil.LaxUnicodeUnescaper laxUnicodeUnescaper = new StringUtil.LaxUnicodeUnescaper();

	public static PropertiesConfiguration createPropertiesConfiguration() {
		PropertiesConfiguration conf = new PropertiesConfiguration();
		conf.setListDelimiter((char) 0);
		// Treat backslashes in the conf as literal while also supporting double-backslash syntax, i.e.
		// ensure that typical raw regex strings (and unescaped Windows file paths) are read correctly.
		conf.setIOFactory(new PropertiesConfiguration.DefaultIOFactory() {
			@Override
			public PropertiesConfiguration.PropertiesReader createPropertiesReader(final Reader in, final char delimiter) {
				return new PropertiesConfiguration.PropertiesReader(in, delimiter) {
					@Override
					protected void parseProperty(final String line) {
						// Decode any backslashed unicode escapes, e.g. '\u005c', from the
						// ISO 8859-1 (aka Latin 1) encoded java Properties file, then
						// unescape any double-backslashes, then escape all backslashes before parsing
						super.parseProperty(laxUnicodeUnescaper.translate(line).replace("\\\\", "\\").replace("\\", "\\\\"));
					}
				};
			}
		});
		return conf;
	}

	public boolean load(File f) throws ConfigurationException {
		if (f != null && !f.equals(NOFILE) && (configuration instanceof PropertiesConfiguration)) {
			((PropertiesConfiguration) configuration).load(f);

			// Set up the header matcher
			SortedHeaderMap searchMap = new SortedHeaderMap();
			searchMap.put("User-Agent", getUserAgent());
			searchMap.put(getUserAgentAdditionalHttpHeader(), getUserAgentAdditionalHttpHeaderSearch());
			String re = searchMap.toRegex();
			sortedHeaderMatcher = StringUtils.isNotBlank(re) ? Pattern.compile(re, Pattern.CASE_INSENSITIVE).matcher("") : null;

			boolean addWatch = file != f;
			file = f;
			if (addWatch) {
				PMS.getFileWatcher().add(new FileWatcher.Watch(getFile().getPath(), reloader, this));
			}
			return true;
		}
		return false;
	}

	public void init(File f) throws ConfigurationException {
		rootFolder = null;
		if (!loaded) {
			configuration.clear();
			loaded = load(f);
		}

<<<<<<< HEAD
		mimes = new HashMap<String, String>();
=======
		if (isUpnpAllowed() && uuid == null) {
			String id = getDeviceId();
			if (StringUtils.isNotBlank(id)) {
				uuid = id;
			}
		}

		mimes = new HashMap<>();
>>>>>>> fa0f92c3
		String mimeTypes = getString(MIME_TYPES_CHANGES, "");

		if (StringUtils.isNotBlank(mimeTypes)) {
			StringTokenizer st = new StringTokenizer(mimeTypes, "|");

			while (st.hasMoreTokens()) {
				String mime_change = st.nextToken().trim();
				int equals = mime_change.indexOf('=');

				if (equals > -1) {
					String old = mime_change.substring(0, equals).trim().toLowerCase();
					String nw = mime_change.substring(equals + 1).trim().toLowerCase();
					mimes.put(old, nw);
				}
			}
		}

		String s = getString(TEXTWRAP, "").toLowerCase();
		line_w = getIntAt(s, "width:", 0);
		if (line_w > 0) {
			line_h = getIntAt(s, "height:", 0);
			indent = getIntAt(s, "indent:", 0);
			int ws = getIntAt(s, "whitespace:", 9);
			int dotct = getIntAt(s, "dots:", 0);
			inset = new String(new byte[indent]).replaceAll(".", Character.toString((char) ws));
			dots = new String(new byte[dotct]).replaceAll(".", ".");
		}

		charMap = new HashMap<String, String>();
		String ch = getString(CHARMAP, null);
		if (StringUtils.isNotBlank(ch)) {
			StringTokenizer st = new StringTokenizer(ch, " ");
			String org = "";

			while (st.hasMoreTokens()) {
				String tok = st.nextToken().trim();
				if (isBlank(tok)) {
					continue;
				}
				tok = tok.replaceAll("###0", " ").replaceAll("###n", "\n").replaceAll("###r", "\r");
				if (isBlank(org)) {
					org = tok;
				} else {
					charMap.put(org, tok);
					org = "";
				}
			}
		}

		DLNAPN = new HashMap<String, String>();
		String DLNAPNchanges = getString(DLNA_PN_CHANGES, "");

		if (StringUtils.isNotBlank(DLNAPNchanges)) {
			LOGGER.trace("Config DLNAPNchanges: " + DLNAPNchanges);
			StringTokenizer st = new StringTokenizer(DLNAPNchanges, "|");
			while (st.hasMoreTokens()) {
				String DLNAPN_change = st.nextToken().trim();
				int equals = DLNAPN_change.indexOf('=');
				if (equals > -1) {
					String old = DLNAPN_change.substring(0, equals).trim().toUpperCase();
					String nw = DLNAPN_change.substring(equals + 1).trim().toUpperCase();
					DLNAPN.put(old, nw);
				}
			}
		}

		if (f == null) {
			// The default renderer supports everything!
			configuration.addProperty(MEDIAPARSERV2, true);
			configuration.addProperty(MEDIAPARSERV2_THUMB, true);
			configuration.addProperty(SUPPORTED, "f:.+");
		}

		if (isMediaParserV2()) {
			formatConfiguration = new FormatConfiguration(configuration.getList(SUPPORTED));
		}
	}

	public void reset() {
		File f = getFile();
		try {
			LOGGER.info("Reloading renderer configuration: {}", f);
			loaded = false;
			init(f);
			// update gui
			for (RendererConfiguration d : DeviceConfiguration.getInheritors(this)) {
				PMS.get().updateRenderer(d);
			}
		} catch (Exception e) {
			LOGGER.debug("Error reloading renderer configuration {}: {}", f, e);
			e.printStackTrace();
		}
	}

	public String getDLNAPN(String old) {
		if (DLNAPN.containsKey(old)) {
			return DLNAPN.get(old);
		}

		return old;
	}

	public boolean supportsFormat(Format f) {
		switch (f.getType()) {
			case Format.VIDEO:
				return isVideoSupported();
			case Format.AUDIO:
				return isAudioSupported();
			case Format.IMAGE:
				return isImageSupported();
			default:
				break;
		}

		return false;
	}

	public boolean isVideoSupported() {
		return getBoolean(VIDEO, true);
	}

	public boolean isAudioSupported() {
		return getBoolean(AUDIO, true);
	}

	public boolean isImageSupported() {
		return getBoolean(IMAGE, true);
	}

	public boolean isTranscodeToWMV() {
		return getVideoTranscode().equals(WMV);
	}

	public boolean isTranscodeToMPEGPSMPEG2AC3() {
		String videoTranscode = getVideoTranscode();
		return videoTranscode.equals(MPEGPSMPEG2AC3) || videoTranscode.equals(DEPRECATED_MPEGAC3) || videoTranscode.equals(DEPRECATED_MPEGPSAC3);
	}

	public boolean isTranscodeToMPEGTSMPEG2AC3() {
		String videoTranscode = getVideoTranscode();
		return videoTranscode.equals(MPEGTSMPEG2AC3) || videoTranscode.equals(DEPRECATED_MPEGTSAC3);
	}

	public boolean isTranscodeToMPEGTSH264AC3() {
		String videoTranscode = getVideoTranscode();
		return videoTranscode.equals(MPEGTSH264AC3) || videoTranscode.equals(DEPRECATED_H264TSAC3);
	}

	public boolean isTranscodeToMPEGTSH264AAC() {
		return getVideoTranscode().equals(MPEGTSH264AAC);
	}

	public boolean isTranscodeToMPEGTSH265AAC() {
		return getVideoTranscode().equals(MPEGTSH265AAC);
	}

	public boolean isTranscodeToMPEGTSH265AC3() {
		return getVideoTranscode().equals(MPEGTSH265AC3);
	}

	/**
	 * @return whether to use the AC-3 audio codec for transcoded video
	 */
	public boolean isTranscodeToAC3() {
		return isTranscodeToMPEGPSMPEG2AC3() || isTranscodeToMPEGTSMPEG2AC3() || isTranscodeToMPEGTSH264AC3() || isTranscodeToMPEGTSH265AC3();
	}

	/**
	 * @return whether to use the AAC audio codec for transcoded video
	 */
	public boolean isTranscodeToAAC() {
		return isTranscodeToMPEGTSH264AAC() || isTranscodeToMPEGTSH265AAC();
	}

	/**
	 * @return whether to use the H.264 video codec for transcoded video
	 */
	public boolean isTranscodeToH264() {
		return isTranscodeToMPEGTSH264AAC() || isTranscodeToMPEGTSH264AC3();
	}

	/**
	 * @return whether to use the H.265 video codec for transcoded video
	 */
	public boolean isTranscodeToH265() {
		return isTranscodeToMPEGTSH265AAC() || isTranscodeToMPEGTSH265AC3();
	}

	/**
	 * @return whether to use the MPEG-TS container for transcoded video
	 */
	public boolean isTranscodeToMPEGTS() {
		return isTranscodeToMPEGTSMPEG2AC3() || isTranscodeToMPEGTSH264AC3() || isTranscodeToMPEGTSH264AAC() || isTranscodeToMPEGTSH265AC3() || isTranscodeToMPEGTSH265AAC();
	}

	/**
	 * @return whether to use the MPEG-2 video codec for transcoded video
	 */
	public boolean isTranscodeToMPEG2() {
		return isTranscodeToMPEGTSMPEG2AC3() || isTranscodeToMPEGPSMPEG2AC3();
	}

	public boolean isAutoRotateBasedOnExif() {
		return getBoolean(AUTO_EXIF_ROTATE, false);
	}

	public boolean isTranscodeToMP3() {
		return getAudioTranscode().equals(MP3);
	}

	public boolean isTranscodeToLPCM() {
		return getAudioTranscode().equals(LPCM);
	}

	public boolean isTranscodeToWAV() {
		return getAudioTranscode().equals(WAV);
	}

	public boolean isTranscodeAudioTo441() {
		return getBoolean(TRANSCODE_AUDIO_441KHZ, false);
	}

	/**
	 * @return whether to transcode H.264 video if it exceeds level 4.1
	 */
	public boolean isH264Level41Limited() {
		return getBoolean(H264_L41_LIMITED, true);
	}

	public boolean isTranscodeFastStart() {
		return getBoolean(TRANSCODE_FAST_START, false);
	}

	public boolean isDLNALocalizationRequired() {
		return getBoolean(DLNA_LOCALIZATION_REQUIRED, false);
	}

	public boolean isDisableMencoderNoskip() {
		return getBoolean(DISABLE_MENCODER_NOSKIP, false);
	}

	/**
	 * Determine the mime type specific for this renderer, given a generic mime
	 * type. This translation takes into account all configured "Supported"
	 * lines and mime type aliases for this renderer.
	 *
	 * @param mimeType
	 *            The mime type to look up. Special values are
	 *            <code>HTTPResource.VIDEO_TRANSCODE</code> and
	 *            <code>HTTPResource.AUDIO_TRANSCODE</code>, which will be
	 *            translated to the mime type of the transcoding profile
	 *            configured for this renderer.
	 * @return The mime type.
	 */
	public String getMimeType(String mimeType) {
		if (mimeType == null) {
			return null;
		}

		String matchedMimeType = null;

		if (isMediaParserV2()) {
			// Use the supported information in the configuration to determine the transcoding mime type.
			if (HTTPResource.VIDEO_TRANSCODE.equals(mimeType)) {
				if (isTranscodeToMPEGTSH264AC3()) {
					matchedMimeType = getFormatConfiguration().match(FormatConfiguration.MPEGTS, FormatConfiguration.H264, FormatConfiguration.AC3);
				} else if (isTranscodeToMPEGTSH264AAC()) {
					matchedMimeType = getFormatConfiguration().match(FormatConfiguration.MPEGTS, FormatConfiguration.H264, FormatConfiguration.AAC);
				} else if (isTranscodeToMPEGTSH265AC3()) {
					matchedMimeType = getFormatConfiguration().match(FormatConfiguration.MPEGTS, FormatConfiguration.H265, FormatConfiguration.AC3);
				} else if (isTranscodeToMPEGTSH265AAC()) {
					matchedMimeType = getFormatConfiguration().match(FormatConfiguration.MPEGTS, FormatConfiguration.H265, FormatConfiguration.AAC);
				} else if (isTranscodeToMPEGTSMPEG2AC3()) {
					matchedMimeType = getFormatConfiguration().match(FormatConfiguration.MPEGTS, FormatConfiguration.MPEG2, FormatConfiguration.AC3);
				} else if (isTranscodeToWMV()) {
					matchedMimeType = getFormatConfiguration().match(FormatConfiguration.WMV, FormatConfiguration.WMV, FormatConfiguration.WMA);
				} else {
					// Default video transcoding mime type
					matchedMimeType = getFormatConfiguration().match(FormatConfiguration.MPEGPS, FormatConfiguration.MPEG2, FormatConfiguration.AC3);
				}
			} else if (HTTPResource.AUDIO_TRANSCODE.equals(mimeType)) {
				if (isTranscodeToWAV()) {
					matchedMimeType = getFormatConfiguration().match(FormatConfiguration.WAV, null, null);
				} else if (isTranscodeToMP3()) {
					matchedMimeType = getFormatConfiguration().match(FormatConfiguration.MP3, null, null);
				} else {
					// Default audio transcoding mime type
					matchedMimeType = getFormatConfiguration().match(FormatConfiguration.LPCM, null, null);

					if (matchedMimeType != null) {
						if (isTranscodeAudioTo441()) {
							matchedMimeType += ";rate=44100;channels=2";
						} else {
							matchedMimeType += ";rate=48000;channels=2";
						}
					}
				}
			}
		}

		if (matchedMimeType == null) {
			// No match found, try without media parser v2
			if (HTTPResource.VIDEO_TRANSCODE.equals(mimeType)) {
				if (isTranscodeToWMV()) {
					matchedMimeType = HTTPResource.WMV_TYPEMIME;
				} else {
					// Default video transcoding mime type
					matchedMimeType = HTTPResource.MPEG_TYPEMIME;
				}
			} else if (HTTPResource.AUDIO_TRANSCODE.equals(mimeType)) {
				if (isTranscodeToWAV()) {
					matchedMimeType = HTTPResource.AUDIO_WAV_TYPEMIME;
				} else if (isTranscodeToMP3()) {
					matchedMimeType = HTTPResource.AUDIO_MP3_TYPEMIME;
				} else {
					// Default audio transcoding mime type
					matchedMimeType = HTTPResource.AUDIO_LPCM_TYPEMIME;

					if (isTranscodeAudioTo441()) {
						matchedMimeType += ";rate=44100;channels=2";
					} else {
						matchedMimeType += ";rate=48000;channels=2";
					}
				}
			}
		}

		if (matchedMimeType == null) {
			matchedMimeType = mimeType;
		}

		// Apply renderer specific mime type aliases
		if (mimes.containsKey(matchedMimeType)) {
			return mimes.get(matchedMimeType);
		}

		return matchedMimeType;
	}

	public boolean matchUPNPDetails(String details) {
		String upnpDetails = getUpnpDetailsString();
		Pattern pattern;

		if (StringUtils.isNotBlank(upnpDetails)) {
			String p = StringUtils.join(upnpDetails.split(" , "), ".*");
			pattern = Pattern.compile(p, Pattern.CASE_INSENSITIVE);
			return pattern.matcher(details.replace("\n", " ")).find();
		} else {
			return false;
		}
	}

	/**
	 * Returns the pattern to match the User-Agent header to as defined in the
	 * renderer configuration. Default value is "".
	 *
	 * @return The User-Agent search pattern.
	 */
	public String getUserAgent() {
		return getString(USER_AGENT, "");
	}

	/**
	 * Returns the unique upnp details of this renderer as defined in the
	 * renderer configuration. Default value is "".
	 *
	 * @return The detail string.
	 */
	public String getUpnpDetailsString() {
		return getString(UPNP_DETAILS, "");
	}

	/**
	 * Returns the upnp details of this renderer as broadcast by itself, if known.
	 * Default value is null.
	 *
	 * @return The detail map.
	 */
	public Map<String, String> getUpnpDetails() {
		return UPNPHelper.getDeviceDetails(UPNPHelper.getDevice(uuid));
	}

	public boolean isUpnp() {
		return uuid != null && UPNPHelper.isUpnpDevice(uuid);
	}

	public boolean isControllable() {
		return controls != 0;
	}

	public Map<String, String> getDetails() {
		if (details == null) {
			if (isUpnp()) {
				details = UPNPHelper.getDeviceDetails(UPNPHelper.getDevice(uuid));
			} else {
				details = new LinkedHashMap<String, String>() {
					private static final long serialVersionUID = -3998102753945339020L;

					{
						put(Messages.getString("RendererPanel.10"), getRendererName());
						if (getAddress() != null) {
							put(Messages.getString("RendererPanel.11"), getAddress().getHostAddress().toString());
						}
					}	
				};
			}
		}
		return details;
	}

	/**
	 * Returns the current upnp state variables of this renderer, if known. Default value is null.
	 *
	 * @return The data.
	 */
	public Map<String, String> getUPNPData() {
		return UPNPHelper.getData(uuid, instanceID);
	}

	/**
	 * Returns the upnp services of this renderer.
	 * Default value is null.
	 *
	 * @return The list of service names.
	 */
	public List<String> getUpnpServices() {
		return isUpnp() ? UPNPHelper.getServiceNames(UPNPHelper.getDevice(uuid)) : null;
	}

	/**
	 * Returns the uuid of this renderer, if known. Default value is null.
	 *
	 * @return The uuid.
	 */
	public String getUUID() {
		return uuid;
	}

	/**
	 * Sets the uuid of this renderer.
	 *
	 * @param uuid The uuid.
	 */
	public void setUUID(String uuid) {
		this.uuid = uuid;
	}

	/**
	 * Returns the upnp instance id of this renderer, if known. Default value is null.
	 *
	 * @return The instance id.
	 */
	public String getInstanceID() {
		return instanceID;
	}

	/**
	 * Sets the upnp instance id of this renderer.
	 *
	 * @param id The instance id.
	 */
	public void setInstanceID(String id) {
		instanceID = id;
	}

	/**
	 * Returns whether this renderer is known to be offline.
	 *
	 * @return Whether offline.
	 */
	public boolean isOffline() {
		return !active;
	}

	/**
	 * Returns whether this renderer is currently connected via upnp.
	 *
	 * @return Whether connected.
	 */
	public boolean isUpnpConnected() {
		return uuid != null ? UPNPHelper.isActive(uuid, instanceID) : false;
	}

	/**
	 * Returns whether this renderer has an associated address.
	 *
	 * @return Has address.
	 */
	public boolean hasAssociatedAddress() {
		return addressAssociation.values().contains(this);
	}

	/**
	 * Returns this renderer's associated address.
	 *
	 * @return The address.
	 */
	public InetAddress getAddress() {
		// If we have a uuid look up the upnp device address, which is always
		// correct even if another device has overwritten our association
		if (uuid != null) {
			InetAddress address = UPNPHelper.getAddress(uuid);
			if (address != null) {
				return address;
			}
		}
		// Otherwise check the address association
		for (InetAddress sa : addressAssociation.keySet()) {
			if (addressAssociation.get(sa) == this) {
				return sa;
			}
		}
		return null;
	}

	/**
	 * Returns whether this renderer provides upnp control services.
	 *
	 * @return Whether controllable.
	 */
	public boolean isUpnpControllable() {
		return UPNPHelper.isUpnpControllable(uuid);
	}

	/**
	 * Returns a upnp player for this renderer if upnp control is supported.
	 *
	 * @return a player or null.
	 */
	public BasicPlayer getPlayer() {
		if (player == null) {
			player = isUpnpControllable() ? new UPNPHelper.Player((DeviceConfiguration) this) :
				new PlaybackTimer((DeviceConfiguration) this);
		}
		return player;
	}

	/**
	 * Sets the upnp player.
	 *
	 * @param the player.
	 */
	public void setPlayer(UPNPHelper.Player player) {
		this.player = player;
	}

	@Override
	public void setActive(boolean b) {
		super.setActive(b);
		if (gui != null) {
			gui.icon.setGrey(!active);
		}
	}

	public void delete(int delay) {
		delete(this, delay);
	}

	public static void delete(final RendererConfiguration r, int delay) {
		r.setActive(false);
		// Using javax.swing.Timer because of gui (this works in headless mode too).
		javax.swing.Timer t = new javax.swing.Timer(delay, new ActionListener() {
			@Override
			public void actionPerformed(ActionEvent event) {
				// Make sure we haven't been reactivated while asleep
				if (! r.isActive()) {
					LOGGER.debug("Deleting renderer " + r);
					if (r.gui != null) {
						r.gui.delete();
					}
					PMS.get().getFoundRenderers().remove(r);
					UPNPHelper.getInstance().removeRenderer(r);
					InetAddress ia = r.getAddress();
					if (addressAssociation.get(ia) == r) {
						addressAssociation.remove(ia);
					}
					// TODO: actually delete rootfolder, etc.
				}
			}
		});
		t.setRepeats(false);
		t.start();
	}

	public void setGuiComponents(StatusTab.RendererItem item) {
		gui = item;
	}

	public StatusTab.RendererItem getGuiComponents() {
		return gui;
	}

	/**
	 * RendererName: Determines the name that is displayed in the PMS user
	 * interface when this renderer connects. Default value is "Unknown
	 * renderer".
	 *
	 * @return The renderer name.
	 */
	public String getRendererName() {
		return (details != null && details.containsKey("friendlyName")) ? details.get("friendlyName") :
			isUpnp() ? UPNPHelper.getFriendlyName(uuid) :
			getConfName();
	}

	public String getConfName() {
		return getString(RENDERER_NAME, Messages.getString("PMS.17"));
	}

	/**
	 * Returns the icon to use for displaying this renderer in PMS as defined
	 * in the renderer configurations. Default value is "unknown.png".
	 *
	 * @return The renderer icon.
	 */
	public String getRendererIcon() {
		String icon = getString(RENDERER_ICON, "unknown.png");
		String deviceIcon = null;
		if (icon.equals("unknown.png")) {
			deviceIcon = UPNPHelper.getDeviceIcon(this, 140);
		}
		return deviceIcon == null ? icon : deviceIcon;
	}

	/**
	 * Returns the the name of an additional HTTP header whose value should
	 * be matched with the additional header search pattern. The header name
	 * must be an exact match (read: the header has to start with the exact
	 * same case sensitive string). The default value is "".
	 *
	 * @return The additional HTTP header name.
	 */
	public String getUserAgentAdditionalHttpHeader() {
		return getString(USER_AGENT_ADDITIONAL_HEADER, "");
	}

	/**
	 * Returns the pattern to match additional headers to as defined in the
	 * renderer configuration. Default value is "".
	 *
	 * @return The User-Agent search pattern.
	 */
	public String getUserAgentAdditionalHttpHeaderSearch() {
		return getString(USER_AGENT_ADDITIONAL_SEARCH, "");
	}

	/**
	 * May append a custom file extension to the file path.
	 * Returns the original path if the renderer didn't define an extension.
	 *
	 * @param file the original file path
	 * @return
	 */
	public String getUseSameExtension(String file) {
		String extension = getString(USE_SAME_EXTENSION, "");
		if (StringUtils.isNotEmpty(extension)) {
			file += "." + extension;
		}

		return file;
	}

	/**
	 * Returns true if SeekByTime is set to "true" or "exclusive", false otherwise.
	 * Default value is false.
	 *
	 * @return true if the renderer supports seek-by-time, false otherwise.
	 */
	public boolean isSeekByTime() {
		return isSeekByTimeExclusive() || getString(SEEK_BY_TIME, "false").equalsIgnoreCase("true");
	}

	/**
	 * Returns true if SeekByTime is set to "exclusive", false otherwise.
	 * Default value is false.
	 *
	 * @return true if the renderer supports seek-by-time exclusively
	 * (i.e. not in conjunction with seek-by-byte), false otherwise.
	 */
	public boolean isSeekByTimeExclusive() {
		return getString(SEEK_BY_TIME, "false").equalsIgnoreCase("exclusive");
	}

	public boolean isMuxH264MpegTS() {
		boolean muxCompatible = getBoolean(MUX_H264_WITH_MPEGTS, true);
		if (isMediaParserV2()) {
			muxCompatible = getFormatConfiguration().match(FormatConfiguration.MPEGTS, FormatConfiguration.H264, null) != null;
		}

		if (Platform.isMac() && System.getProperty("os.version") != null && System.getProperty("os.version").contains("10.4.")) {
			muxCompatible = false; // no tsMuxeR for 10.4 (yet?)
		}

		return muxCompatible;
	}

	public boolean isDTSPlayable() {
		return isMuxDTSToMpeg() || (isWrapDTSIntoPCM() && isMuxLPCMToMpeg());
	}

	public boolean isMuxDTSToMpeg() {
		if (isMediaParserV2()) {
			return getFormatConfiguration().isDTSSupported();
		}

		return getBoolean(MUX_DTS_TO_MPEG, false);
	}

	public boolean isWrapDTSIntoPCM() {
		return getBoolean(WRAP_DTS_INTO_PCM, false);
	}

	public boolean isWrapEncodedAudioIntoPCM() {
		return getBoolean(WRAP_ENCODED_AUDIO_INTO_PCM, false);
	}

	public boolean isLPCMPlayable() {
		return isMuxLPCMToMpeg();
	}

	public boolean isMuxLPCMToMpeg() {
		if (isMediaParserV2()) {
			return getFormatConfiguration().isLPCMSupported();
		}

		return getBoolean(MUX_LPCM_TO_MPEG, true);
	}

	public boolean isMuxNonMod4Resolution() {
		return getBoolean(MUX_NON_MOD4_RESOLUTION, false);
	}

	public boolean isMpeg2Supported() {
		if (isMediaParserV2()) {
			return getFormatConfiguration().isMpeg2Supported();
		}

		return isPS3();
	}

	/**
	 * Returns the codec to use for video transcoding for this renderer as
	 * defined in the renderer configuration. Default value is "MPEGPSMPEG2AC3".
	 *
	 * @return The codec name.
	 */
	public String getVideoTranscode() {
		return getString(TRANSCODE_VIDEO, MPEGPSMPEG2AC3);
	}

	/**
	 * Returns the codec to use for audio transcoding for this renderer as
	 * defined in the renderer configuration. Default value is "LPCM".
	 *
	 * @return The codec name.
	 */
	public String getAudioTranscode() {
		return getString(TRANSCODE_AUDIO, LPCM);
	}

	/**
	 * Returns whether or not to use the default DVD buffer size for this
	 * renderer as defined in the renderer configuration. Default is false.
	 *
	 * @return True if the default size should be used.
	 */
	public boolean isDefaultVBVSize() {
		return getBoolean(DEFAULT_VBV_BUFSIZE, false);
	}

	/**
	 * Returns the maximum bitrate (in megabits-per-second) supported by the
	 * media renderer as defined in the renderer configuration. The default
	 * value is "0" (unlimited).
	 *
	 * @return The bitrate.
	 */
	// TODO this should return an integer and the units should be bits-per-second
	public String getMaxVideoBitrate() {
		if (PMS.getConfiguration().isAutomaticMaximumBitrate()) {
			try {
				return calculatedSpeed();
			} catch (Exception e) {
				// ignore this
			}
		}
		return getString(MAX_VIDEO_BITRATE, "0");
	}

	/**
	 * Returns the maximum bitrate (in bits-per-second) as defined by
	 * whichever is lower out of the renderer setting or user setting.
	 *
	 * @return The maximum bitrate in bits-per-second.
	 */
	public int getMaxBandwidth() {
		if (maximumBitrateTotal > 0) {
			return maximumBitrateTotal;
		}

		int defaultMaxBitrates[] = getVideoBitrateConfig(PMS.getConfiguration().getMaximumBitrate());
		int rendererMaxBitrates[] = new int[2];

		if (StringUtils.isNotEmpty(getMaxVideoBitrate())) {
			rendererMaxBitrates = getVideoBitrateConfig(getMaxVideoBitrate());
		}

		// Give priority to the renderer's maximum bitrate setting over the user's setting
		if (rendererMaxBitrates[0] > 0 && rendererMaxBitrates[0] < defaultMaxBitrates[0]) {
			defaultMaxBitrates = rendererMaxBitrates;
		}

		maximumBitrateTotal = defaultMaxBitrates[0] * 1000000;
		return maximumBitrateTotal;
	}

	@Deprecated
	public String getCustomMencoderQualitySettings() {
		return getCustomMEncoderMPEG2Options();
	}

	/**
	 * Returns the override settings for MEncoder quality settings as
	 * defined in the renderer configuration. The default value is "".
	 *
	 * @return The MEncoder quality settings.
	 */
	public String getCustomMEncoderMPEG2Options() {
		return getString(CUSTOM_MENCODER_MPEG2_OPTIONS, "");
	}

	/**
	 * Converts the getCustomMencoderQualitySettings() from MEncoder's format to FFmpeg's.
	 *
	 * @return The FFmpeg quality settings.
	 */
	public String getCustomFFmpegMPEG2Options() {
		String mpegSettings = getCustomMEncoderMPEG2Options();

		String mpegSettingsArray[] = mpegSettings.split(":");

		String pairArray[];
		StringBuilder returnString = new StringBuilder();
		for (String pair : mpegSettingsArray) {
			pairArray = pair.split("=");
				if ("keyint".equals(pairArray[0])) {
					returnString.append("-g ").append(pairArray[1]).append(" ");
				} else if ("vqscale".equals(pairArray[0])) {
					returnString.append("-q:v ").append(pairArray[1]).append(" ");
				} else if ("vqmin".equals(pairArray[0])) {
					returnString.append("-qmin ").append(pairArray[1]).append(" ");
				} else if ("vqmax".equals(pairArray[0])) {
					returnString.append("-qmax ").append(pairArray[1]).append(" ");
			}
		}

		return returnString.toString();
	}

	/**
	 * Returns the override settings for MEncoder custom options in PMS as
	 * defined in the renderer configuration. The default value is "".
	 *
	 * @return The MEncoder custom options.
	 */
	public String getCustomMencoderOptions() {
		return getString(CUSTOM_MENCODER_OPTIONS, "");
	}

	/**
	 * Returns the maximum video width supported by the renderer as defined in
	 * the renderer configuration. 0 means unlimited.
	 *
	 * @see #isMaximumResolutionSpecified()
	 *
	 * @return The maximum video width.
	 */
	public int getMaxVideoWidth() {
		return getInt(MAX_VIDEO_WIDTH, 1920);
	}

	/**
	 * Returns the maximum video height supported by the renderer as defined
	 * in the renderer configuration. 0 means unlimited.
	 *
	 * @see #isMaximumResolutionSpecified()
	 *
	 * @return The maximum video height.
	 */
	public int getMaxVideoHeight() {
		return getInt(MAX_VIDEO_HEIGHT, 1080);
	}

	/**
	 * @Deprecated use isMaximumResolutionSpecified() instead
	 */
	@Deprecated
	public boolean isVideoRescale() {
		return getMaxVideoWidth() > 0 && getMaxVideoHeight() > 0;
	}

	/**
	 * Returns <code>true</code> if the renderer has a maximum supported width
	 * and height, <code>false</code> otherwise.
	 *
	 * @return whether the renderer has specified a maximum width and height
	 */
	public boolean isMaximumResolutionSpecified() {
		return getMaxVideoWidth() > 0 && getMaxVideoHeight() > 0;
	}

	/**
	 * Whether the resolution is compatible with the renderer.
	 *
	 * @param width the media width
	 * @param height the media height
	 *
	 * @return whether the resolution is compatible with the renderer
	 */
	public boolean isResolutionCompatibleWithRenderer(int width, int height) {
		// Check if the resolution is too high
		if (
			isMaximumResolutionSpecified() &&
			(
				width > getMaxVideoWidth() ||
				(
					height > getMaxVideoHeight() &&
					!(
						getMaxVideoHeight() == 1080 &&
						height == 1088
					)
				)
			)
		) {
			return false;
		}

		// Check if the resolution is too low
		if (!isRescaleByRenderer() && getMaxVideoWidth() < 720) {
			return false;
		}

		return true;
	}

	public boolean isDLNAOrgPNUsed() {
		return getBoolean(DLNA_ORGPN_USE, true);
	}

	public boolean isAccurateDLNAOrgPN() {
		return getBoolean(ACCURATE_DLNA_ORGPN, false);
	}

	/**
	 * Returns whether or not to use the "res" element instead of the "albumArtURI"
	 * element for thumbnails in DLNA reponses. E.g. Samsung 2012 models do not
	 * recognize the "albumArtURI" element. Default value is <code>false</code>.
	 *
	 * @return True if the "res" element should be used, false otherwise.
	 */
	public boolean getThumbNailAsResource() {
		return getBoolean(THUMBNAIL_AS_RESOURCE, false);
	}

	/**
	 * Returns the comma separated list of file extensions that are forced to
	 * be transcoded and never streamed, as defined in the renderer
	 * configuration. Default value is "".
	 *
	 * @return The file extensions.
	 */
	public String getTranscodedExtensions() {
		return getString(TRANSCODE_EXT, "");
	}

	/**
	 * Returns the comma separated list of file extensions that are forced to
	 * be streamed and never transcoded, as defined in the renderer
	 * configuration. Default value is "".
	 *
	 * @return The file extensions.
	 */
	public String getStreamedExtensions() {
		return getString(STREAM_EXT, "");
	}

	/**
	 * Returns the size to report back to the renderer when transcoding media
	 * as defined in the renderer configuration. Default value is 0.
	 *
	 * @return The size to report.
	 */
	public long getTranscodedSize() {
		return getLong(TRANSCODED_SIZE, 0);
	}

	/**
	 * Some devices (e.g. Samsung) recognize a custom HTTP header for retrieving
	 * the contents of a subtitles file. This method will return the name of that
	 * custom HTTP header, or "" if no such header exists. Default value is "".
	 *
	 * @return The name of the custom HTTP header.
	 */
	public String getSubtitleHttpHeader() {
		return getString(SUBTITLE_HTTP_HEADER, "");
	}

	@Override
	public String toString() {
		return getRendererName();
	}

	public boolean isMediaParserV2() {
		return getBoolean(MEDIAPARSERV2, false) && LibMediaInfoParser.isValid();
	}

	public boolean isMediaParserV2ThumbnailGeneration() {
		return getBoolean(MEDIAPARSERV2_THUMB, false) && LibMediaInfoParser.isValid();
	}

	public boolean isForceJPGThumbnails() {
		return getBoolean(FORCE_JPG_THUMBNAILS, false) && LibMediaInfoParser.isValid();
	}

	public boolean isShowAudioMetadata() {
		return getBoolean(SHOW_AUDIO_METADATA, true);
	}

	public boolean isShowSubMetadata() {
		return getBoolean(SHOW_SUB_METADATA, true);
	}

	/**
	 * Whether to send the last modified date metadata for files and
	 * folders, which can take up screen space on some renderers.
	 *
	 * @return whether to send the metadata
	 */
	public boolean isSendDateMetadata() {
		return getBoolean(SEND_DATE_METADATA, true);
	}

	/**
	 * Whether to send folder thumbnails.
	 *
	 * @return whether to send folder thumbnails
	 */
	public boolean isSendFolderThumbnails() {
		return getBoolean(SEND_FOLDER_THUMBNAILS, true);
	}

	public boolean isDLNATreeHack() {
		return getBoolean(DLNA_TREE_HACK, false) && LibMediaInfoParser.isValid();
	}

	/**
	 * Returns whether or not to omit sending a content length header when the
	 * length is unknown, as defined in the renderer configuration. Default
	 * value is false.
	 * <p>
	 * Some renderers are particular about the "Content-Length" headers in
	 * requests (e.g. Sony Blu-ray Disc players). By default, UMS will send a
	 * "Content-Length" that refers to the total media size, even if the exact
	 * length is unknown.
	 *
	 * @return True if sending the content length header should be omitted.
	 */
	public boolean isChunkedTransfer() {
		return getBoolean(CHUNKED_TRANSFER, false);
	}

	/**
	 * Returns whether or not the renderer can handle the given format
	 * natively, based on its configuration in the renderer.conf. If it can
	 * handle a format natively, content can be streamed to the renderer. If
	 * not, content should be transcoded before sending it to the renderer.
	 *
	 * @param mediainfo The {@link DLNAMediaInfo} information parsed from the
	 * 				media file.
	 * @param format The {@link Format} to test compatibility for.
	 * @return True if the renderer natively supports the format, false
	 * 				otherwise.
	 */
	public boolean isCompatible(DLNAMediaInfo mediainfo, Format format) {
		// Use the configured "Supported" lines in the renderer.conf
		// to see if any of them match the MediaInfo library
		if (isMediaParserV2() && mediainfo != null && getFormatConfiguration().match(mediainfo) != null) {
			return true;
		}

		if (format != null) {
			String noTranscode = "";

			if (PMS.getConfiguration(this) != null) {
				noTranscode = PMS.getConfiguration(this).getDisableTranscodeForExtensions();
			}

			// Is the format among the ones to be streamed?
			return format.skip(noTranscode, getStreamedExtensions());
		} else {
			// Not natively supported.
			return false;
		}
	}

	public int getAutoPlayTmo() {
		return getInt(AUTO_PLAY_TMO, 5000);
	}

	public String getCustomFFmpegOptions() {
		return getString(CUSTOM_FFMPEG_OPTIONS, "");
	}

	public boolean isNoDynPlsFolder() {
		return false;
	}

	/**
	 * If this is true, we will always output video at 16/9 aspect ratio to
	 * the renderer, meaning that all videos with different aspect ratios
	 * will have black bars added to the edges to make them 16/9.
	 *
	 * This addresses a bug in some renderers (like Panasonic TVs) where
	 * they stretch videos that are not 16/9.
	 *
	 * @return
	 */
	public boolean isKeepAspectRatio() {
		return getBoolean(KEEP_ASPECT_RATIO, false);
	}

	/**
	 * If this is false, FFmpeg will upscale videos with resolutions lower
	 * than SD (720 pixels wide) to the maximum resolution your renderer
	 * supports.
	 *
	 * Changing it to false is only recommended if your renderer has
	 * poor-quality upscaling, since we will use more CPU and network
	 * bandwidth when it is false.
	 *
	 * @return
	 */
	public boolean isRescaleByRenderer() {
		return getBoolean(RESCALE_BY_RENDERER, true);
	}

	/**
	 * Whether to prepend audio track numbers to audio titles.
	 * e.g. "Stairway to Heaven" becomes "4: Stairway to Heaven".
	 *
	 * This is to provide a workaround for devices that order everything
	 * alphabetically instead of in the order we give, like Samsung devices.
	 *
	 * @return whether to prepend audio track numbers to audio titles.
	 */
	public boolean isPrependTrackNumbers() {
		return getBoolean(PREPEND_TRACK_NUMBERS, false);
	}

	public String getFFmpegVideoFilterOverride() {
		return getString(OVERRIDE_FFMPEG_VF, "");
	}

	public static ArrayList<String> getAllRenderersNames() {
		return allRenderersNames;
	}

	public int getTranscodedVideoAudioSampleRate() {
		return getInt(TRANSCODED_VIDEO_AUDIO_SAMPLE_RATE, 48000);
	}

	public boolean isLimitFolders() {
		return getBoolean(LIMIT_FOLDERS, true);
	}

	/**
	 * Perform renderer-specific name reformatting:<p>
	 * Truncating and wrapping see {@code TextWrap}<br>
	 * Character substitution see {@code CharMap}
	 *
	 * @param name Original name
	 * @param suffix Additional media information
	 * @param dlna The actual DLNA resource
	 * @return Reformatted name
	 */
	public String getDcTitle(String name, String suffix, DLNAResource dlna) {
		// Wrap + tuncate
		int len = 0;
		if (line_w > 0 && (name.length() + suffix.length()) > line_w) {
			int suffix_len = dots.length() + suffix.length();
			if (line_h == 1) {
				len = line_w - suffix_len;
			} else {
				// Wrap
				int i = dlna.isFolder() ? 0 : indent;
				String newline = "\n" + (dlna.isFolder() ? "" : inset);
				name = name.substring(0, i + (Character.isWhitespace(name.charAt(i)) ? 1 : 0))
					+ WordUtils.wrap(name.substring(i) + suffix, line_w - i, newline, true);
				len = line_w * line_h;
				if (len != 0 && name.length() > len) {
					len = name.substring(0, name.length() - line_w).lastIndexOf(newline) + newline.length();
					name = name.substring(0, len) + name.substring(len, len + line_w).replace(newline, " ");
					len += (line_w - suffix_len - i);
				} else {
					len = -1; // done
				}
			}
			if (len > 0) {
				// Truncate
				name = name.substring(0, len).trim() + dots;
			}
		}
		if (len > -1) {
			name += suffix;
		}

		// Substitute
		for (String s : charMap.keySet()) {
			String repl = charMap.get(s).replaceAll("###e", "");
			name = name.replaceAll(s, repl);
		}

		return name;
	}

	/**
	 * @see #isSendDateMetadata()
	 * @deprecated
	 */
	@Deprecated
	public boolean isOmitDcDate() {
		return !isSendDateMetadata();
	}

	public static int getIntAt(String s, String key, int fallback) {
		try {
			return Integer.valueOf((s + " ").split(key)[1].split("\\D")[0]);
		} catch (Exception e) {
			return fallback;
		}
	}

	public String getSupportedExternalSubtitles() {
		return getString(SUPPORTED_EXTERNAL_SUBTITLES_FORMATS, "");
	}

	public String getSupportedEmbeddedSubtitles() {
		return getString(SUPPORTED_INTERNAL_SUBTITLES_FORMATS, "");
	}

	public boolean useClosedCaption() {
		return getBoolean(USE_CLOSED_CAPTION, false);
	}

	public boolean isSubtitlesStreamingSupported() {
		return StringUtils.isNotBlank(getSupportedExternalSubtitles());
	}

	/**
	 * Check if the given subtitle type is supported by renderer for streaming.
	 *
	 * @param subtitle Subtitles for checking
	 * @return True if the renderer specifies support for the subtitles
	 */
	public boolean isExternalSubtitlesFormatSupported(DLNAMediaSubtitle subtitle) {
		if (subtitle == null) {
			return false;
		}

		if (isSubtitlesStreamingSupported()) {
			String[] supportedSubs = getSupportedExternalSubtitles().split(",");
			for (String supportedSub : supportedSubs) {
				if (subtitle.getType().toString().equals(supportedSub.trim().toUpperCase())) {
					return true;
				}
			}
		}

		return false;
	}

	/**
	 * Check if the internal subtitle type is supported by renderer.
	 *
	 * @param subtitle Subtitles for checking
	 * @return True if the renderer specifies support for the subtitles
	 */
	public boolean isEmbeddedSubtitlesFormatSupported(DLNAMediaSubtitle subtitle) {
		if (subtitle == null) {
			return false;
		}

		if (isEmbeddedSubtitlesSupported()) {
			String[] supportedSubs = getSupportedEmbeddedSubtitles().split(",");
			for (String supportedSub : supportedSubs) {
				if (subtitle.getType().toString().equals(supportedSub.trim().toUpperCase())) {
					return true;
				}
			}
		}

		return false;
	}

	public boolean isEmbeddedSubtitlesSupported() {
		return StringUtils.isNotBlank(getSupportedEmbeddedSubtitles());
	}

	public ArrayList<String> tags() {
		if (rootFolder != null) {
			return rootFolder.getTags();
		}
		return null;
	}

	public String getOutput3DFormat() {
		return getString(OUTPUT_3D_FORMAT, "");
	}

	public boolean ignoreTranscodeByteRangeRequests() {
		return getBoolean(IGNORE_TRANSCODE_BYTE_RANGE_REQUEST, false);
	}

	public String calculatedSpeed() throws Exception {
		String max = getString(MAX_VIDEO_BITRATE, "");
		for (InetAddress sa : addressAssociation.keySet()) {
			if (addressAssociation.get(sa) == this) {
				Future<Integer> speed = SpeedStats.getInstance().getSpeedInMBitsStored(sa, getRendererName());
				if (max == null) {
					return String.valueOf(speed.get());
				}
				try {
					Integer i = Integer.parseInt(max);
					if (speed.get() > i && i != 0) {
						return max;
					} else {
						return String.valueOf(speed.get());
					}
				} catch (NumberFormatException e) {
					return String.valueOf(speed.get());
				}
			}
		}
		return max;
	}

	public void cachePut(DLNAResource res) {
		renderCache.put(res.getResourceId(), res);
	}

	public DLNAResource cacheGet(String id) {
		return renderCache.get(id);
	}

	/**
	 * A case-insensitive string comparator
	 */
	public static final Comparator<String> CaseInsensitiveComparator = new Comparator<String>() {
		@Override
		public int compare(String s1, String s2) {
			return s1.compareToIgnoreCase(s2);
		}
	};

	/**
	 * A case-insensitive key-sorted map of headers that can join its values
	 * into a combined string or regex.
	 */
	public static class SortedHeaderMap extends TreeMap<String, String> {
		private static final long serialVersionUID = -5090333053981045429L;
		String headers = null;

		public SortedHeaderMap() {
			super(CaseInsensitiveComparator);
		}

		public SortedHeaderMap(Collection<Map.Entry<String, String>> headers) {
			this();
			for (Map.Entry<String, String> h : headers) {
				put(h.getKey(), h.getValue());
			}
		}

		@Override
		public String put(String key, String value) {
			if (StringUtils.isNotBlank(key) && StringUtils.isNotBlank(value)) {
				headers = null; // i.e. mark as changed
				return super.put(key.trim(), value.trim());
			}
			return null;
		}

		public String put(String raw) {
			return put(StringUtils.substringBefore(raw, ":"), StringUtils.substringAfter(raw, ":"));
		}

		public String joined() {
			if (headers == null) {
				headers = StringUtils.join(values(), " ");
			}
			return headers;
		}

		public String toRegex() {
			int size = size();
			return (size > 1 ? "(" : "") + StringUtils.join(values(), ").*(") + (size > 1 ? ")" : "");
		}
	}

	/**
	 * Pattern match our combined header matcher to the given collection of sorted request
	 * headers as a whole.
	 *
	 * @param headers The headers.
	 * @return True if the pattern matches or false if no match, no headers, or no matcher.
	 */
	public boolean match(SortedHeaderMap headers) {
		if (headers != null && !headers.isEmpty() && sortedHeaderMatcher != null) {
			return sortedHeaderMatcher.reset(headers.joined()).find();
		}
		return false;
	}

	/**
	 * The loading priority of this renderer. This should be set to 1 (or greater)
	 * if this renderer config is a more specific version of one we already have.
	 *
	 * For example, we have a Panasonic TVs config that is used for all
	 * Panasonic TVs, except the ones we have specific configs for, so the
	 * specific ones have a greater priority to ensure they are used when
	 * applicable instead of the less-specific renderer config.
	 *
	 * @return The loading priority of this renderer
	 */
	public int getLoadingPriority() {
		return getInt(LOADING_PRIORITY, 0);
	}

	/**
	 * A loading priority comparator
	 */
	public static final Comparator<RendererConfiguration> rendererLoadingPriorityComparator = new Comparator<RendererConfiguration>() {
		@Override
		public int compare(RendererConfiguration r1, RendererConfiguration r2) {
			if (r1 == null || r2 == null) {
				return (r1 == null && r2 == null) ? 0 : r1 == null ? 1 : r2 == null ? -1 : 0;
			}
			int p1 = r1.getLoadingPriority();
			int p2 = r2.getLoadingPriority();
			return p1 > p2 ? -1 : p1 < p2 ? 1 : r1.getConfName().compareToIgnoreCase(r2.getConfName());
		}
	};

	private int[] getVideoBitrateConfig(String bitrate) {
		int bitrates[] = new int[2];

		if (bitrate.contains("(") && bitrate.contains(")")) {
			bitrates[1] = Integer.parseInt(bitrate.substring(bitrate.indexOf('(') + 1, bitrate.indexOf(')')));
		}

		if (bitrate.contains("(")) {
			bitrate = bitrate.substring(0, bitrate.indexOf('(')).trim();
		}

		if (isBlank(bitrate)) {
			bitrate = "0";
		}

		bitrates[0] = (int) Double.parseDouble(bitrate);

		return bitrates;
	}

	/**
	 * Automatic reloading
	 */
	public static final FileWatcher.Listener reloader = new FileWatcher.Listener() {
		@Override
		public void notify(String filename, String event, FileWatcher.Watch watch, boolean isDir) {
			RendererConfiguration r = (RendererConfiguration) watch.getItem();
			if (r != null && r.getFile().equals(new File(filename))) {
				r.reset();
			}
		}
	};

	private DLNAResource playingRes;

	public DLNAResource getPlayingRes() {
		return playingRes;
	}

	public void setPlayingRes(DLNAResource dlna) {
		playingRes = dlna;
		getPlayer();
		if (dlna != null) {
			player.getState().name = dlna.getDisplayName();
			player.start();
		} else {
			player.reset();
		}
	}

	private long buffer;

	public void setBuffer(long mb) {
		buffer = mb < 0 ? 0 : mb;
		getPlayer().setBuffer(mb);
	}

	public long getBuffer() {
		return buffer;
	}

	public String getSubLanguage() {
		return pmsConfiguration.getSubtitlesLanguages();
	}

	public static class PlaybackTimer extends BasicPlayer.Minimal {

		public PlaybackTimer(DeviceConfiguration renderer) {
			super(renderer);
			LOGGER.debug("Created playback timer for " + renderer.getRendererName());
		}

		@Override
		public void start() {
			final DLNAResource res = renderer.getPlayingRes();
			state.name = res.getDisplayName();
			if (res.getMedia() != null) {
				state.duration = StringUtil.shortTime(res.getMedia().getDurationString(), 4);
			}
			Runnable r = new Runnable() {
				@Override
				public void run() {
					state.playback = PLAYING;
					while(res == renderer.getPlayingRes()) {
						long elapsed = System.currentTimeMillis() - res.getStartTime();
						state.position = DurationFormatUtils.formatDuration(elapsed, "HH:mm:ss");
						alert();
						try {
							Thread.sleep(1000);
						} catch (Exception e) {
						}
					}
					// Reset only if another item hasn't already begun playing
					if (renderer.getPlayingRes() == null) {
						reset();
					}
				}
			};
			new Thread(r).start();
		}
	}

	public static final String INFO = "info";
	public static final String OK = "okay";
	public static final String WARN = "warn";
	public static final String ERR = "err";

	public void notify(String type, String msg) {
		// Implemented by subclasses
	}

	public int getMaxVolume() {
		return getInt(MAX_VOLUME, 100);
	}

	public void setIdentifiers(List<String> identifiers) {
		this.identifiers = identifiers;
	}

	public List<String> getIdentifiers() {
		return identifiers;
	}

	public String getDeviceId() {
		String d = getString(DEVICE_ID, "");
		if (StringUtils.isBlank(d)) {
			// Backward compatibility
			d = getString("device", "");
		}
		return d;
	}

	/**
	 * Upnp service startup management
	 */

	public static final int BLOCK = -2;
	public static final int POSTPONE = -1;
	public static final int NONE = 0;
	public static final int ALLOW = 1;

	protected volatile int upnpMode = NONE;

	public static int getUpnpMode(String mode) {
		if (mode != null) {
			switch (mode.trim().toLowerCase()) {
				case "false":    return BLOCK;
				case "postpone": return POSTPONE;
			}
		}
		return ALLOW;
	}

	public static String getUpnpModeString(int mode) {
		switch (mode) {
			case BLOCK:    return "blocked";
			case POSTPONE: return "postponed";
			case NONE:     return "unknown";
		}
		return "allowed";
	}

	public int getUpnpMode() {
		if (upnpMode == NONE) {
			upnpMode = getUpnpMode(getString(UPNP_ALLOW, "true"));
		}
		return upnpMode;
	}

	public String getUpnpModeString() {
		return getUpnpModeString(upnpMode);
	}

	public void resetUpnpMode() {
		setUpnpMode(getUpnpMode(getString(UPNP_ALLOW, "true")));
	}

	public void setUpnpMode(int mode) {
		if (upnpMode != mode) {
			upnpMode = mode;
			if (upnpMode == ALLOW) {
				String id = uuid != null ? uuid : DeviceConfiguration.getUuidOf(getAddress());
				if (id != null) {
					configuration.setProperty(UPNP_ALLOW, "true");
					UPNPHelper.activate(id);
				}
			}
		}
	}

	public boolean isUpnpPostponed() {
		return getUpnpMode() == POSTPONE;
	}

	public boolean isUpnpAllowed() {
		return getUpnpMode() > NONE;
	}

	public static void verify(RendererConfiguration r) {
		// FIXME: this is a very fallible, incomplete validity test for use only until
		// we find something better. The assumption is that renderers unable determine
		// their own address (i.e. non-upnp/web renderers that have lost their spot in the
		// address association to a newer renderer at the same ip) are "invalid".
		if (r.getUpnpMode() != BLOCK && r.getAddress() == null) {
			LOGGER.debug("Purging renderer {} as invalid", r);
			r.delete(0);
		}
	}
}<|MERGE_RESOLUTION|>--- conflicted
+++ resolved
@@ -933,9 +933,6 @@
 			loaded = load(f);
 		}
 
-<<<<<<< HEAD
-		mimes = new HashMap<String, String>();
-=======
 		if (isUpnpAllowed() && uuid == null) {
 			String id = getDeviceId();
 			if (StringUtils.isNotBlank(id)) {
@@ -943,8 +940,7 @@
 			}
 		}
 
-		mimes = new HashMap<>();
->>>>>>> fa0f92c3
+		mimes = new HashMap<String, String>();
 		String mimeTypes = getString(MIME_TYPES_CHANGES, "");
 
 		if (StringUtils.isNotBlank(mimeTypes)) {
@@ -2543,19 +2539,22 @@
 
 	public static int getUpnpMode(String mode) {
 		if (mode != null) {
-			switch (mode.trim().toLowerCase()) {
-				case "false":    return BLOCK;
-				case "postpone": return POSTPONE;
+			if ("false".equals(mode.trim().toLowerCase())) {
+				return BLOCK;
+			} else if ("postpone".equals(mode.trim().toLowerCase())) {
+				return POSTPONE;
 			}
 		}
 		return ALLOW;
 	}
 
 	public static String getUpnpModeString(int mode) {
-		switch (mode) {
-			case BLOCK:    return "blocked";
-			case POSTPONE: return "postponed";
-			case NONE:     return "unknown";
+		if (mode == BLOCK) {
+			return "blocked";
+		} else if (mode == POSTPONE) {
+			return "postponed";
+		} else if (mode == NONE) {
+			return "unknown";
 		}
 		return "allowed";
 	}
