package net.pms.configuration;

import com.sun.jna.Platform;
import java.awt.event.ActionEvent;
import java.awt.event.ActionListener;
import java.io.File;
import java.io.IOException;
import java.io.Reader;
import java.net.InetAddress;
import java.util.*;
import java.util.concurrent.Future;
import java.util.regex.Matcher;
import java.util.regex.Pattern;
import net.pms.Messages;
import net.pms.PMS;
import net.pms.dlna.*;
import net.pms.encoders.Player;
import net.pms.formats.Format;
import net.pms.io.OutputParams;
import net.pms.network.HTTPResource;
import net.pms.network.SpeedStats;
import net.pms.network.UPNPHelper;
import net.pms.newgui.StatusTab;
import net.pms.util.BasicPlayer;
import net.pms.util.FileWatcher;
import net.pms.util.PropertiesUtil;
import net.pms.util.StringUtil;
import org.apache.commons.configuration.Configuration;
import org.apache.commons.configuration.ConfigurationException;
import org.apache.commons.configuration.PropertiesConfiguration;
import org.apache.commons.io.Charsets;
import org.apache.commons.io.FileUtils;
import org.apache.commons.lang.StringUtils;
import org.apache.commons.lang.WordUtils;
import static org.apache.commons.lang3.StringUtils.isBlank;
import org.apache.commons.lang3.text.translate.UnicodeUnescaper;
import org.apache.commons.lang3.time.DurationFormatUtils;
import org.slf4j.Logger;
import org.slf4j.LoggerFactory;

public class RendererConfiguration extends UPNPHelper.Renderer {
	private static final Logger LOGGER = LoggerFactory.getLogger(RendererConfiguration.class);
	protected static TreeSet<RendererConfiguration> enabledRendererConfs;
<<<<<<< HEAD
	protected static ArrayList<String> allRenderersNames = new ArrayList<String>();
	protected static PmsConfiguration _pmsConfiguration = PMS.getConfiguration();
	protected static RendererConfiguration defaultConf;
	protected static Map<InetAddress, RendererConfiguration> addressAssociation = new HashMap<InetAddress, RendererConfiguration>();
=======
	protected static final ArrayList<String> allRenderersNames = new ArrayList<>();
	protected static PmsConfiguration _pmsConfiguration = PMS.getConfiguration();
	protected static RendererConfiguration defaultConf;
	protected static final Map<InetAddress, RendererConfiguration> addressAssociation = new HashMap<>();
>>>>>>> ee92a7cc

	protected RootFolder rootFolder;
	protected File file;
	protected Configuration configuration;
	protected PmsConfiguration pmsConfiguration = _pmsConfiguration;
	protected ConfigurationReader configurationReader;
	protected FormatConfiguration formatConfiguration;
	protected int rank;
	protected Matcher sortedHeaderMatcher;

	public StatusTab.RendererItem gui;
	public boolean loaded, fileless = false;
	protected BasicPlayer player;

	public static final File NOFILE = new File("NOFILE");

	public interface OutputOverride {
		/**
		 * Override a player's default output formatting.
		 * To be invoked by the player after input and filter options are complete.
		 *
		 * @param cmdList the command so far
		 * @param dlna the media item
		 * @param player the player
		 * @param params the output parameters
		 *
		 * @return whether the options have been finalized
		 */
		public boolean getOutputOptions(List<String> cmdList, DLNAResource dlna, Player player, OutputParams params);

		public boolean addSubtitles();
	}

	// Holds MIME type aliases
	protected Map<String, String> mimes;

	protected Map<String, String> charMap;
	protected Map<String, String> DLNAPN;

	// Cache for the tree
	protected Map<String, DLNAResource> renderCache;

	// TextWrap parameters
	protected int line_w, line_h, indent;
	protected String inset, dots;

	// property values
	protected static final String LPCM = "LPCM";
	protected static final String MP3 = "MP3";
	protected static final String WAV = "WAV";
	protected static final String WMV = "WMV";

	// Old video transcoding options
	@Deprecated
	protected static final String DEPRECATED_MPEGAC3 = "MPEGAC3";

	@Deprecated
	protected static final String DEPRECATED_MPEGPSAC3 = "MPEGPSAC3";

	@Deprecated
	protected static final String DEPRECATED_MPEGTSAC3 = "MPEGTSAC3";

	@Deprecated
	protected static final String DEPRECATED_H264TSAC3 = "H264TSAC3";

	// Current video transcoding options
	protected static final String MPEGTSH264AAC = "MPEGTS-H264-AAC";
	protected static final String MPEGTSH264AC3 = "MPEGTS-H264-AC3";
	protected static final String MPEGTSH265AAC = "MPEGTS-H265-AAC";
	protected static final String MPEGTSH265AC3 = "MPEGTS-H265-AC3";
	protected static final String MPEGPSMPEG2AC3 = "MPEGPS-MPEG2-AC3";
	protected static final String MPEGTSMPEG2AC3 = "MPEGTS-MPEG2-AC3";

	// property names
	protected static final String ACCURATE_DLNA_ORGPN = "AccurateDLNAOrgPN";
	protected static final String AUDIO = "Audio";
	protected static final String AUTO_EXIF_ROTATE = "AutoExifRotate";
	protected static final String AUTO_PLAY_TMO = "AutoPlayTmo";
	protected static final String BYTE_TO_TIMESEEK_REWIND_SECONDS = "ByteToTimeseekRewindSeconds"; // Ditlew
	protected static final String CBR_VIDEO_BITRATE = "CBRVideoBitrate"; // Ditlew
	protected static final String CHARMAP = "CharMap";
	protected static final String CHUNKED_TRANSFER = "ChunkedTransfer";
	protected static final String CUSTOM_FFMPEG_OPTIONS = "CustomFFmpegOptions";
	protected static final String CUSTOM_MENCODER_OPTIONS = "CustomMencoderOptions";
	protected static final String CUSTOM_MENCODER_MPEG2_OPTIONS = "CustomMencoderQualitySettings"; // TODO (breaking change): value should be CustomMEncoderMPEG2Options
	protected static final String DEFAULT_VBV_BUFSIZE = "DefaultVBVBufSize";
	protected static final String DISABLE_MENCODER_NOSKIP = "DisableMencoderNoskip";
	protected static final String DLNA_LOCALIZATION_REQUIRED = "DLNALocalizationRequired";
	protected static final String DLNA_ORGPN_USE = "DLNAOrgPN";
	protected static final String DLNA_PN_CHANGES = "DLNAProfileChanges";
	protected static final String DLNA_TREE_HACK = "CreateDLNATreeFaster";
	protected static final String LIMIT_FOLDERS = "LimitFolders";
	protected static final String EMBEDDED_SUBS_SUPPORTED = "InternalSubtitlesSupported";
	protected static final String FORCE_JPG_THUMBNAILS = "ForceJPGThumbnails"; // Sony devices require JPG thumbnails
	protected static final String H264_L41_LIMITED = "H264Level41Limited";
	protected static final String IMAGE = "Image";
	protected static final String IGNORE_TRANSCODE_BYTE_RANGE_REQUEST = "IgnoreTranscodeByteRangeRequests";
	protected static final String KEEP_ASPECT_RATIO = "KeepAspectRatio";
	protected static final String MAX_VIDEO_BITRATE = "MaxVideoBitrateMbps";
	protected static final String MAX_VIDEO_HEIGHT = "MaxVideoHeight";
	protected static final String MAX_VIDEO_WIDTH = "MaxVideoWidth";
	protected static final String MEDIAPARSERV2 = "MediaInfo";
	protected static final String MEDIAPARSERV2_THUMB = "MediaParserV2_ThumbnailGeneration";
	protected static final String MIME_TYPES_CHANGES = "MimeTypesChanges";
	protected static final String MUX_DTS_TO_MPEG = "MuxDTSToMpeg";
	protected static final String MUX_H264_WITH_MPEGTS = "MuxH264ToMpegTS";
	protected static final String MUX_LPCM_TO_MPEG = "MuxLPCMToMpeg";
	protected static final String MUX_NON_MOD4_RESOLUTION = "MuxNonMod4Resolution";
	protected static final String NOT_AGGRESSIVE_BROWSING = "NotAggressiveBrowsing";
	protected static final String OUTPUT_3D_FORMAT = "Output3DFormat";
	protected static final String OVERRIDE_FFMPEG_VF = "OverrideFFmpegVideoFilter";
	protected static final String LOADING_PRIORITY = "LoadingPriority";
	protected static final String MAX_VOLUME = "MaxVolume";
	protected static final String RENDERER_ICON = "RendererIcon";
	protected static final String RENDERER_NAME = "RendererName";
	protected static final String RESCALE_BY_RENDERER = "RescaleByRenderer";
	protected static final String SEEK_BY_TIME = "SeekByTime";
	protected static final String SEND_DATE_METADATA = "SendDateMetadata";
	protected static final String SEND_FOLDER_THUMBNAILS = "SendFolderThumbnails";
	protected static final String SHOW_AUDIO_METADATA = "ShowAudioMetadata";
	protected static final String SHOW_DVD_TITLE_DURATION = "ShowDVDTitleDuration"; // Ditlew
	protected static final String SHOW_SUB_METADATA = "ShowSubMetadata";
	protected static final String STREAM_EXT = "StreamExtensions";
	protected static final String SUBTITLE_HTTP_HEADER = "SubtitleHttpHeader";
	protected static final String SUPPORTED = "Supported";
	protected static final String SUPPORTED_EXTERNAL_SUBTITLES_FORMATS = "SupportedExternalSubtitlesFormats";
	protected static final String SUPPORTED_INTERNAL_SUBTITLES_FORMATS = "SupportedInternalSubtitlesFormats";
	protected static final String SUPPORTED_SUBTITLES_FORMATS = "SupportedSubtitlesFormats";
	protected static final String TEXTWRAP = "TextWrap";
	protected static final String THUMBNAIL_AS_RESOURCE = "ThumbnailAsResource";
	protected static final String THUMBNAIL_SIZE = "ThumbnailSize";
	protected static final String THUMBNAIL_BG = "ThumbnailBackground";
	protected static final String TRANSCODE_AUDIO_441KHZ = "TranscodeAudioTo441kHz";
	protected static final String TRANSCODE_AUDIO = "TranscodeAudio";
	protected static final String TRANSCODE_EXT = "TranscodeExtensions";
	protected static final String TRANSCODE_FAST_START = "TranscodeFastStart";
	protected static final String TRANSCODE_VIDEO = "TranscodeVideo";
	protected static final String TRANSCODED_SIZE = "TranscodedVideoFileSize";
	protected static final String TRANSCODED_VIDEO_AUDIO_SAMPLE_RATE = "TranscodedVideoAudioSampleRate";
	protected static final String USER_AGENT_ADDITIONAL_HEADER = "UserAgentAdditionalHeader";
	protected static final String USER_AGENT_ADDITIONAL_SEARCH = "UserAgentAdditionalHeaderSearch";
	protected static final String USER_AGENT = "UserAgentSearch";
	protected static final String UPNP_DETAILS = "UpnpDetailsSearch";
	protected static final String USE_CLOSED_CAPTION = "UseClosedCaption";
	protected static final String USE_SAME_EXTENSION = "UseSameExtension";
	protected static final String VIDEO = "Video";
	protected static final String WRAP_DTS_INTO_PCM = "WrapDTSIntoPCM";
	protected static final String WRAP_ENCODED_AUDIO_INTO_PCM = "WrapEncodedAudioIntoPCM";

	private static int maximumBitrateTotal = 0;

	public static RendererConfiguration getDefaultConf() {
		return defaultConf;
	}

	/**
	 * Load all renderer configuration files and set up the default renderer.
	 *
	 * @param pmsConf
	 */
	public static void loadRendererConfigurations(PmsConfiguration pmsConf) {
		_pmsConfiguration = pmsConf;
		enabledRendererConfs = new TreeSet<RendererConfiguration>(rendererLoadingPriorityComparator);

		try {
			defaultConf = new RendererConfiguration();
		} catch (ConfigurationException e) {
			LOGGER.debug("Caught exception", e);
		}

		File renderersDir = getRenderersDir();

		if (renderersDir != null) {
			LOGGER.info("Loading renderer configurations from " + renderersDir.getAbsolutePath());

			File[] confs = renderersDir.listFiles();
			Arrays.sort(confs);
			int rank = 1;

			List<String> selectedRenderers = pmsConf.getSelectedRenderers();
			for (File f : confs) {
				if (f.getName().endsWith(".conf")) {
					try {
						RendererConfiguration r = new RendererConfiguration(f);
						r.rank = rank++;
						String rendererName = r.getRendererName();
						if (selectedRenderers.contains(rendererName) || selectedRenderers.contains(pmsConf.ALL_RENDERERS)) {
							enabledRendererConfs.add(r);
						} else {
							LOGGER.debug("Ignored " + rendererName + " configuration");
						}
					} catch (ConfigurationException ce) {
						LOGGER.info("Error in loading configuration of: " + f.getAbsolutePath());
					}
				}
			}
		}

		LOGGER.info("Enabled " + enabledRendererConfs.size() + " configurations, listed in order of loading priority:");
		for (RendererConfiguration r : enabledRendererConfs) {
			LOGGER.info(":   " + r);
		}

		if (enabledRendererConfs.size() > 0) {
			// See if a different default configuration was configured
			String rendererFallback = pmsConf.getRendererDefault();

			if (StringUtils.isNotBlank(rendererFallback)) {
				RendererConfiguration fallbackConf = getRendererConfigurationByName(rendererFallback);

				if (fallbackConf != null) {
					// A valid fallback configuration was set, use it as default.
					defaultConf = fallbackConf;
				}
			}
		}
		DeviceConfiguration.loadDeviceConfigurations(pmsConf);
	}

	private static void loadRenderersNames() {
		File renderersDir = getRenderersDir();

		if (renderersDir != null) {
			LOGGER.info("Loading renderer names from " + renderersDir.getAbsolutePath());

			for (File f : renderersDir.listFiles()) {
				if (f.getName().endsWith(".conf")) {
					try {
						allRenderersNames.add(new RendererConfiguration(f).getRendererName());
					} catch (ConfigurationException ce) {
						LOGGER.warn("Error loading " + f.getAbsolutePath());
					}
				}
			}

			Collections.sort(allRenderersNames, String.CASE_INSENSITIVE_ORDER);
		}
	}

	public int getInt(String key, int def) {
		return configurationReader.getInt(key, def);
	}

	public long getLong(String key, long def) {
		return configurationReader.getLong(key, def);
	}

	public double getDouble(String key, double def) {
		return configurationReader.getDouble(key, def);
	}

	public boolean getBoolean(String key, boolean def) {
		return configurationReader.getBoolean(key, def);
	}

	public String getString(String key, String def) {
		return configurationReader.getNonBlankConfigurationString(key, def);
	}

	public List<String> getStringList(String key, String def) {
		return configurationReader.getStringList(key, def);
	}

	@Deprecated
	public static ArrayList<RendererConfiguration> getAllRendererConfigurations() {
		return getEnabledRenderersConfigurations();
	}

	public boolean nox264() {
		return false;
	}

	/**
	 * Returns the list of enabled renderer configurations.
	 *
	 * @return The list of enabled renderers.
	 */
	public static ArrayList<RendererConfiguration> getEnabledRenderersConfigurations() {
		return enabledRendererConfs != null ? new ArrayList(enabledRendererConfs) : null;
	}

	/**
	 * Returns the list of all connected renderer devices.
	 *
	 * @return The list of connected renderers.
	 */
	public static Collection<RendererConfiguration> getConnectedRenderersConfigurations() {
		// We need to check both upnp and http sides to ensure a complete list
		HashSet<RendererConfiguration> renderers = new HashSet<RendererConfiguration>(UPNPHelper.getRenderers(UPNPHelper.ANY));
		renderers.addAll(addressAssociation.values());
		// Ensure any remaining secondary common-ip renderers (which are no longer in address association) are added
		renderers.addAll(PMS.get().getFoundRenderers());
		return renderers;
	}

	public static boolean hasConnectedAVTransportPlayers() {
		return UPNPHelper.hasRenderer(UPNPHelper.AVT);
	}

	public static List<RendererConfiguration> getConnectedAVTransportPlayers() {
		return UPNPHelper.getRenderers(UPNPHelper.AVT);
	}

	public static boolean hasConnectedRenderer(int type) {
		for (RendererConfiguration r : getConnectedRenderersConfigurations()) {
			if ((r.controls & type) != 0) {
				return true;
			}
		}
		return false;
	}

	public static List<RendererConfiguration> getConnectedRenderers(int type) {
		ArrayList<RendererConfiguration> renderers = new ArrayList<RendererConfiguration>();
		for (RendererConfiguration r : getConnectedRenderersConfigurations()) {
			if (r.active && (r.controls & type) != 0) {
				renderers.add(r);
			}
		}
		return renderers;
	}

	public static boolean hasConnectedControlPlayers() {
		return hasConnectedRenderer(UPNPHelper.ANY);
	}

	public static List<RendererConfiguration> getConnectedControlPlayers() {
		return getConnectedRenderers(UPNPHelper.ANY);
	}

	/**
	 * Searches for an instance of this renderer connected at the given address.
	 *
	 * @param r the renderer.
	 * @param ia the address.
	 * @return the matching renderer or null.
	 */
	public static RendererConfiguration find(RendererConfiguration r, InetAddress ia) {
		return find(r.getConfName(), ia);
	}

	/**
	 * Searches for a renderer of this name connected at the given address.
	 *
	 * @param name the renderer name.
	 * @param ia the address.
	 * @return the matching renderer or null.
	 */
	public static RendererConfiguration find(String name, InetAddress ia) {
		for (RendererConfiguration r : getConnectedRenderersConfigurations()) {
			if (ia.equals(r.getAddress()) && name.equals(r.getConfName())) {
				return r;
			}
		}
		return null;
	}

	public static File getRenderersDir() {
		final String[] pathList = PropertiesUtil.getProjectProperties().get("project.renderers.dir").split(",");

		for (String path : pathList) {
			if (path.trim().length() > 0) {
				File file = new File(path.trim());

				if (file.isDirectory()) {
					if (file.canRead()) {
						return file;
					} else {
						LOGGER.warn("Can't read directory: {}", file.getAbsolutePath());
					}
				}
			}
		}

		return null;
	}

	public static void resetAllRenderers() {
		for (RendererConfiguration r : getConnectedRenderersConfigurations()) {
			r.rootFolder = null;
		}
		// Resetting enabledRendererConfs isn't strictly speaking necessary any more, since 
		// these are now for reference only and never actually populate their root folders.
		for (RendererConfiguration r : enabledRendererConfs) {
			r.rootFolder = null;
		}
	}

	public RootFolder getRootFolder() {
		if (rootFolder == null) {
			ArrayList<String> tags = new ArrayList<>();
			tags.add(getRendererName());
			for (InetAddress sa : addressAssociation.keySet()) {
				if (addressAssociation.get(sa) == this) {
					tags.add(sa.getHostAddress());
				}
			}

			rootFolder = new RootFolder(tags);
			if (pmsConfiguration.getUseCache()) {
				rootFolder.discoverChildren();
			}
		}

		return rootFolder;
	}

	public void addFolderLimit(DLNAResource res) {
		if (rootFolder != null) {
			rootFolder.setFolderLim(res);
		}
	}

	public void setRootFolder(RootFolder r) {
		rootFolder = r;
	}

	/**
	 * Associate an IP address with this renderer. The association will
	 * persist between requests, allowing the renderer to be recognized
	 * by its address in later requests.
	 *
	 * @param sa The IP address to associate.
	 * @return whether the device at this address is a renderer.
	 * @see #getRendererConfigurationBySocketAddress(InetAddress)
	 */
	public boolean associateIP(InetAddress sa) {
		if (UPNPHelper.isNonRenderer(sa)) {
			// TODO: remove it if already added unknowingly
			return false;
		}

		// FIXME: handle multiple clients with same ip properly, now newer overwrites older

		addressAssociation.put(sa, this);
		if (
			(
				pmsConfiguration.isAutomaticMaximumBitrate() ||
				pmsConfiguration.isSpeedDbg()
			) &&
			!(
				sa.isLoopbackAddress() ||
				sa.isAnyLocalAddress()
			)
		) {
			SpeedStats.getInstance().getSpeedInMBits(sa, getRendererName());
		}
		return true;
	}

	public static void calculateAllSpeeds() {
		for (InetAddress sa : addressAssociation.keySet()) {
			if (sa.isLoopbackAddress() || sa.isAnyLocalAddress()) {
				continue;
			}
			RendererConfiguration r = addressAssociation.get(sa);
			SpeedStats.getInstance().getSpeedInMBits(sa, r.getRendererName());
		}
	}

	public static RendererConfiguration getRendererConfigurationBySocketAddress(InetAddress sa) {
		RendererConfiguration r = addressAssociation.get(sa);
		if (r != null) {
			LOGGER.trace("Matched media renderer \"" + r.getRendererName() + "\" based on address " + sa);
		}
		return r;
	}

	/**
	 * Tries to find a matching renderer configuration based on the given collection of
	 * request headers
	 *
	 * @param headers The headers.
	 * @param ia The request's origin address.
	 * @return The matching renderer configuration or <code>null</code>
	 */
	public static RendererConfiguration getRendererConfigurationByHeaders(Collection<Map.Entry<String, String>> headers, InetAddress ia) {
		return getRendererConfigurationByHeaders(new SortedHeaderMap(headers), ia);
	}

	public static RendererConfiguration getRendererConfigurationByHeaders(SortedHeaderMap sortedHeaders, InetAddress ia) {
		RendererConfiguration r = null;
		RendererConfiguration ref = getRendererConfigurationByHeaders(sortedHeaders);
		if (ref != null) {
			boolean isNew = !addressAssociation.containsKey(ia);
			r = resolve(ia, ref);
			if (r != null) {
				LOGGER.trace("Matched " + (isNew ? "new " : "") + "media renderer \"" + r.getRendererName() + "\" based on headers " + sortedHeaders);
			}
		}
		return r;
	}

	public static RendererConfiguration getRendererConfigurationByHeaders(SortedHeaderMap sortedHeaders) {
		if (_pmsConfiguration.isRendererForceDefault()) {
			// Force default renderer
			LOGGER.trace("Forcing renderer match to \"" + defaultConf.getRendererName() + "\"");
			return defaultConf;
		}
		for (RendererConfiguration r : enabledRendererConfs) {
			if (r.match(sortedHeaders)) {
				LOGGER.trace("Matched media renderer \"" + r.getRendererName() + "\" based on headers " + sortedHeaders);
				return r;
			}
		}
		return null;
	}

	/**
	 * Tries to find a matching renderer configuration based on the name of
	 * the renderer. Returns true if the provided name is equal to or a
	 * substring of the renderer name defined in a configuration, where case
	 * does not matter.
	 *
	 * @param name The renderer name to match.
	 * @return The matching renderer configuration or <code>null</code>
	 *
	 * @since 1.50.1
	 */
	public static RendererConfiguration getRendererConfigurationByName(String name) {
		for (RendererConfiguration conf : enabledRendererConfs) {
			if (conf.getRendererName().toLowerCase().contains(name.toLowerCase())) {
				return conf;
			}
		}

		return null;
	}

	public static RendererConfiguration getRendererConfigurationByUUID(String uuid) {
		for (RendererConfiguration conf : getConnectedRenderersConfigurations()) {
			if (uuid.equals(conf.getUUID())) {
				return conf;
			}
		}

		return null;
	}

	public static RendererConfiguration getRendererConfigurationByUPNPDetails(String details/*, InetAddress ia, String uuid*/) {
		for (RendererConfiguration r : enabledRendererConfs) {
			if (r.matchUPNPDetails(details)) {
				LOGGER.trace("Matched media renderer \"" + r.getRendererName() + "\" based on dlna details \"" + details + "\"");
				return r;
			}
		}
		return null;
	}

	public static RendererConfiguration resolve(InetAddress ia, RendererConfiguration ref) {
		DeviceConfiguration r = null;
		if (ref == null) {
			ref = getDefaultConf();
		}
		try {
			if (addressAssociation.containsKey(ia)) {
				// Already seen, finish configuration if required
				r = (DeviceConfiguration) addressAssociation.get(ia);
				boolean higher = ref.getLoadingPriority() > r.getLoadingPriority() && ref != defaultConf;
				if (!r.loaded || higher) {
					if (higher) {
						LOGGER.debug("Switching to higher priority renderer: " + ref.getRendererName());
					}
					r.inherit(ref);
					// update gui
					PMS.get().updateRenderer(r);
				}
			} else if (!UPNPHelper.isNonRenderer(ia)) {
				// It's brand new
				r = new DeviceConfiguration(ref, ia);
				if (r.associateIP(ia)) {
					PMS.get().setRendererFound(r);
				}
				r.active = true;
			}
		} catch (Exception e) {
		}
		return r;
	}

	public FormatConfiguration getFormatConfiguration() {
		return formatConfiguration;
	}

	public Configuration getConfiguration() {
		return configuration;
	}

	public PmsConfiguration getPmsConfiguration() {
		return pmsConfiguration;
	}

	public File getFile() {
		return file;
	}

	public File getUsableFile() {
		File f = getFile();
		if (f == null || f.equals(NOFILE)) {
			f = new File(getRenderersDir(), getRendererName().split("\\(")[0].trim().replace(" ", "") + ".conf");
		}
		return f;
	}

	public static void createNewFile(RendererConfiguration r, File file, boolean load, File ref) {
		try {
			ArrayList<String> conf = new ArrayList<>();
			String name = r.getRendererName().split("\\(")[0].trim();
			Map<String, String> details = r.getUpnpDetails();
			String detailmatcher = details == null ? "" :
				(details.get("manufacturer") + " , " + details.get("modelName"));

			// Add the header and identifiers
			conf.add("#----------------------------------------------------------------------------");
			conf.add("# Auto-generated profile for " + name);
			conf.add("#" + (ref == null ? "" : " Based on " + ref.getName()));
			conf.add("# See PS3.conf for a description of all possible configuration options.");
			conf.add("#");
			conf.add("");
			conf.add(RENDERER_NAME + " = " + name);
			conf.add(UPNP_DETAILS + " = " + detailmatcher);
			conf.add("");
			// TODO: Set more properties automatically from UPNP info

			if (ref != null) {
				// Copy the reference file, skipping its header and identifiers
				Matcher skip = Pattern.compile(".*(" + RENDERER_ICON + "|" + RENDERER_NAME + "|" +
					UPNP_DETAILS + "|" + USER_AGENT + "|" + USER_AGENT_ADDITIONAL_HEADER + "|" +
					USER_AGENT_ADDITIONAL_SEARCH + ").*").matcher("");
				boolean header = true;
				for (String line : FileUtils.readLines(ref, Charsets.UTF_8)) {
					if (
						skip.reset(line).matches() ||
						(
							header &&
							(
								line.startsWith("#") ||
								isBlank(line)
							)
						)
					) {
						continue;
					}
					header = false;
					conf.add(line);
				}
			}

			FileUtils.writeLines(file, "utf-8", conf, "\r\n");

			if (load) {
				try {
					r.init(file);
				} catch (ConfigurationException ce) {
					LOGGER.debug("Error initializing renderer configuration: " + ce);
				}
			}
		} catch (IOException ie) {
			LOGGER.debug("Error creating renderer configuration file: " + ie);
		}
	}

	public boolean isFileless() {
		return fileless;
	}

	public void setFileless(boolean b) {
		fileless = b;
	}

	public int getRank() {
		return rank;
	}

	public String getThumbSize() {
		return getString(THUMBNAIL_SIZE, "");
	}

	public String getThumbBG() {
		return getString(THUMBNAIL_BG, "");
	}

	/**
	 * @see #isXbox360()
	 * @deprecated
	 */
	@Deprecated
	public boolean isXBOX() {
		return isXbox360();
	}

	/**
	 * @return whether this renderer is an Xbox 360
	 */
	public boolean isXbox360() {
		return getRendererName().toUpperCase().contains("XBOX 360");
	}

	/**
	 * @return whether this renderer is an Xbox One
	 */
	public boolean isXboxOne() {
		return getRendererName().toUpperCase().contains("XBOX ONE");
	}

	public boolean isXBMC() {
		return getRendererName().toUpperCase().contains("XBMC");
	}

	public boolean isPS3() {
		return getRendererName().toUpperCase().contains("PLAYSTATION") || getRendererName().toUpperCase().contains("PS3");
	}

	public boolean isBRAVIA() {
		return getRendererName().toUpperCase().contains("BRAVIA");
	}

	public boolean isFDSSDP() {
		return getRendererName().toUpperCase().contains("FDSSDP");
	}

	public boolean isLG() {
		return getRendererName().toUpperCase().contains("LG ");
	}

	// Ditlew
	public int getByteToTimeseekRewindSeconds() {
		return getInt(BYTE_TO_TIMESEEK_REWIND_SECONDS, 0);
	}

	// Ditlew
	public int getCBRVideoBitrate() {
		return getInt(CBR_VIDEO_BITRATE, 0);
	}

	// Ditlew
	public boolean isShowDVDTitleDuration() {
		return getBoolean(SHOW_DVD_TITLE_DURATION, false);
	}

	public RendererConfiguration() throws ConfigurationException {
		this(null, null);
	}

	public RendererConfiguration(String uuid) throws ConfigurationException {
		this(null, uuid);
	}

	public RendererConfiguration(int ignored) {
		// Just instantiate minimally, full initialization will happen later
		configuration = createPropertiesConfiguration();
		configurationReader = new ConfigurationReader(configuration, true); // true: log
	}

	static UnicodeUnescaper unicodeUnescaper = new UnicodeUnescaper();

	public RendererConfiguration(File f) throws ConfigurationException {
		this(f, null);
	}

	public RendererConfiguration(File f, String uuid) throws ConfigurationException {
		super(uuid);

		configuration = createPropertiesConfiguration();

		// false: don't log overrides (every renderer conf
		// overrides multiple settings)
		configurationReader = new ConfigurationReader(configuration, false);
		pmsConfiguration = _pmsConfiguration;

		renderCache = new HashMap<String, DLNAResource>();
		player = null;
		buffer = 0;

		init(f);
	}

	static StringUtil.LaxUnicodeUnescaper laxUnicodeUnescaper = new StringUtil.LaxUnicodeUnescaper();

	public static PropertiesConfiguration createPropertiesConfiguration() {
		PropertiesConfiguration conf = new PropertiesConfiguration();
		conf.setListDelimiter((char) 0);
		// Treat backslashes in the conf as literal while also supporting double-backslash syntax, i.e.
		// ensure that typical raw regex strings (and unescaped Windows file paths) are read correctly.
		conf.setIOFactory(new PropertiesConfiguration.DefaultIOFactory() {
			@Override
			public PropertiesConfiguration.PropertiesReader createPropertiesReader(final Reader in, final char delimiter) {
				return new PropertiesConfiguration.PropertiesReader(in, delimiter) {
					@Override
					protected void parseProperty(final String line) {
						// Decode any backslashed unicode escapes, e.g. '\u005c', from the
						// ISO 8859-1 (aka Latin 1) encoded java Properties file, then
						// unescape any double-backslashes, then escape all backslashes before parsing
						super.parseProperty(laxUnicodeUnescaper.translate(line).replace("\\\\", "\\").replace("\\", "\\\\"));
					}
				};
			}
		});
		return conf;
	}

	public boolean load(File f) throws ConfigurationException {
		if (f != null && !f.equals(NOFILE) && (configuration instanceof PropertiesConfiguration)) {
			((PropertiesConfiguration) configuration).load(f);

			// Set up the header matcher
			SortedHeaderMap searchMap = new SortedHeaderMap();
			searchMap.put("User-Agent", getUserAgent());
			searchMap.put(getUserAgentAdditionalHttpHeader(), getUserAgentAdditionalHttpHeaderSearch());
			String re = searchMap.toRegex();
			sortedHeaderMatcher = StringUtils.isNotBlank(re) ? Pattern.compile(re, Pattern.CASE_INSENSITIVE).matcher("") : null;

			boolean addWatch = file != f;
			file = f;
			if (addWatch) {
				PMS.getFileWatcher().add(new FileWatcher.Watch(getFile().getPath(), reloader, this));
			}
			return true;
		}
		return false;
	}

	public void init(File f) throws ConfigurationException {
		rootFolder = null;
		if (!loaded) {
			configuration.clear();
			loaded = load(f);
		}

		mimes = new HashMap<String, String>();
		String mimeTypes = getString(MIME_TYPES_CHANGES, "");

		if (StringUtils.isNotBlank(mimeTypes)) {
			StringTokenizer st = new StringTokenizer(mimeTypes, "|");

			while (st.hasMoreTokens()) {
				String mime_change = st.nextToken().trim();
				int equals = mime_change.indexOf('=');

				if (equals > -1) {
					String old = mime_change.substring(0, equals).trim().toLowerCase();
					String nw = mime_change.substring(equals + 1).trim().toLowerCase();
					mimes.put(old, nw);
				}
			}
		}

		String s = getString(TEXTWRAP, "").toLowerCase();
		line_w = getIntAt(s, "width:", 0);
		if (line_w > 0) {
			line_h = getIntAt(s, "height:", 0);
			indent = getIntAt(s, "indent:", 0);
			int ws = getIntAt(s, "whitespace:", 9);
			int dotct = getIntAt(s, "dots:", 0);
			inset = new String(new byte[indent]).replaceAll(".", Character.toString((char) ws));
			dots = new String(new byte[dotct]).replaceAll(".", ".");
		}

		charMap = new HashMap<String, String>();
		String ch = getString(CHARMAP, null);
		if (StringUtils.isNotBlank(ch)) {
			StringTokenizer st = new StringTokenizer(ch, " ");
			String org = "";

			while (st.hasMoreTokens()) {
				String tok = st.nextToken().trim();
				if (isBlank(tok)) {
					continue;
				}
				tok = tok.replaceAll("###0", " ").replaceAll("###n", "\n").replaceAll("###r", "\r");
				if (isBlank(org)) {
					org = tok;
				} else {
					charMap.put(org, tok);
					org = "";
				}
			}
		}

		DLNAPN = new HashMap<String, String>();
		String DLNAPNchanges = getString(DLNA_PN_CHANGES, "");

		if (StringUtils.isNotBlank(DLNAPNchanges)) {
			LOGGER.trace("Config DLNAPNchanges: " + DLNAPNchanges);
			StringTokenizer st = new StringTokenizer(DLNAPNchanges, "|");
			while (st.hasMoreTokens()) {
				String DLNAPN_change = st.nextToken().trim();
				int equals = DLNAPN_change.indexOf('=');
				if (equals > -1) {
					String old = DLNAPN_change.substring(0, equals).trim().toUpperCase();
					String nw = DLNAPN_change.substring(equals + 1).trim().toUpperCase();
					DLNAPN.put(old, nw);
				}
			}
		}

		if (f == null) {
			// The default renderer supports everything!
			configuration.addProperty(MEDIAPARSERV2, true);
			configuration.addProperty(MEDIAPARSERV2_THUMB, true);
			configuration.addProperty(SUPPORTED, "f:.+");
		}

		if (isMediaParserV2()) {
			formatConfiguration = new FormatConfiguration(configuration.getList(SUPPORTED));
		}
	}

	public void reset() {
		File f = getFile();
		try {
			LOGGER.info("Reloading renderer configuration: {}", f);
			loaded = false;
			init(f);
			// update gui
			for (RendererConfiguration d : DeviceConfiguration.getInheritors(this)) {
				PMS.get().updateRenderer(d);
			}
		} catch (Exception e) {
			LOGGER.debug("Error reloading renderer configuration {}: {}", f, e);
			e.printStackTrace();
		}
	}

	public String getDLNAPN(String old) {
		if (DLNAPN.containsKey(old)) {
			return DLNAPN.get(old);
		}

		return old;
	}

	public boolean supportsFormat(Format f) {
		switch (f.getType()) {
			case Format.VIDEO:
				return isVideoSupported();
			case Format.AUDIO:
				return isAudioSupported();
			case Format.IMAGE:
				return isImageSupported();
			default:
				break;
		}

		return false;
	}

	public boolean isVideoSupported() {
		return getBoolean(VIDEO, true);
	}

	public boolean isAudioSupported() {
		return getBoolean(AUDIO, true);
	}

	public boolean isImageSupported() {
		return getBoolean(IMAGE, true);
	}

	public boolean isTranscodeToWMV() {
		return getVideoTranscode().equals(WMV);
	}

	public boolean isTranscodeToMPEGPSMPEG2AC3() {
		String videoTranscode = getVideoTranscode();
		return videoTranscode.equals(MPEGPSMPEG2AC3) || videoTranscode.equals(DEPRECATED_MPEGAC3) || videoTranscode.equals(DEPRECATED_MPEGPSAC3);
	}

	public boolean isTranscodeToMPEGTSMPEG2AC3() {
		String videoTranscode = getVideoTranscode();
		return videoTranscode.equals(MPEGTSMPEG2AC3) || videoTranscode.equals(DEPRECATED_MPEGTSAC3);
	}

	public boolean isTranscodeToMPEGTSH264AC3() {
		String videoTranscode = getVideoTranscode();
		return videoTranscode.equals(MPEGTSH264AC3) || videoTranscode.equals(DEPRECATED_H264TSAC3);
	}

	public boolean isTranscodeToMPEGTSH264AAC() {
		return getVideoTranscode().equals(MPEGTSH264AAC);
	}

	public boolean isTranscodeToMPEGTSH265AAC() {
		return getVideoTranscode().equals(MPEGTSH265AAC);
	}

	public boolean isTranscodeToMPEGTSH265AC3() {
		return getVideoTranscode().equals(MPEGTSH265AC3);
	}

	/**
	 * @return whether to use the AC-3 audio codec for transcoded video
	 */
	public boolean isTranscodeToAC3() {
		return isTranscodeToMPEGPSMPEG2AC3() || isTranscodeToMPEGTSMPEG2AC3() || isTranscodeToMPEGTSH264AC3() || isTranscodeToMPEGTSH265AC3();
	}

	/**
	 * @return whether to use the AAC audio codec for transcoded video
	 */
	public boolean isTranscodeToAAC() {
		return isTranscodeToMPEGTSH264AAC() || isTranscodeToMPEGTSH265AAC();
	}

	/**
	 * @return whether to use the H.264 video codec for transcoded video
	 */
	public boolean isTranscodeToH264() {
		return isTranscodeToMPEGTSH264AAC() || isTranscodeToMPEGTSH264AC3();
	}

	/**
	 * @return whether to use the H.265 video codec for transcoded video
	 */
	public boolean isTranscodeToH265() {
		return isTranscodeToMPEGTSH265AAC() || isTranscodeToMPEGTSH265AC3();
	}

	/**
	 * @return whether to use the MPEG-TS container for transcoded video
	 */
	public boolean isTranscodeToMPEGTS() {
		return isTranscodeToMPEGTSMPEG2AC3() || isTranscodeToMPEGTSH264AC3() || isTranscodeToMPEGTSH264AAC() || isTranscodeToMPEGTSH265AC3() || isTranscodeToMPEGTSH265AAC();
	}

	/**
	 * @return whether to use the MPEG-2 video codec for transcoded video
	 */
	public boolean isTranscodeToMPEG2() {
		return isTranscodeToMPEGTSMPEG2AC3() || isTranscodeToMPEGPSMPEG2AC3();
	}

	public boolean isAutoRotateBasedOnExif() {
		return getBoolean(AUTO_EXIF_ROTATE, false);
	}

	public boolean isTranscodeToMP3() {
		return getAudioTranscode().equals(MP3);
	}

	public boolean isTranscodeToLPCM() {
		return getAudioTranscode().equals(LPCM);
	}

	public boolean isTranscodeToWAV() {
		return getAudioTranscode().equals(WAV);
	}

	public boolean isTranscodeAudioTo441() {
		return getBoolean(TRANSCODE_AUDIO_441KHZ, false);
	}

	/**
	 * @return whether to transcode H.264 video if it exceeds level 4.1
	 */
	public boolean isH264Level41Limited() {
		return getBoolean(H264_L41_LIMITED, true);
	}

	public boolean isTranscodeFastStart() {
		return getBoolean(TRANSCODE_FAST_START, false);
	}

	public boolean isDLNALocalizationRequired() {
		return getBoolean(DLNA_LOCALIZATION_REQUIRED, false);
	}

	public boolean isDisableMencoderNoskip() {
		return getBoolean(DISABLE_MENCODER_NOSKIP, false);
	}

	/**
	 * Determine the mime type specific for this renderer, given a generic mime
	 * type. This translation takes into account all configured "Supported"
	 * lines and mime type aliases for this renderer.
	 *
	 * @param mimeType
	 *            The mime type to look up. Special values are
	 *            <code>HTTPResource.VIDEO_TRANSCODE</code> and
	 *            <code>HTTPResource.AUDIO_TRANSCODE</code>, which will be
	 *            translated to the mime type of the transcoding profile
	 *            configured for this renderer.
	 * @return The mime type.
	 */
	public String getMimeType(String mimeType) {
		if (mimeType == null) {
			return null;
		}

		String matchedMimeType = null;

		if (isMediaParserV2()) {
			// Use the supported information in the configuration to determine the transcoding mime type.
			if (HTTPResource.VIDEO_TRANSCODE.equals(mimeType)) {
				if (isTranscodeToMPEGTSH264AC3()) {
					matchedMimeType = getFormatConfiguration().match(FormatConfiguration.MPEGTS, FormatConfiguration.H264, FormatConfiguration.AC3);
				} else if (isTranscodeToMPEGTSH264AAC()) {
					matchedMimeType = getFormatConfiguration().match(FormatConfiguration.MPEGTS, FormatConfiguration.H264, FormatConfiguration.AAC);
				} else if (isTranscodeToMPEGTSH265AC3()) {
					matchedMimeType = getFormatConfiguration().match(FormatConfiguration.MPEGTS, FormatConfiguration.H265, FormatConfiguration.AC3);
				} else if (isTranscodeToMPEGTSH265AAC()) {
					matchedMimeType = getFormatConfiguration().match(FormatConfiguration.MPEGTS, FormatConfiguration.H265, FormatConfiguration.AAC);
				} else if (isTranscodeToMPEGTSMPEG2AC3()) {
					matchedMimeType = getFormatConfiguration().match(FormatConfiguration.MPEGTS, FormatConfiguration.MPEG2, FormatConfiguration.AC3);
				} else if (isTranscodeToWMV()) {
					matchedMimeType = getFormatConfiguration().match(FormatConfiguration.WMV, FormatConfiguration.WMV, FormatConfiguration.WMA);
				} else {
					// Default video transcoding mime type
					matchedMimeType = getFormatConfiguration().match(FormatConfiguration.MPEGPS, FormatConfiguration.MPEG2, FormatConfiguration.AC3);
				}
			} else if (HTTPResource.AUDIO_TRANSCODE.equals(mimeType)) {
				if (isTranscodeToWAV()) {
					matchedMimeType = getFormatConfiguration().match(FormatConfiguration.WAV, null, null);
				} else if (isTranscodeToMP3()) {
					matchedMimeType = getFormatConfiguration().match(FormatConfiguration.MP3, null, null);
				} else {
					// Default audio transcoding mime type
					matchedMimeType = getFormatConfiguration().match(FormatConfiguration.LPCM, null, null);

					if (matchedMimeType != null) {
						if (isTranscodeAudioTo441()) {
							matchedMimeType += ";rate=44100;channels=2";
						} else {
							matchedMimeType += ";rate=48000;channels=2";
						}
					}
				}
			}
		}

		if (matchedMimeType == null) {
			// No match found, try without media parser v2
			if (HTTPResource.VIDEO_TRANSCODE.equals(mimeType)) {
				if (isTranscodeToWMV()) {
					matchedMimeType = HTTPResource.WMV_TYPEMIME;
				} else {
					// Default video transcoding mime type
					matchedMimeType = HTTPResource.MPEG_TYPEMIME;
				}
			} else if (HTTPResource.AUDIO_TRANSCODE.equals(mimeType)) {
				if (isTranscodeToWAV()) {
					matchedMimeType = HTTPResource.AUDIO_WAV_TYPEMIME;
				} else if (isTranscodeToMP3()) {
					matchedMimeType = HTTPResource.AUDIO_MP3_TYPEMIME;
				} else {
					// Default audio transcoding mime type
					matchedMimeType = HTTPResource.AUDIO_LPCM_TYPEMIME;

					if (isTranscodeAudioTo441()) {
						matchedMimeType += ";rate=44100;channels=2";
					} else {
						matchedMimeType += ";rate=48000;channels=2";
					}
				}
			}
		}

		if (matchedMimeType == null) {
			matchedMimeType = mimeType;
		}

		// Apply renderer specific mime type aliases
		if (mimes.containsKey(matchedMimeType)) {
			return mimes.get(matchedMimeType);
		}

		return matchedMimeType;
	}

	public boolean matchUPNPDetails(String details) {
		String upnpDetails = getUpnpDetailsString();
		Pattern pattern;

		if (StringUtils.isNotBlank(upnpDetails)) {
			String p = StringUtils.join(upnpDetails.split(" , "), ".*");
			pattern = Pattern.compile(p, Pattern.CASE_INSENSITIVE);
			return pattern.matcher(details.replace("\n", " ")).find();
		} else {
			return false;
		}
	}

	/**
	 * Returns the pattern to match the User-Agent header to as defined in the
	 * renderer configuration. Default value is "".
	 *
	 * @return The User-Agent search pattern.
	 */
	public String getUserAgent() {
		return getString(USER_AGENT, "");
	}

	/**
	 * Returns the unique upnp details of this renderer as defined in the
	 * renderer configuration. Default value is "".
	 *
	 * @return The detail string.
	 */
	public String getUpnpDetailsString() {
		return getString(UPNP_DETAILS, "");
	}

	/**
	 * Returns the upnp details of this renderer as broadcast by itself, if known.
	 * Default value is null.
	 *
	 * @return The detail map.
	 */
	public Map<String, String> getUpnpDetails() {
		return UPNPHelper.getDeviceDetails(UPNPHelper.getDevice(uuid));
	}

	public boolean isUpnp() {
		return uuid != null && UPNPHelper.isUpnpDevice(uuid);
	}

	public boolean isControllable() {
		return controls != 0;
	}

	public Map<String, String> getDetails() {
		if (details == null) {
			if (isUpnp()) {
				details = UPNPHelper.getDeviceDetails(UPNPHelper.getDevice(uuid));
			} else {
				details = new LinkedHashMap<String, String>() {
					private static final long serialVersionUID = -3998102753945339020L;

					{
						put("name", getRendererName());
						if (getAddress() != null) {
							put("address", getAddress().getHostAddress().toString());
						}
					}	
				};
			}
		}
		return details;
	}

	/**
	 * Returns the current upnp state variables of this renderer, if known. Default value is null.
	 *
	 * @return The data.
	 */
	public Map<String, String> getUPNPData() {
		return UPNPHelper.getData(uuid, instanceID);
	}

	/**
	 * Returns the upnp services of this renderer.
	 * Default value is null.
	 *
	 * @return The list of service names.
	 */
	public List<String> getUpnpServices() {
		return isUpnp() ? UPNPHelper.getServiceNames(UPNPHelper.getDevice(uuid)) : null;
	}

	/**
	 * Returns the uuid of this renderer, if known. Default value is null.
	 *
	 * @return The uuid.
	 */
	public String getUUID() {
		return uuid;
	}

	/**
	 * Sets the uuid of this renderer.
	 *
	 * @param uuid The uuid.
	 */
	public void setUUID(String uuid) {
		this.uuid = uuid;
	}

	/**
	 * Returns the upnp instance id of this renderer, if known. Default value is null.
	 *
	 * @return The instance id.
	 */
	public String getInstanceID() {
		return instanceID;
	}

	/**
	 * Sets the upnp instance id of this renderer.
	 *
	 * @param id The instance id.
	 */
	public void setInstanceID(String id) {
		instanceID = id;
	}

	/**
	 * Returns whether this renderer is known to be offline.
	 *
	 * @return Whether offline.
	 */
	public boolean isOffline() {
		return !active;
	}

	/**
	 * Returns whether this renderer is currently connected via upnp.
	 *
	 * @return Whether connected.
	 */
	public boolean isUpnpConnected() {
		return uuid != null ? UPNPHelper.isActive(uuid, instanceID) : false;
	}

	/**
	 * Returns whether this renderer has an associated address.
	 *
	 * @return Has address.
	 */
	public boolean hasAssociatedAddress() {
		return addressAssociation.values().contains(this);
	}

	/**
	 * Returns this renderer's associated address.
	 *
	 * @return The address.
	 */
	public InetAddress getAddress() {
		// If we have a uuid look up the upnp device address, which is always
		// correct even if another device has overwritten our association
		if (uuid != null) {
			InetAddress address = UPNPHelper.getAddress(uuid);
			if (address != null) {
				return address;
			}
		}
		// Otherwise check the address association
		for (InetAddress sa : addressAssociation.keySet()) {
			if (addressAssociation.get(sa) == this) {
				return sa;
			}
		}
		return null;
	}

	/**
	 * Returns whether this renderer provides upnp control services.
	 *
	 * @return Whether controllable.
	 */
	public boolean isUpnpControllable() {
		return UPNPHelper.isUpnpControllable(uuid);
	}

	/**
	 * Returns a upnp player for this renderer if upnp control is supported.
	 *
	 * @return a player or null.
	 */
	public BasicPlayer getPlayer() {
		if (player == null) {
			player = isUpnpControllable() ? new UPNPHelper.Player((DeviceConfiguration) this) :
				new PlaybackTimer((DeviceConfiguration) this);
		}
		return player;
	}

	/**
	 * Sets the upnp player.
	 *
	 * @param the player.
	 */
	public void setPlayer(UPNPHelper.Player player) {
		this.player = player;
	}

	@Override
	public void setActive(boolean b) {
		super.setActive(b);
		if (gui != null) {
			gui.icon.setGrey(!active);
		}
	}

	public void delete(int delay) {
		delete(this, delay);
	}

	public static void delete(final RendererConfiguration r, int delay) {
		r.setActive(false);
		// Using javax.swing.Timer because of gui (this works in headless mode too).
		javax.swing.Timer t = new javax.swing.Timer(delay, new ActionListener() {
			@Override
			public void actionPerformed(ActionEvent event) {
				// Make sure we haven't been reactivated while asleep
				if (! r.isActive()) {
					LOGGER.debug("Deleting renderer " + r);
					if (r.gui != null) {
						r.gui.delete();
					}
					PMS.get().getFoundRenderers().remove(r);
					UPNPHelper.getInstance().removeRenderer(r);
					InetAddress ia = r.getAddress();
					if (addressAssociation.get(ia) == r) {
						addressAssociation.remove(ia);
					}
					// TODO: actually delete rootfolder, etc.
				}
			}
		});
		t.setRepeats(false);
		t.start();
	}

	public void setGuiComponents(StatusTab.RendererItem item) {
		gui = item;
	}

	public StatusTab.RendererItem getGuiComponents() {
		return gui;
	}

	/**
	 * RendererName: Determines the name that is displayed in the PMS user
	 * interface when this renderer connects. Default value is "Unknown
	 * renderer".
	 *
	 * @return The renderer name.
	 */
	public String getRendererName() {
		return (details != null && details.containsKey("friendlyName")) ? details.get("friendlyName") :
			isUpnp() ? UPNPHelper.getFriendlyName(uuid) :
			getConfName();
	}

	public String getConfName() {
		return getString(RENDERER_NAME, Messages.getString("PMS.17"));
	}

	/**
	 * Returns the icon to use for displaying this renderer in PMS as defined
	 * in the renderer configurations. Default value is "unknown.png".
	 *
	 * @return The renderer icon.
	 */
	public String getRendererIcon() {
		String icon = getString(RENDERER_ICON, "unknown.png");
		String deviceIcon = null;
		if (icon.equals("unknown.png")) {
			deviceIcon = UPNPHelper.getDeviceIcon(this, 140);
		}
		return deviceIcon == null ? icon : deviceIcon;
	}

	/**
	 * Returns the the name of an additional HTTP header whose value should
	 * be matched with the additional header search pattern. The header name
	 * must be an exact match (read: the header has to start with the exact
	 * same case sensitive string). The default value is "".
	 *
	 * @return The additional HTTP header name.
	 */
	public String getUserAgentAdditionalHttpHeader() {
		return getString(USER_AGENT_ADDITIONAL_HEADER, "");
	}

	/**
	 * Returns the pattern to match additional headers to as defined in the
	 * renderer configuration. Default value is "".
	 *
	 * @return The User-Agent search pattern.
	 */
	public String getUserAgentAdditionalHttpHeaderSearch() {
		return getString(USER_AGENT_ADDITIONAL_SEARCH, "");
	}

	/**
	 * May append a custom file extension to the file path.
	 * Returns the original path if the renderer didn't define an extension.
	 *
	 * @param file the original file path
	 * @return
	 */
	public String getUseSameExtension(String file) {
		String extension = getString(USE_SAME_EXTENSION, "");
		if (StringUtils.isNotEmpty(extension)) {
			file += "." + extension;
		}

		return file;
	}

	/**
	 * Returns true if SeekByTime is set to "true" or "exclusive", false otherwise.
	 * Default value is false.
	 *
	 * @return true if the renderer supports seek-by-time, false otherwise.
	 */
	public boolean isSeekByTime() {
		return isSeekByTimeExclusive() || getBoolean(SEEK_BY_TIME, false);
	}

	/**
	 * Returns true if SeekByTime is set to "exclusive", false otherwise.
	 * Default value is false.
	 *
	 * @return true if the renderer supports seek-by-time exclusively
	 * (i.e. not in conjunction with seek-by-byte), false otherwise.
	 */
	public boolean isSeekByTimeExclusive() {
		return getString(SEEK_BY_TIME, "").equalsIgnoreCase("exclusive");
	}

	public boolean isMuxH264MpegTS() {
		boolean muxCompatible = getBoolean(MUX_H264_WITH_MPEGTS, true);
		if (isMediaParserV2()) {
			muxCompatible = getFormatConfiguration().match(FormatConfiguration.MPEGTS, FormatConfiguration.H264, null) != null;
		}

		if (Platform.isMac() && System.getProperty("os.version") != null && System.getProperty("os.version").contains("10.4.")) {
			muxCompatible = false; // no tsMuxeR for 10.4 (yet?)
		}

		return muxCompatible;
	}

	public boolean isDTSPlayable() {
		return isMuxDTSToMpeg() || (isWrapDTSIntoPCM() && isMuxLPCMToMpeg());
	}

	public boolean isMuxDTSToMpeg() {
		if (isMediaParserV2()) {
			return getFormatConfiguration().isDTSSupported();
		}

		return getBoolean(MUX_DTS_TO_MPEG, false);
	}

	public boolean isWrapDTSIntoPCM() {
		return getBoolean(WRAP_DTS_INTO_PCM, false);
	}

	public boolean isWrapEncodedAudioIntoPCM() {
		return getBoolean(WRAP_ENCODED_AUDIO_INTO_PCM, false);
	}

	public boolean isLPCMPlayable() {
		return isMuxLPCMToMpeg();
	}

	public boolean isMuxLPCMToMpeg() {
		if (isMediaParserV2()) {
			return getFormatConfiguration().isLPCMSupported();
		}

		return getBoolean(MUX_LPCM_TO_MPEG, true);
	}

	public boolean isMuxNonMod4Resolution() {
		return getBoolean(MUX_NON_MOD4_RESOLUTION, false);
	}

	public boolean isMpeg2Supported() {
		if (isMediaParserV2()) {
			return getFormatConfiguration().isMpeg2Supported();
		}

		return isPS3();
	}

	/**
	 * Returns the codec to use for video transcoding for this renderer as
	 * defined in the renderer configuration. Default value is "MPEGPSMPEG2AC3".
	 *
	 * @return The codec name.
	 */
	public String getVideoTranscode() {
		return getString(TRANSCODE_VIDEO, MPEGPSMPEG2AC3);
	}

	/**
	 * Returns the codec to use for audio transcoding for this renderer as
	 * defined in the renderer configuration. Default value is "LPCM".
	 *
	 * @return The codec name.
	 */
	public String getAudioTranscode() {
		return getString(TRANSCODE_AUDIO, LPCM);
	}

	/**
	 * Returns whether or not to use the default DVD buffer size for this
	 * renderer as defined in the renderer configuration. Default is false.
	 *
	 * @return True if the default size should be used.
	 */
	public boolean isDefaultVBVSize() {
		return getBoolean(DEFAULT_VBV_BUFSIZE, false);
	}

	/**
	 * Returns the maximum bitrate (in megabits-per-second) supported by the
	 * media renderer as defined in the renderer configuration. The default
	 * value is "0" (unlimited).
	 *
	 * @return The bitrate.
	 */
	// TODO this should return an integer and the units should be bits-per-second
	public String getMaxVideoBitrate() {
		if (PMS.getConfiguration().isAutomaticMaximumBitrate()) {
			try {
				return calculatedSpeed();
			} catch (Exception e) {
				// ignore this
			}
		}
		return getString(MAX_VIDEO_BITRATE, "0");
	}

	/**
	 * Returns the maximum bitrate (in bits-per-second) as defined by
	 * whichever is lower out of the renderer setting or user setting.
	 *
	 * @return The maximum bitrate in bits-per-second.
	 */
	public int getMaxBandwidth() {
		if (maximumBitrateTotal > 0) {
			return maximumBitrateTotal;
		}

		int defaultMaxBitrates[] = getVideoBitrateConfig(PMS.getConfiguration().getMaximumBitrate());
		int rendererMaxBitrates[] = new int[2];

		if (StringUtils.isNotEmpty(getMaxVideoBitrate())) {
			rendererMaxBitrates = getVideoBitrateConfig(getMaxVideoBitrate());
		}

		// Give priority to the renderer's maximum bitrate setting over the user's setting
		if (rendererMaxBitrates[0] > 0 && rendererMaxBitrates[0] < defaultMaxBitrates[0]) {
			defaultMaxBitrates = rendererMaxBitrates;
		}

		maximumBitrateTotal = defaultMaxBitrates[0] * 1000000;
		return maximumBitrateTotal;
	}

	@Deprecated
	public String getCustomMencoderQualitySettings() {
		return getCustomMEncoderMPEG2Options();
	}

	/**
	 * Returns the override settings for MEncoder quality settings as
	 * defined in the renderer configuration. The default value is "".
	 *
	 * @return The MEncoder quality settings.
	 */
	public String getCustomMEncoderMPEG2Options() {
		return getString(CUSTOM_MENCODER_MPEG2_OPTIONS, "");
	}

	/**
	 * Converts the getCustomMencoderQualitySettings() from MEncoder's format to FFmpeg's.
	 *
	 * @return The FFmpeg quality settings.
	 */
	public String getCustomFFmpegMPEG2Options() {
		String mpegSettings = getCustomMEncoderMPEG2Options();

		String mpegSettingsArray[] = mpegSettings.split(":");

		String pairArray[];
		StringBuilder returnString = new StringBuilder();
		for (String pair : mpegSettingsArray) {
			pairArray = pair.split("=");
				if ("keyint".equals(pairArray[0])) {
					returnString.append("-g ").append(pairArray[1]).append(" ");
				} else if ("vqscale".equals(pairArray[0])) {
					returnString.append("-q:v ").append(pairArray[1]).append(" ");
				} else if ("vqmin".equals(pairArray[0])) {
					returnString.append("-qmin ").append(pairArray[1]).append(" ");
				} else if ("vqmax".equals(pairArray[0])) {
					returnString.append("-qmax ").append(pairArray[1]).append(" ");
			}
		}

		return returnString.toString();
	}

	/**
	 * Returns the override settings for MEncoder custom options in PMS as
	 * defined in the renderer configuration. The default value is "".
	 *
	 * @return The MEncoder custom options.
	 */
	public String getCustomMencoderOptions() {
		return getString(CUSTOM_MENCODER_OPTIONS, "");
	}

	/**
	 * Returns the maximum video width supported by the renderer as defined in
	 * the renderer configuration. 0 means unlimited.
	 *
	 * @see #isMaximumResolutionSpecified()
	 *
	 * @return The maximum video width.
	 */
	public int getMaxVideoWidth() {
		return getInt(MAX_VIDEO_WIDTH, 1920);
	}

	/**
	 * Returns the maximum video height supported by the renderer as defined
	 * in the renderer configuration. 0 means unlimited.
	 *
	 * @see #isMaximumResolutionSpecified()
	 *
	 * @return The maximum video height.
	 */
	public int getMaxVideoHeight() {
		return getInt(MAX_VIDEO_HEIGHT, 1080);
	}

	/**
	 * @Deprecated use isMaximumResolutionSpecified() instead
	 */
	@Deprecated
	public boolean isVideoRescale() {
		return getMaxVideoWidth() > 0 && getMaxVideoHeight() > 0;
	}

	/**
	 * Returns <code>true</code> if the renderer has a maximum supported width
	 * and height, <code>false</code> otherwise.
	 *
	 * @return whether the renderer has specified a maximum width and height
	 */
	public boolean isMaximumResolutionSpecified() {
		return getMaxVideoWidth() > 0 && getMaxVideoHeight() > 0;
	}

	public boolean isDLNAOrgPNUsed() {
		return getBoolean(DLNA_ORGPN_USE, true);
	}

	public boolean isAccurateDLNAOrgPN() {
		return getBoolean(ACCURATE_DLNA_ORGPN, false);
	}

	/**
	 * Returns whether or not to use the "res" element instead of the "albumArtURI"
	 * element for thumbnails in DLNA reponses. E.g. Samsung 2012 models do not
	 * recognize the "albumArtURI" element. Default value is <code>false</code>.
	 *
	 * @return True if the "res" element should be used, false otherwise.
	 */
	public boolean getThumbNailAsResource() {
		return getBoolean(THUMBNAIL_AS_RESOURCE, false);
	}

	/**
	 * Returns the comma separated list of file extensions that are forced to
	 * be transcoded and never streamed, as defined in the renderer
	 * configuration. Default value is "".
	 *
	 * @return The file extensions.
	 */
	public String getTranscodedExtensions() {
		return getString(TRANSCODE_EXT, "");
	}

	/**
	 * Returns the comma separated list of file extensions that are forced to
	 * be streamed and never transcoded, as defined in the renderer
	 * configuration. Default value is "".
	 *
	 * @return The file extensions.
	 */
	public String getStreamedExtensions() {
		return getString(STREAM_EXT, "");
	}

	/**
	 * Returns the size to report back to the renderer when transcoding media
	 * as defined in the renderer configuration. Default value is 0.
	 *
	 * @return The size to report.
	 */
	public long getTranscodedSize() {
		return getLong(TRANSCODED_SIZE, 0);
	}

	/**
	 * Some devices (e.g. Samsung) recognize a custom HTTP header for retrieving
	 * the contents of a subtitles file. This method will return the name of that
	 * custom HTTP header, or "" if no such header exists. Default value is "".
	 *
	 * @return The name of the custom HTTP header.
	 */
	public String getSubtitleHttpHeader() {
		return getString(SUBTITLE_HTTP_HEADER, "");
	}

	@Override
	public String toString() {
		return getRendererName();
	}

	public boolean isMediaParserV2() {
		return getBoolean(MEDIAPARSERV2, false) && LibMediaInfoParser.isValid();
	}

	public boolean isMediaParserV2ThumbnailGeneration() {
		return getBoolean(MEDIAPARSERV2_THUMB, false) && LibMediaInfoParser.isValid();
	}

	public boolean isForceJPGThumbnails() {
		return getBoolean(FORCE_JPG_THUMBNAILS, false) && LibMediaInfoParser.isValid();
	}

	public boolean isShowAudioMetadata() {
		return getBoolean(SHOW_AUDIO_METADATA, true);
	}

	public boolean isShowSubMetadata() {
		return getBoolean(SHOW_SUB_METADATA, true);
	}

	/**
	 * Whether to send the last modified date metadata for files and
	 * folders, which can take up screen space on some renderers.
	 *
	 * @return whether to send the metadata
	 */
	public boolean isSendDateMetadata() {
		return getBoolean(SEND_DATE_METADATA, true);
	}

	/**
	 * Whether to send folder thumbnails.
	 *
	 * @return whether to send folder thumbnails
	 */
	public boolean isSendFolderThumbnails() {
		return getBoolean(SEND_FOLDER_THUMBNAILS, true);
	}

	public boolean isDLNATreeHack() {
		return getBoolean(DLNA_TREE_HACK, false) && LibMediaInfoParser.isValid();
	}

	/**
	 * Returns whether or not to omit sending a content length header when the
	 * length is unknown, as defined in the renderer configuration. Default
	 * value is false.
	 * <p>
	 * Some renderers are particular about the "Content-Length" headers in
	 * requests (e.g. Sony Blu-ray Disc players). By default, UMS will send a
	 * "Content-Length" that refers to the total media size, even if the exact
	 * length is unknown.
	 *
	 * @return True if sending the content length header should be omitted.
	 */
	public boolean isChunkedTransfer() {
		return getBoolean(CHUNKED_TRANSFER, false);
	}

	/**
	 * Returns whether or not the renderer can handle the given format
	 * natively, based on its configuration in the renderer.conf. If it can
	 * handle a format natively, content can be streamed to the renderer. If
	 * not, content should be transcoded before sending it to the renderer.
	 *
	 * @param mediainfo The {@link DLNAMediaInfo} information parsed from the
	 * 				media file.
	 * @param format The {@link Format} to test compatibility for.
	 * @return True if the renderer natively supports the format, false
	 * 				otherwise.
	 */
	public boolean isCompatible(DLNAMediaInfo mediainfo, Format format) {
		// Use the configured "Supported" lines in the renderer.conf
		// to see if any of them match the MediaInfo library
		if (isMediaParserV2() && mediainfo != null && getFormatConfiguration().match(mediainfo) != null) {
			return true;
		}

		if (format != null) {
			String noTranscode = "";

			if (PMS.getConfiguration(this) != null) {
				noTranscode = PMS.getConfiguration(this).getDisableTranscodeForExtensions();
			}

			// Is the format among the ones to be streamed?
			return format.skip(noTranscode, getStreamedExtensions());
		} else {
			// Not natively supported.
			return false;
		}
	}

	public int getAutoPlayTmo() {
		return getInt(AUTO_PLAY_TMO, 5000);
	}

	public String getCustomFFmpegOptions() {
		return getString(CUSTOM_FFMPEG_OPTIONS, "");
	}

	public boolean isNoDynPlsFolder() {
		return false;
	}

	/**
	 * If this is true, we will always output video at 16/9 aspect ratio to
	 * the renderer, meaning that all videos with different aspect ratios
	 * will have black bars added to the edges to make them 16/9.
	 *
	 * This addresses a bug in some renderers (like Panasonic TVs) where
	 * they stretch videos that are not 16/9.
	 *
	 * @return
	 */
	public boolean isKeepAspectRatio() {
		return getBoolean(KEEP_ASPECT_RATIO, false);
	}

	/**
	 * If this is false, FFmpeg will upscale videos with resolutions lower
	 * than SD (720 pixels wide) to the maximum resolution your renderer
	 * supports.
	 *
	 * Changing it to false is only recommended if your renderer has
	 * poor-quality upscaling, since we will use more CPU and network
	 * bandwidth when it is false.
	 *
	 * @return
	 */
	public boolean isRescaleByRenderer() {
		return getBoolean(RESCALE_BY_RENDERER, true);
	}

	public String getFFmpegVideoFilterOverride() {
		return getString(OVERRIDE_FFMPEG_VF, "");
	}

	public static ArrayList<String> getAllRenderersNames() {
		if (allRenderersNames.isEmpty()) {
			loadRenderersNames();
		}

		return allRenderersNames;
	}

	public int getTranscodedVideoAudioSampleRate() {
		return getInt(TRANSCODED_VIDEO_AUDIO_SAMPLE_RATE, 48000);
	}

	public boolean isLimitFolders() {
		return getBoolean(LIMIT_FOLDERS, true);
	}

	/**
	 * Perform renderer-specific name reformatting:<p>
	 * Truncating and wrapping see {@code TextWrap}<br>
	 * Character substitution see {@code CharMap}
	 *
	 * @param name Original name
	 * @param suffix Additional media information
	 * @param dlna The actual DLNA resource
	 * @return Reformatted name
	 */
	public String getDcTitle(String name, String suffix, DLNAResource dlna) {
		// Wrap + tuncate
		int len = 0;
		if (line_w > 0 && (name.length() + suffix.length()) > line_w) {
			int suffix_len = dots.length() + suffix.length();
			if (line_h == 1) {
				len = line_w - suffix_len;
			} else {
				// Wrap
				int i = dlna.isFolder() ? 0 : indent;
				String newline = "\n" + (dlna.isFolder() ? "" : inset);
				name = name.substring(0, i + (Character.isWhitespace(name.charAt(i)) ? 1 : 0))
					+ WordUtils.wrap(name.substring(i) + suffix, line_w - i, newline, true);
				len = line_w * line_h;
				if (len != 0 && name.length() > len) {
					len = name.substring(0, name.length() - line_w).lastIndexOf(newline) + newline.length();
					name = name.substring(0, len) + name.substring(len, len + line_w).replace(newline, " ");
					len += (line_w - suffix_len - i);
				} else {
					len = -1; // done
				}
			}
			if (len > 0) {
				// Truncate
				name = name.substring(0, len).trim() + dots;
			}
		}
		if (len > -1) {
			name += suffix;
		}

		// Substitute
		for (String s : charMap.keySet()) {
			String repl = charMap.get(s).replaceAll("###e", "");
			name = name.replaceAll(s, repl);
		}

		return name;
	}

	/**
	 * @see #isSendDateMetadata()
	 * @deprecated
	 */
	@Deprecated
	public boolean isOmitDcDate() {
		return !isSendDateMetadata();
	}

	public static int getIntAt(String s, String key, int fallback) {
		try {
			return Integer.valueOf((s + " ").split(key)[1].split("\\D")[0]);
		} catch (Exception e) {
			return fallback;
		}
	}

	public String getSupportedExternalSubtitles() {
		return getString(SUPPORTED_EXTERNAL_SUBTITLES_FORMATS, "");
	}

	public String getSupportedEmbeddedSubtitles() {
		return getString(SUPPORTED_INTERNAL_SUBTITLES_FORMATS, "");
	}

	public boolean useClosedCaption() {
		return getBoolean(USE_CLOSED_CAPTION, false);
	}

	public boolean isSubtitlesStreamingSupported() {
		return StringUtils.isNotBlank(getSupportedExternalSubtitles());
	}

	/**
	 * Check if the given subtitle type is supported by renderer for streaming.
	 *
	 * @param subtitle Subtitles for checking
	 * @return True if the renderer specifies support for the subtitles
	 */
	public boolean isExternalSubtitlesFormatSupported(DLNAMediaSubtitle subtitle) {
		if (subtitle == null) {
			return false;
		}

		if (isSubtitlesStreamingSupported()) {
			String[] supportedSubs = getSupportedExternalSubtitles().split(",");
			for (String supportedSub : supportedSubs) {
				if (subtitle.getType().toString().equals(supportedSub.trim().toUpperCase())) {
					return true;
				}
			}
		}

		return false;
	}

	/**
	 * Check if the internal subtitle type is supported by renderer.
	 *
	 * @param subtitle Subtitles for checking
	 * @return True if the renderer specifies support for the subtitles
	 */
	public boolean isEmbeddedSubtitlesFormatSupported(DLNAMediaSubtitle subtitle) {
		if (subtitle == null) {
			return false;
		}

		if (isEmbeddedSubtitlesSupported()) {
			String[] supportedSubs = getSupportedEmbeddedSubtitles().split(",");
			for (String supportedSub : supportedSubs) {
				if (subtitle.getType().toString().equals(supportedSub.trim().toUpperCase())) {
					return true;
				}
			}
		}

		return false;
	}

	public boolean isEmbeddedSubtitlesSupported() {
		return StringUtils.isNotBlank(getSupportedEmbeddedSubtitles());
	}

	public ArrayList<String> tags() {
		if (rootFolder != null) {
			return rootFolder.getTags();
		}
		return null;
	}

	public String getOutput3DFormat() {
		return getString(OUTPUT_3D_FORMAT, "");
	}

	public boolean ignoreTranscodeByteRangeRequests() {
		return getBoolean(IGNORE_TRANSCODE_BYTE_RANGE_REQUEST, false);
	}

	public String calculatedSpeed() throws Exception {
		String max = getString(MAX_VIDEO_BITRATE, "");
		for (InetAddress sa : addressAssociation.keySet()) {
			if (addressAssociation.get(sa) == this) {
				Future<Integer> speed = SpeedStats.getInstance().getSpeedInMBitsStored(sa, getRendererName());
				if (max == null) {
					return String.valueOf(speed.get());
				}
				try {
					Integer i = Integer.parseInt(max);
					if (speed.get() > i && i != 0) {
						return max;
					} else {
						return String.valueOf(speed.get());
					}
				} catch (NumberFormatException e) {
					return String.valueOf(speed.get());
				}
			}
		}
		return max;
	}

	public void cachePut(DLNAResource res) {
		renderCache.put(res.getResourceId(), res);
	}

	public DLNAResource cacheGet(String id) {
		return renderCache.get(id);
	}

	/**
	 * A case-insensitive string comparator
	 */
	public static final Comparator<String> CaseInsensitiveComparator = new Comparator<String>() {
		@Override
		public int compare(String s1, String s2) {
			return s1.compareToIgnoreCase(s2);
		}
	};

	/**
	 * A case-insensitive key-sorted map of headers that can join its values
	 * into a combined string or regex.
	 */
	public static class SortedHeaderMap extends TreeMap<String, String> {
		private static final long serialVersionUID = -5090333053981045429L;
		String headers = null;

		public SortedHeaderMap() {
			super(CaseInsensitiveComparator);
		}

		public SortedHeaderMap(Collection<Map.Entry<String, String>> headers) {
			this();
			for (Map.Entry<String, String> h : headers) {
				put(h.getKey(), h.getValue());
			}
		}

		@Override
		public String put(String key, String value) {
			if (StringUtils.isNotBlank(key) && StringUtils.isNotBlank(value)) {
				headers = null; // i.e. mark as changed
				return super.put(key.trim(), value.trim());
			}
			return null;
		}

		public String put(String raw) {
			return put(StringUtils.substringBefore(raw, ":"), StringUtils.substringAfter(raw, ":"));
		}

		public String joined() {
			if (headers == null) {
				headers = StringUtils.join(values(), " ");
			}
			return headers;
		}

		public String toRegex() {
			int size = size();
			return (size > 1 ? "(" : "") + StringUtils.join(values(), ").*(") + (size > 1 ? ")" : "");
		}
	}

	/**
	 * Pattern match our combined header matcher to the given collection of sorted request
	 * headers as a whole.
	 *
	 * @param headers The headers.
	 * @return True if the pattern matches or false if no match, no headers, or no matcher.
	 */
	public boolean match(SortedHeaderMap headers) {
		if (headers != null && !headers.isEmpty() && sortedHeaderMatcher != null) {
			return sortedHeaderMatcher.reset(headers.joined()).find();
		}
		return false;
	}

	/**
	 * The loading priority of this renderer. This should be set to 1 (or greater)
	 * if this renderer config is a more specific version of one we already have.
	 *
	 * For example, we have a Panasonic TVs config that is used for all
	 * Panasonic TVs, except the ones we have specific configs for, so the
	 * specific ones have a greater priority to ensure they are used when
	 * applicable instead of the less-specific renderer config.
	 *
	 * @return The loading priority of this renderer
	 */
	public int getLoadingPriority() {
		return getInt(LOADING_PRIORITY, 0);
	}

	/**
	 * A loading priority comparator
	 */
	public static final Comparator<RendererConfiguration> rendererLoadingPriorityComparator = new Comparator<RendererConfiguration>() {
		@Override
		public int compare(RendererConfiguration r1, RendererConfiguration r2) {
			if (r1 == null || r2 == null) {
				return (r1 == null && r2 == null) ? 0 : r1 == null ? 1 : r2 == null ? -1 : 0;
			}
			int p1 = r1.getLoadingPriority();
			int p2 = r2.getLoadingPriority();
			return p1 > p2 ? -1 : p1 < p2 ? 1 : r1.getRendererName().compareToIgnoreCase(r2.getRendererName());
		}
	};

	private int[] getVideoBitrateConfig(String bitrate) {
		int bitrates[] = new int[2];

		if (bitrate.contains("(") && bitrate.contains(")")) {
			bitrates[1] = Integer.parseInt(bitrate.substring(bitrate.indexOf('(') + 1, bitrate.indexOf(')')));
		}

		if (bitrate.contains("(")) {
			bitrate = bitrate.substring(0, bitrate.indexOf('(')).trim();
		}

		if (isBlank(bitrate)) {
			bitrate = "0";
		}

		bitrates[0] = (int) Double.parseDouble(bitrate);

		return bitrates;
	}

	/**
	 * Automatic reloading
	 */
	public static final FileWatcher.Listener reloader = new FileWatcher.Listener() {
		@Override
		public void notify(String filename, String event, FileWatcher.Watch watch, boolean isDir) {
			RendererConfiguration r = (RendererConfiguration) watch.getItem();
			if (r != null && r.getFile().equals(new File(filename))) {
				r.reset();
			}
		}
	};

	private DLNAResource playingRes;

	public DLNAResource getPlayingRes() {
		return playingRes;
	}

	public void setPlayingRes(DLNAResource dlna) {
		playingRes = dlna;
		getPlayer();
		if (dlna != null) {
			player.getState().name = dlna.getDisplayName();
			player.start();
		} else if (player instanceof PlaybackTimer) {
			player.getState().playback = BasicPlayer.STOPPED;
			player.alert();
		}
	}

	private long buffer;

	public void setBuffer(long mb) {
		buffer = mb < 0 ? 0 : mb;
		getPlayer().setBuffer(mb);
	}

	public long getBuffer() {
		return buffer;
	}

	public String getSubLanguage() {
		return pmsConfiguration.getSubtitlesLanguages();
	}

	public static class PlaybackTimer extends BasicPlayer.Minimal {

		public PlaybackTimer(DeviceConfiguration renderer) {
			super(renderer);
			LOGGER.debug("Created playback timer for " + renderer.getRendererName());
		}

		@Override
		public void start() {
			final DLNAResource res = renderer.getPlayingRes();
			state.name = res.getDisplayName();
			if (res.getMedia() != null) {
				state.duration = StringUtil.shortTime(res.getMedia().getDurationString(), 4);
			}
			Runnable r = new Runnable() {
				@Override
				public void run() {
					state.playback = PLAYING;
					while(res == renderer.getPlayingRes()) {
						long elapsed = System.currentTimeMillis() - res.getStartTime();
						state.position = DurationFormatUtils.formatDuration(elapsed, "HH:mm:ss");
						alert();
						try {
							Thread.sleep(1000);
						} catch (Exception e) {
						}
					}
					// Reset only if another item hasn't already begun playing
					if (renderer.getPlayingRes() == null) {
						reset();
					}
				}
			};
			new Thread(r).start();
		}
	}

	public static final String INFO = "info";
	public static final String OK = "okay";
	public static final String WARN = "warn";
	public static final String ERR = "err";

	public void notify(String type, String msg) {
		// Implemented by subclasses
	}

	public int getMaxVolume() {
		return getInt(MAX_VOLUME, 100);
	}
}<|MERGE_RESOLUTION|>--- conflicted
+++ resolved
@@ -41,17 +41,10 @@
 public class RendererConfiguration extends UPNPHelper.Renderer {
 	private static final Logger LOGGER = LoggerFactory.getLogger(RendererConfiguration.class);
 	protected static TreeSet<RendererConfiguration> enabledRendererConfs;
-<<<<<<< HEAD
-	protected static ArrayList<String> allRenderersNames = new ArrayList<String>();
+	protected static final ArrayList<String> allRenderersNames = new ArrayList<String>();
 	protected static PmsConfiguration _pmsConfiguration = PMS.getConfiguration();
 	protected static RendererConfiguration defaultConf;
-	protected static Map<InetAddress, RendererConfiguration> addressAssociation = new HashMap<InetAddress, RendererConfiguration>();
-=======
-	protected static final ArrayList<String> allRenderersNames = new ArrayList<>();
-	protected static PmsConfiguration _pmsConfiguration = PMS.getConfiguration();
-	protected static RendererConfiguration defaultConf;
-	protected static final Map<InetAddress, RendererConfiguration> addressAssociation = new HashMap<>();
->>>>>>> ee92a7cc
+	protected static final Map<InetAddress, RendererConfiguration> addressAssociation = new HashMap<InetAddress, RendererConfiguration>();
 
 	protected RootFolder rootFolder;
 	protected File file;
@@ -442,7 +435,7 @@
 
 	public RootFolder getRootFolder() {
 		if (rootFolder == null) {
-			ArrayList<String> tags = new ArrayList<>();
+			ArrayList<String> tags = new ArrayList<String>();
 			tags.add(getRendererName());
 			for (InetAddress sa : addressAssociation.keySet()) {
 				if (addressAssociation.get(sa) == this) {
@@ -658,7 +651,7 @@
 
 	public static void createNewFile(RendererConfiguration r, File file, boolean load, File ref) {
 		try {
-			ArrayList<String> conf = new ArrayList<>();
+			ArrayList<String> conf = new ArrayList<String>();
 			String name = r.getRendererName().split("\\(")[0].trim();
 			Map<String, String> details = r.getUpnpDetails();
 			String detailmatcher = details == null ? "" :
