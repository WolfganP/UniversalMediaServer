/*
 * PS3 Media Server, for streaming any medias to your PS3.
 * Copyright (C) 2008  A.Brochard
 *
 * This program is free software; you can redistribute it and/or
 * modify it under the terms of the GNU General Public License
 * as published by the Free Software Foundation; version 2
 * of the License only.
 *
 * This program is distributed in the hope that it will be useful,
 * but WITHOUT ANY WARRANTY; without even the implied warranty of
 * MERCHANTABILITY or FITNESS FOR A PARTICULAR PURPOSE.  See the
 * GNU General Public License for more details.
 *
 * You should have received a copy of the GNU General Public License
 * along with this program; if not, write to the Free Software
 * Foundation, Inc., 51 Franklin Street, Fifth Floor, Boston, MA  02110-1301, USA.
 */
package net.pms.configuration;

import com.sun.jna.Platform;
import java.awt.Component;
import java.io.File;
import java.io.FileOutputStream;
import java.io.IOException;
import java.net.InetAddress;
import java.net.UnknownHostException;
import java.util.*;
import javax.swing.JFrame;
import javax.swing.JOptionPane;
import javax.swing.SwingUtilities;
import net.pms.Messages;
import net.pms.PMS;
import net.pms.io.SystemUtils;
import net.pms.util.FileUtil;
import net.pms.util.FileUtil.FileLocation;
import net.pms.util.PropertiesUtil;
import net.pms.util.WindowsRegistry;
import org.apache.commons.configuration.Configuration;
import org.apache.commons.configuration.ConfigurationException;
import org.apache.commons.configuration.PropertiesConfiguration;
import org.apache.commons.configuration.event.ConfigurationListener;
import org.apache.commons.io.FileUtils;
import org.apache.commons.io.FilenameUtils;
import org.apache.commons.lang3.StringUtils;
import org.slf4j.Logger;
import org.slf4j.LoggerFactory;

/**
 * Container for all configurable PMS settings. Settings are typically defined by three things:
 * a unique key for use in the configuration file "UMS.conf", a getter (and setter) method and
 * a default value. When a key cannot be found in the current configuration, the getter will
 * return a default value. Setters only store a value, they do not permanently save it to
 * file.
 */
public class PmsConfiguration {
	private static final Logger LOGGER = LoggerFactory.getLogger(PmsConfiguration.class);
	private static final int DEFAULT_PROXY_SERVER_PORT = -1;
	private static final int DEFAULT_SERVER_PORT = 5001;

	/*
	 * MEncoder has a hardwired maximum of 8 threads for -lavcopts and 16
	 * for -lavdopts.
	 * The Windows SubJunk Builds can take 16 for both, but we keep it at 8
	 * for compatibility with other operating systems.
	 */
	private static final int MENCODER_MAX_THREADS = 8;

	// TODO: Get this out of here
	private static boolean avsHackLogged = false;

	private static final String KEY_ALTERNATE_SUBTITLES_FOLDER = "alternate_subtitles_folder";
	private static final String KEY_ALTERNATE_THUMB_FOLDER = "alternate_thumb_folder";
	private static final String KEY_APPEND_PROFILE_NAME = "append_profile_name";
	private static final String KEY_SHOW_APERTURE_LIBRARY = "show_aperture_library";
	private static final String KEY_ATZ_LIMIT = "atz_limit";
	private static final String KEY_AUDIO_BITRATE = "audio_bitrate";
	private static final String KEY_AUDIO_CHANNEL_COUNT = "audio_channels";
	private static final String KEY_AUDIO_LANGUAGES = "audio_languages";
	private static final String KEY_AUDIO_RESAMPLE = "audio_resample";
	private static final String KEY_AUDIO_SUB_LANGS = "audio_subtitles_languages";
	private static final String KEY_AUDIO_THUMBNAILS_METHOD = "audio_thumbnails_method";
	private static final String KEY_AUTO_UPDATE = "auto_update";
	private static final String KEY_AUTOLOAD_SUBTITLES = "autoload_external_subtitles";
	private static final String KEY_AVISYNTH_CONVERT_FPS = "avisynth_convert_fps";
	private static final String KEY_AVISYNTH_INTERFRAME = "avisynth_interframe";
	private static final String KEY_AVISYNTH_INTERFRAME_GPU = "avisynth_interframegpu";
	private static final String KEY_AVISYNTH_MULTITHREADING = "avisynth_multithreading";
	private static final String KEY_AVISYNTH_SCRIPT = "avisynth_script";
	private static final String KEY_ASS_MARGIN = "subtitles_ass_margin";
	private static final String KEY_ASS_OUTLINE = "subtitles_ass_outline";
	private static final String KEY_ASS_SCALE = "subtitles_ass_scale";
	private static final String KEY_ASS_SHADOW = "subtitles_ass_shadow";
	private static final String KEY_BUFFER_MAX = "buffer_max";
	private static final String KEY_CHAPTER_INTERVAL = "chapter_interval";
	private static final String KEY_CHAPTER_SUPPORT = "chapter_support";
	private static final String KEY_MENCODER_CODEC_SPECIFIC_SCRIPT = "mencoder_codec_specific_script";
	private static final String KEY_DISABLE_FAKESIZE = "disable_fakesize";
	public static final String KEY_DISABLE_SUBTITLES = "disable_subtitles";
	private static final String KEY_DVDISO_THUMBNAILS = "dvd_isos_thumbnails";
	private static final String KEY_AUDIO_EMBED_DTS_IN_PCM = "audio_embed_dts_in_pcm";
	private static final String KEY_ENCODED_AUDIO_PASSTHROUGH = "encoded_audio_passthrough";
	private static final String KEY_ENGINES = "engines";
	private static final String KEY_FFMPEG_ALTERNATIVE_PATH = "alternativeffmpegpath"; // TODO: FFmpegDVRMSRemux will be removed and DVR-MS will be transcoded
	private static final String KEY_FFMPEG_MULTITHREADING = "ffmpeg_multithreading";
	private static final String KEY_FFMPEG_AVISYNTH_MULTITHREADING = "ffmpeg_avisynth_multithreading";
	private static final String KEY_FFMPEG_AVISYNTH_CONVERT_FPS = "ffmpeg_avisynth_convertfps";
	private static final String KEY_FFMPEG_AVISYNTH_INTERFRAME = "ffmpeg_avisynth_interframe";
	private static final String KEY_FFMPEG_AVISYNTH_INTERFRAME_GPU = "ffmpeg_avisynth_interframegpu";
	private static final String KEY_FFMPEG_FONTCONFIG = "ffmpeg_fontconfig";
	private static final String KEY_FFMPEG_MUX_TSMUXER_COMPATIBLE = "ffmpeg_mux_tsmuxer_compatible";
	private static final String KEY_FIX_25FPS_AV_MISMATCH = "fix_25fps_av_mismatch";
	private static final String KEY_FOLDERS = "folders";
	private static final String KEY_FOLDERS_IGNORED = "folders_ignored";
	private static final String KEY_FOLDERS_MONITORED = "folders_monitored";
	private static final String KEY_FONT = "subtitles_font";
	private static final String KEY_FORCED_SUBTITLE_LANGUAGE = "forced_subtitle_language";
	private static final String KEY_FORCED_SUBTITLE_TAGS = "forced_subtitle_tags";
	private static final String KEY_FORCE_TRANSCODE_FOR_EXTENSIONS = "force_transcode_for_extensions";
	private static final String KEY_FOLDER_LIMIT = "folder_limit";
	public static final String KEY_GPU_ACCELERATION = "gpu_acceleration";
	private static final String KEY_HIDE_ADVANCED_OPTIONS = "hide_advanced_options";
	private static final String KEY_HIDE_EMPTY_FOLDERS = "hide_empty_folders";
	private static final String KEY_HIDE_ENGINENAMES = "hide_enginenames";
	private static final String KEY_HIDE_EXTENSIONS = "hide_extensions";
	private static final String KEY_HIDE_RECENTLY_PLAYED_FOLDER = "hide_recently_played_folder";
	private static final String KEY_HIDE_LIVE_SUBTITLES_FOLDER = "hide_live_subtitles_folder";
	private static final String KEY_HIDE_MEDIA_LIBRARY_FOLDER = "hide_media_library_folder";
	private static final String KEY_HIDE_SUBS_INFO = "hide_subs_info";
	private static final String KEY_HIDE_TRANSCODE_FOLDER = "hide_transcode_folder";
	private static final String KEY_HIDE_VIDEO_SETTINGS = "hide_video_settings";
	private static final String KEY_HTTP_ENGINE_V2 = "http_engine_v2";
	private static final String KEY_IGNORE_THE_WORD_THE = "ignore_the_word_the";
	private static final String KEY_IGNORED_RENDERERS = "ignored_renderers";
	private static final String KEY_IMAGE_THUMBNAILS_ENABLED = "image_thumbnails";
	private static final String KEY_IP_FILTER = "ip_filter";
	private static final String KEY_ITUNES_LIBRARY_PATH = "itunes_library_path";
	private static final String KEY_SHOW_IPHOTO_LIBRARY = "show_iphoto_library";
	private static final String KEY_SHOW_ITUNES_LIBRARY = "show_itunes_library";
	private static final String KEY_LANGUAGE = "language";
	private static final String KEY_MAX_AUDIO_BUFFER = "maximum_audio_buffer_size";
	private static final String KEY_MAX_BITRATE = "maximum_bitrate";
	private static final String KEY_MAX_MEMORY_BUFFER_SIZE = "maximum_video_buffer_size";
	private static final String KEY_MENCODER_ASS = "mencoder_ass";
	private static final String KEY_MENCODER_AC3_FIXED = "mencoder_ac3_fixed";
	private static final String KEY_MENCODER_ASS_DEFAULTSTYLE = "mencoder_ass_defaultstyle";
	private static final String KEY_MENCODER_CUSTOM_OPTIONS = "mencoder_custom_options";
	private static final String KEY_MENCODER_FONT_CONFIG = "mencoder_fontconfig";
	private static final String KEY_MENCODER_FORCE_FPS = "mencoder_forcefps";
	private static final String KEY_MENCODER_INTELLIGENT_SYNC = "mencoder_intelligent_sync";
	private static final String KEY_MENCODER_MAX_THREADS = "mencoder_max_threads";
	private static final String KEY_MENCODER_MT = "mencoder_mt";
	private static final String KEY_MENCODER_MUX_COMPATIBLE = "mencoder_mux_compatible";
	private static final String KEY_MENCODER_NOASS_BLUR = "mencoder_noass_blur";
	private static final String KEY_MENCODER_NOASS_OUTLINE = "mencoder_noass_outline";
	private static final String KEY_MENCODER_NOASS_SCALE = "mencoder_noass_scale";
	private static final String KEY_MENCODER_NOASS_SUBPOS = "mencoder_noass_subpos";
	private static final String KEY_MENCODER_NO_OUT_OF_SYNC = "mencoder_nooutofsync";
	private static final String KEY_MENCODER_NORMALIZE_VOLUME = "mencoder_normalize_volume";
	private static final String KEY_MENCODER_OVERSCAN_COMPENSATION_HEIGHT = "mencoder_overscan_compensation_height";
	private static final String KEY_MENCODER_OVERSCAN_COMPENSATION_WIDTH = "mencoder_overscan_compensation_width";
	private static final String KEY_AUDIO_REMUX_AC3 = "audio_remux_ac3";
	private static final String KEY_MENCODER_REMUX_MPEG2 = "mencoder_remux_mpeg2";
	private static final String KEY_MENCODER_SCALER = "mencoder_scaler";
	private static final String KEY_MENCODER_SCALEX = "mencoder_scalex";
	private static final String KEY_MENCODER_SCALEY = "mencoder_scaley";
	private static final String KEY_MENCODER_SUB_FRIBIDI = "mencoder_subfribidi";
	private static final String KEY_MENCODER_USE_PCM_FOR_HQ_AUDIO_ONLY = "mencoder_usepcm_for_hq_audio_only";
	private static final String KEY_MENCODER_VOBSUB_SUBTITLE_QUALITY = "mencoder_vobsub_subtitle_quality";
	private static final String KEY_MENCODER_YADIF = "mencoder_yadif";
	private static final String KEY_MIN_MEMORY_BUFFER_SIZE = "minimum_video_buffer_size";
	private static final String KEY_MIN_PLAY_TIME = "min_playtime";
	private static final String KEY_MIN_PLAY_TIME_WEB = "min_playtime_web";
	private static final String KEY_MIN_PLAY_TIME_FILE = "min_playtime_file";
	private static final String KEY_MIN_STREAM_BUFFER = "minimum_web_buffer_size";
	private static final String KEY_MINIMIZED = "minimized";
	private static final String KEY_MPEG2_MAIN_SETTINGS = "mpeg2_main_settings";
	private static final String KEY_MUX_ALLAUDIOTRACKS = "tsmuxer_mux_all_audiotracks";
	private static final String KEY_NETWORK_INTERFACE = "network_interface";
	private static final String KEY_HIDE_NEW_MEDIA_FOLDER = "hide_new_media_folder";
	private static final String KEY_DISABLE_TRANSCODE_FOR_EXTENSIONS = "disable_transcode_for_extensions";
	private static final String KEY_NUMBER_OF_CPU_CORES = "number_of_cpu_cores";
	private static final String KEY_OPEN_ARCHIVES = "enable_archive_browsing";
	private static final String KEY_LIVE_SUBTITLES_LIMIT = "live_subtitles_limit";
	private static final String KEY_LIVE_SUBTITLES_KEEP = "live_subtitles_keep";
	private static final String KEY_OVERSCAN = "mencoder_overscan";
	private static final String KEY_PLUGIN_DIRECTORY = "plugins";
	private static final String KEY_PLUGIN_PURGE_ACTION = "plugin_purge";
	private static final String KEY_PREVENTS_SLEEP = "prevents_sleep_mode";
	private static final String KEY_PRETTIFY_FILENAMES = "prettify_filenames";
	private static final String KEY_PROFILE_NAME = "name";
	private static final String KEY_PROXY_SERVER_PORT = "proxy";
	private static final String KEY_RENDERER_DEFAULT = "renderer_default";
	private static final String KEY_RENDERER_FORCE_DEFAULT = "renderer_force_default";
	private static final String KEY_RESUME = "resume";
	private static final String KEY_RESUME_REWIND = "resume_rewind";
	private static final String KEY_RESUME_BACK = "resume_back";
	private static final String KEY_RESUME_KEEP_TIME = "resume_keep_time";
	private static final String KEY_RUN_WIZARD = "run_wizard";
	private static final String KEY_SCRIPT_DIR = "script_dir";
	private static final String KEY_SEARCH_FOLDER = "search_folder";
	private static final String KEY_SEARCH_RECURSE = "search_recurse";
	private static final String KEY_SERVER_HOSTNAME = "hostname";
	private static final String KEY_SERVER_NAME = "server_name";
	private static final String KEY_SERVER_PORT = "port";
	private static final String KEY_SHARES = "shares";
	private static final String KEY_SKIP_LOOP_FILTER_ENABLED = "mencoder_skip_loop_filter";
	private static final String KEY_SKIP_NETWORK_INTERFACES = "skip_network_interfaces";
	private static final String KEY_SORT_METHOD = "sort_method";
	private static final String KEY_SUBS_COLOR = "subtitles_color";
	private static final String KEY_SUBTITLES_CODEPAGE = "subtitles_codepage";
	private static final String KEY_SUBTITLES_LANGUAGES = "subtitles_languages";
	private static final String KEY_TEMP_FOLDER_PATH = "temp_directory";
	private static final String KEY_THUMBNAIL_GENERATION_ENABLED = "generate_thumbnails";
	private static final String KEY_THUMBNAIL_SEEK_POS = "thumbnail_seek_position";
	private static final String KEY_TRANSCODE_BLOCKS_MULTIPLE_CONNECTIONS = "transcode_block_multiple_connections";
	private static final String KEY_TRANSCODE_FOLDER_NAME = "transcode_folder_name";
	private static final String KEY_TRANSCODE_KEEP_FIRST_CONNECTION = "transcode_keep_first_connection";
	private static final String KEY_TSMUXER_FORCEFPS = "tsmuxer_forcefps";
	private static final String KEY_UPNP_PORT = "upnp_port";
	private static final String KEY_USE_CACHE = "use_cache";
	private static final String KEY_USE_MPLAYER_FOR_THUMBS = "use_mplayer_for_video_thumbs";
	private static final String KEY_AUDIO_USE_PCM = "audio_use_pcm";
	private static final String KEY_UUID = "uuid";
	private static final String KEY_VIDEOTRANSCODE_START_DELAY = "videotranscode_start_delay";
	private static final String KEY_VIRTUAL_FOLDERS = "virtual_folders";
	private static final String KEY_VIRTUAL_FOLDERS_FILE = "virtual_folders_file";
	private static final String KEY_VLC_USE_HW_ACCELERATION = "vlc_use_hw_acceleration";
	private static final String KEY_VLC_USE_EXPERIMENTAL_CODECS = "vlc_use_experimental_codecs";
	private static final String KEY_VLC_AUDIO_SYNC_ENABLED = "vlc_audio_sync_enabled";
	private static final String KEY_VLC_SUBTITLE_ENABLED = "vlc_subtitle_enabled";
	private static final String KEY_VLC_SCALE = "vlc_scale";
	private static final String KEY_VLC_SAMPLE_RATE_OVERRIDE = "vlc_sample_rate_override";
	private static final String KEY_VLC_SAMPLE_RATE = "vlc_sample_rate";
	private static final String KEY_WEB_AUTHENTICATE = "web_authenticate";
	private static final String KEY_WEB_CONF_PATH = "web_conf";
<<<<<<< HEAD
=======
	private static final String KEY_WEB_MP4_TRANS = "web_mp4_trans";
	private static final String KEY_WEB_THREADS = "web_threads";
>>>>>>> b633f336
	private static final String KEY_WEB_PATH = "web_path";
	private static final String KEY_X264_CONSTANT_RATE_FACTOR = "x264_constant_rate_factor";

	// The name of the subdirectory under which UMS config files are stored for this build (default: UMS).
	// See Build for more details
	private static final String PROFILE_DIRECTORY_NAME = Build.getProfileDirectoryName();

	// The default profile name displayed on the renderer
	private static String HOSTNAME;

	private static String DEFAULT_AVI_SYNTH_SCRIPT;
	private static final int MAX_MAX_MEMORY_DEFAULT_SIZE = 400;
	private static final int BUFFER_MEMORY_FACTOR = 368;
	private static int MAX_MAX_MEMORY_BUFFER_SIZE = MAX_MAX_MEMORY_DEFAULT_SIZE;
	private static final char LIST_SEPARATOR = ',';
	private final PropertiesConfiguration configuration;
	private final ConfigurationReader configurationReader;
	private final TempFolder tempFolder;
	private final ProgramPaths programPaths;

	private final IpFilter filter = new IpFilter();

	/**
	 * The set of keys defining when the HTTP server has to restarted due to a configuration change
	 */
	public static final Set<String> NEED_RELOAD_FLAGS = new HashSet<>(
		Arrays.asList(
			KEY_ALTERNATE_THUMB_FOLDER,
			KEY_ATZ_LIMIT,
			KEY_AUDIO_THUMBNAILS_METHOD,
			KEY_CHAPTER_SUPPORT,
			KEY_DISABLE_TRANSCODE_FOR_EXTENSIONS,
			KEY_ENGINES,
			KEY_FOLDERS,
			KEY_FORCE_TRANSCODE_FOR_EXTENSIONS,
			KEY_HIDE_EMPTY_FOLDERS,
			KEY_HIDE_ENGINENAMES,
			KEY_HIDE_EXTENSIONS,
			KEY_HIDE_LIVE_SUBTITLES_FOLDER,
			KEY_HIDE_MEDIA_LIBRARY_FOLDER,
			KEY_HIDE_TRANSCODE_FOLDER,
			KEY_HIDE_VIDEO_SETTINGS,
			KEY_IGNORE_THE_WORD_THE,
			KEY_IP_FILTER,
			KEY_NETWORK_INTERFACE,
			KEY_OPEN_ARCHIVES,
			KEY_PRETTIFY_FILENAMES,
			KEY_SERVER_HOSTNAME,
			KEY_SERVER_NAME,
			KEY_SERVER_PORT,
			KEY_SHOW_APERTURE_LIBRARY,
			KEY_SHOW_IPHOTO_LIBRARY,
			KEY_SHOW_ITUNES_LIBRARY,
			KEY_SORT_METHOD,
			KEY_USE_CACHE
		)
	);

	/*
		The following code enables a single setting - UMS_PROFILE - to be used to
		initialize PROFILE_PATH i.e. the path to the current session's profile (AKA UMS.conf).
		It also initializes PROFILE_DIRECTORY - i.e. the directory the profile is located in -
		which is needed to detect the default WEB.conf location (anything else?).

		While this convention - and therefore PROFILE_DIRECTORY - will remain,
		adding more configurables - e.g. web_conf = ... - is on the TODO list.

		UMS_PROFILE is read (in this order) from the property ums.profile.path or the
		environment variable UMS_PROFILE. If UMS is launched with the command-line option
		"profiles" (e.g. from a shortcut), it displays a file chooser dialog that
		allows the ums.profile.path property to be set. This makes it easy to run UMS
		under multiple profiles without fiddling with environment variables, properties or
		command-line arguments.

		1) if UMS_PROFILE is not set, UMS.conf is located in: 

			Windows:             %ALLUSERSPROFILE%\$build
			Mac OS X:            $HOME/Library/Application Support/$build
			Everything else:     $HOME/.config/$build

		- where $build is a subdirectory that ensures incompatible UMS builds don't target/clobber
		the same configuration files. The default value for $build is "UMS". Other builds might use e.g.
		"UMS Rendr Edition" or "ums-mlx".

		2) if a relative or absolute *directory path* is supplied (the directory must exist),
		it is used as the profile directory and the profile is located there under the default profile name (UMS.conf):

			UMS_PROFILE = /absolute/path/to/dir
			UMS_PROFILE = relative/path/to/dir # relative to the working directory

		Amongst other things, this can be used to restore the legacy behaviour of locating UMS.conf in the current
		working directory e.g.:

			UMS_PROFILE=. ./UMS.sh

		3) if a relative or absolute *file path* is supplied (the file doesn't have to exist),
		it is taken to be the profile, and its parent dir is taken to be the profile (i.e. config file) dir:

			UMS_PROFILE = UMS.conf            # profile dir = .
			UMS_PROFILE = folder/dev.conf     # profile dir = folder
			UMS_PROFILE = /path/to/some.file  # profile dir = /path/to/
	 */
	private static final String DEFAULT_PROFILE_FILENAME = "UMS.conf";
	private static final String ENV_PROFILE_PATH = "UMS_PROFILE";
	private static final String DEFAULT_WEB_CONF_FILENAME = "WEB.conf";

	// Path to directory containing UMS config files
	private static final String PROFILE_DIRECTORY;

	// Absolute path to profile file e.g. /path/to/UMS.conf
	private static final String PROFILE_PATH;

	// Absolute path to WEB.conf file e.g. /path/to/WEB.conf
	private static String WEB_CONF_PATH;

	// Absolute path to skel (default) profile file e.g. /etc/skel/.config/universalmediaserver/UMS.conf
	// "project.skelprofile.dir" project property
	private static final String SKEL_PROFILE_PATH; 

	private static final String PROPERTY_PROFILE_PATH = "ums.profile.path";
	private static final String SYSTEM_PROFILE_DIRECTORY;

	static {
		// first of all, set up the path to the default system profile directory
		if (Platform.isWindows()) {
			String programData = System.getenv("ALLUSERSPROFILE");

			if (programData != null) {
				SYSTEM_PROFILE_DIRECTORY = String.format("%s\\%s", programData, PROFILE_DIRECTORY_NAME);
			} else {
				SYSTEM_PROFILE_DIRECTORY = ""; // i.e. current (working) directory
			}
		} else if (Platform.isMac()) {
			SYSTEM_PROFILE_DIRECTORY = String.format(
				"%s/%s/%s",
				System.getProperty("user.home"),
				"/Library/Application Support",
				PROFILE_DIRECTORY_NAME
			);
		} else {
			String xdgConfigHome = System.getenv("XDG_CONFIG_HOME");

			if (xdgConfigHome == null) {
				SYSTEM_PROFILE_DIRECTORY = String.format("%s/.config/%s", System.getProperty("user.home"), PROFILE_DIRECTORY_NAME);
			} else {
				SYSTEM_PROFILE_DIRECTORY = String.format("%s/%s", xdgConfigHome, PROFILE_DIRECTORY_NAME);
			}
		}

		// now set the profile path. first: check for a custom setting.
		// try the system property, typically set via the profile chooser
		String customProfilePath = System.getProperty(PROPERTY_PROFILE_PATH);

		// failing that, try the environment variable
		if (StringUtils.isBlank(customProfilePath)) {
			customProfilePath = System.getenv(ENV_PROFILE_PATH);
		}

		// if customProfilePath is still blank, the default profile dir/filename is used
		FileLocation profileLocation = FileUtil.getFileLocation(
			customProfilePath,
			SYSTEM_PROFILE_DIRECTORY,
			DEFAULT_PROFILE_FILENAME
		);
		PROFILE_PATH = profileLocation.getFilePath();
		PROFILE_DIRECTORY = profileLocation.getDirectoryPath();

		// Set SKEL_PROFILE_PATH for Linux systems
		String skelDir = PropertiesUtil.getProjectProperties().get("project.skelprofile.dir");
		if (Platform.isLinux() && StringUtils.isNotBlank(skelDir)) {
			SKEL_PROFILE_PATH = FilenameUtils.normalize(
				new File(
					new File(
						skelDir,
						PROFILE_DIRECTORY_NAME
					).getAbsolutePath(),
					DEFAULT_PROFILE_FILENAME
				).getAbsolutePath()
			);
		} else {
			SKEL_PROFILE_PATH = null;
		}
	}

	/**
	 * Default constructor that will attempt to load the PMS configuration file
	 * from the profile path.
	 *
	 * @throws org.apache.commons.configuration.ConfigurationException
	 */
	public PmsConfiguration() throws ConfigurationException {
		this(true);
	}

	/**
	 * Constructor that will initialize the PMS configuration.
	 *
	 * @param loadFile Set to true to attempt to load the PMS configuration
	 *                 file from the profile path. Set to false to skip
	 *                 loading.
	 * @throws org.apache.commons.configuration.ConfigurationException
	 */
	public PmsConfiguration(boolean loadFile) throws ConfigurationException {
		configuration = new PropertiesConfiguration();
		configurationReader = new ConfigurationReader(configuration, true); // true: log
		configuration.setListDelimiter((char) 0);

		if (loadFile) {
			File pmsConfFile = new File(PROFILE_PATH);

			if (pmsConfFile.isFile()) {
				if (FileUtil.isFileReadable(pmsConfFile)) {
					configuration.load(PROFILE_PATH);
				} else {
					LOGGER.warn("Can't load {}", PROFILE_PATH);
				}
			} else if (SKEL_PROFILE_PATH != null) {
				File pmsSkelConfFile = new File(SKEL_PROFILE_PATH);

				if (pmsSkelConfFile.isFile()) {
					if (FileUtil.isFileReadable(pmsSkelConfFile)) {
						// Load defaults from skel file, save them later to PROFILE_PATH
						configuration.load(pmsSkelConfFile);
						LOGGER.info("Default configuration loaded from " + SKEL_PROFILE_PATH);
					} else {
						LOGGER.warn("Can't load {}", SKEL_PROFILE_PATH);
					}
				}
			}
		}

		configuration.setPath(PROFILE_PATH);

		tempFolder = new TempFolder(getString(KEY_TEMP_FOLDER_PATH, null));
		programPaths = createProgramPathsChain(configuration);
		Locale.setDefault(new Locale(getLanguage()));

		// Set DEFAULT_AVI_SYNTH_SCRIPT according to language
		DEFAULT_AVI_SYNTH_SCRIPT = "<movie>\n<sub>\n";

		long usableMemory = (Runtime.getRuntime().maxMemory() / 1048576) - BUFFER_MEMORY_FACTOR;
		if (usableMemory > MAX_MAX_MEMORY_DEFAULT_SIZE) {
			MAX_MAX_MEMORY_BUFFER_SIZE = (int) usableMemory;
		}
	}

	/**
	 * Check if we have disabled something first, then check the config file,
	 * then the Windows registry, then check for a platform-specific
	 * default.
	 */
	private static ProgramPaths createProgramPathsChain(Configuration configuration) {
		return new ConfigurationProgramPaths(
			configuration,
			new WindowsRegistryProgramPaths(
				new PlatformSpecificDefaultPathsFactory().get()
			)
		);
	}

	/**
	 * Return the <code>int</code> value for a given configuration key. First, the key
	 * is looked up in the current configuration settings. If it exists and contains a
	 * valid value, that value is returned. If the key contains an invalid value or
	 * cannot be found, the specified default value is returned.
	 * @param key The key to look up.
	 * @param def The default value to return when no valid key value can be found.
	 * @return The value configured for the key.
	 */
	private int getInt(String key, int def) {
		return configurationReader.getInt(key, def);
	}

	/**
	 * Return the <code>boolean</code> value for a given configuration key. First, the
	 * key is looked up in the current configuration settings. If it exists and contains
	 * a valid value, that value is returned. If the key contains an invalid value or
	 * cannot be found, the specified default value is returned.
	 * @param key The key to look up.
	 * @param def The default value to return when no valid key value can be found.
	 * @return The value configured for the key.
	 */
	private boolean getBoolean(String key, boolean def) {
		return configurationReader.getBoolean(key, def);
	}

	/**
	 * Return the <code>String</code> value for a given configuration key if the
	 * value is non-blank (i.e. not null, not an empty string, not all whitespace).
	 * Otherwise return the supplied default value.
	 * The value is returned with leading and trailing whitespace removed in both cases.
	 * @param key The key to look up.
	 * @param def The default value to return when no valid key value can be found.
	 * @return The value configured for the key.
	 */
	private String getString(String key, String def) {
		return configurationReader.getNonBlankConfigurationString(key, def);
	}

	/**
	 * Return a <code>List</code> of <code>String</code> values for a given configuration
	 * key. First, the key is looked up in the current configuration settings. If it
	 * exists and contains a valid value, that value is returned. If the key contains an
	 * invalid value or cannot be found, a list with the specified default values is
	 * returned.
	 * @param key The key to look up.
	 * @param def The default values to return when no valid key value can be found.
	 *            These values should be entered as a comma-separated string. Whitespace
	 *            will be trimmed. For example: <code>"gnu,    gnat  ,moo "</code> will be
	 *            returned as <code>{ "gnu", "gnat", "moo" }</code>.
	 * @return The list of value strings configured for the key.
	 */
	private List<String> getStringList(String key, String def) {
		return configurationReader.getStringList(key, def);
	}

	public File getTempFolder() throws IOException {
		return tempFolder.getTempFolder();
	}

	public String getVlcPath() {
		return programPaths.getVlcPath();
	}

	public String getMencoderPath() {
		return programPaths.getMencoderPath();
	}

	public int getMencoderMaxThreads() {
		return Math.min(getInt(KEY_MENCODER_MAX_THREADS, getNumberOfCpuCores()), MENCODER_MAX_THREADS);
	}

	public String getDCRawPath() {
		return programPaths.getDCRaw();
	}

	public String getFfmpegPath() {
		return programPaths.getFfmpegPath();
	}

	public String getMplayerPath() {
		return programPaths.getMplayerPath();
	}

	public String getTsmuxerPath() {
		return programPaths.getTsmuxerPath();
	}

	public String getTsmuxerNewPath() {
		return programPaths.getTsmuxerNewPath();
	}

	public String getFlacPath() {
		return programPaths.getFlacPath();
	}

	public String getInterFramePath() {
		return programPaths.getInterFramePath();
	}

	/**
	 * If the framerate is not recognized correctly and the video runs too fast or too
	 * slow, tsMuxeR can be forced to parse the fps from FFmpeg. Default value is true.
	 * @return True if tsMuxeR should parse fps from FFmpeg.
	 */
	public boolean isTsmuxerForceFps() {
		return getBoolean(KEY_TSMUXER_FORCEFPS, true);
	}

	/**
	 * The AC-3 audio bitrate determines the quality of digital audio sound. An AV-receiver
	 * or amplifier has to be capable of playing this quality. Default value is 640.
	 * @return The AC-3 audio bitrate.
	 */
	public int getAudioBitrate() {
		return getInt(KEY_AUDIO_BITRATE, 640);
	}

	/**
	 * If the framerate is not recognized correctly and the video runs too fast or too
	 * slow, tsMuxeR can be forced to parse the fps from FFmpeg.
	 * @param value Set to true if tsMuxeR should parse fps from FFmpeg.
	 */
	public void setTsmuxerForceFps(boolean value) {
		configuration.setProperty(KEY_TSMUXER_FORCEFPS, value);
	}

	/**
	 * The server port where PMS listens for TCP/IP traffic. Default value is 5001.
	 * @return The port number.
	 */
	public int getServerPort() {
		return getInt(KEY_SERVER_PORT, DEFAULT_SERVER_PORT);
	}

	/**
	 * Set the server port where PMS must listen for TCP/IP traffic.
	 * @param value The TCP/IP port number.
	 */
	public void setServerPort(int value) {
		configuration.setProperty(KEY_SERVER_PORT, value);
	}

	/**
	 * The hostname of the server.
	 * @return The hostname if it is defined, otherwise <code>null</code>.
	 */
	public String getServerHostname() {
		return getString(KEY_SERVER_HOSTNAME, null);
	}

	/**
	 * Set the hostname of the server.
	 * @param value The hostname.
	 */
	public void setHostname(String value) {
		configuration.setProperty(KEY_SERVER_HOSTNAME, value);
	}

	/**
	 * The name of the server.
	 *
	 * @return The name of the server.
	 */
	public String getServerName() {
		return getString(KEY_SERVER_NAME, "Universal Media Server");
	}

	/**
	 * Set the name of the server.
	 *
	 * @param value The name.
	 */
	public void setServerName(String value) {
		configuration.setProperty(KEY_SERVER_NAME, value);
	}

	/**
	 * The TCP/IP port number for a proxy server. Default value is -1.
	 *
	 * @return The proxy port number.
	 */
	// no longer used
	@Deprecated
	public int getProxyServerPort() {
		return getInt(KEY_PROXY_SERVER_PORT, DEFAULT_PROXY_SERVER_PORT);
	}

	/**
	 * Get the code of the preferred language for the PMS user interface. Default
	 * is based on the locale.
	 * @return The ISO 639 language code.
	 */
	public String getLanguage() {
		String def = Locale.getDefault().getLanguage();

		if (def == null) {
			def = "en";
		}

		return getString(KEY_LANGUAGE, def);
	}

	/**
	 * Returns the preferred minimum size for the transcoding memory buffer in megabytes.
	 * Default value is 12.
	 * @return The minimum memory buffer size.
	 */
	public int getMinMemoryBufferSize() {
		return getInt(KEY_MIN_MEMORY_BUFFER_SIZE, 12);
	}

	/**
	 * Returns the preferred maximum size for the transcoding memory buffer in megabytes.
	 * The value returned has a top limit of {@link #MAX_MAX_MEMORY_BUFFER_SIZE}. Default
	 * value is 200.
	 *
	 * @return The maximum memory buffer size.
	 */
	public int getMaxMemoryBufferSize() {
		return Math.max(0, Math.min(MAX_MAX_MEMORY_BUFFER_SIZE, getInt(KEY_MAX_MEMORY_BUFFER_SIZE, 200)));
	}

	/**
	 * Set the preferred maximum for the transcoding memory buffer in megabytes. The top
	 * limit for the value is {@link #MAX_MAX_MEMORY_BUFFER_SIZE}.
	 *
	 * @param value The maximum buffer size.
	 */
	public void setMaxMemoryBufferSize(int value) {
		configuration.setProperty(KEY_MAX_MEMORY_BUFFER_SIZE, Math.max(0, Math.min(MAX_MAX_MEMORY_BUFFER_SIZE, value)));
	}

	/**
	 * Returns the font scale used for ASS subtitling. Default value is 1.4.
	 * @return The ASS font scale.
	 */
	public String getAssScale() {
		return getString(KEY_ASS_SCALE, "1.4");
	}

	/**
	 * Some versions of MEncoder produce garbled audio because the "ac3" codec is used
	 * instead of the "ac3_fixed" codec. Returns true if "ac3_fixed" should be used.
	 * Default is false.
	 * See https://code.google.com/p/ps3mediaserver/issues/detail?id=1092#c1
	 * @return True if "ac3_fixed" should be used.
	 */
	public boolean isMencoderAc3Fixed() {
		return getBoolean(KEY_MENCODER_AC3_FIXED, false);
	}

	/**
	 * Returns the margin used for ASS subtitling. Default value is 10.
	 * @return The ASS margin.
	 */
	public String getAssMargin() {
		return getString(KEY_ASS_MARGIN, "10");
	}

	/**
	 * Returns the outline parameter used for ASS subtitling. Default value is 1.
	 * @return The ASS outline parameter.
	 */
	public String getAssOutline() {
		return getString(KEY_ASS_OUTLINE, "1");
	}

	/**
	 * Returns the shadow parameter used for ASS subtitling. Default value is 1.
	 * @return The ASS shadow parameter.
	 */
	public String getAssShadow() {
		return getString(KEY_ASS_SHADOW, "1");
	}

	/**
	 * Returns the subfont text scale parameter used for subtitling without ASS.
	 * Default value is 3.
	 * @return The subfont text scale parameter.
	 */
	public String getMencoderNoAssScale() {
		return getString(KEY_MENCODER_NOASS_SCALE, "3");
	}

	/**
	 * Returns the subpos parameter used for subtitling without ASS.
	 * Default value is 2.
	 * @return The subpos parameter.
	 */
	public String getMencoderNoAssSubPos() {
		return getString(KEY_MENCODER_NOASS_SUBPOS, "2");
	}

	/**
	 * Returns the subfont blur parameter used for subtitling without ASS.
	 * Default value is 1.
	 * @return The subfont blur parameter.
	 */
	public String getMencoderNoAssBlur() {
		return getString(KEY_MENCODER_NOASS_BLUR, "1");
	}

	/**
	 * Returns the subfont outline parameter used for subtitling without ASS.
	 * Default value is 1.
	 * @return The subfont outline parameter.
	 */
	public String getMencoderNoAssOutline() {
		return getString(KEY_MENCODER_NOASS_OUTLINE, "1");
	}

	/**
	 * Set the subfont outline parameter used for subtitling without ASS.
	 * @param value The subfont outline parameter value to set.
	 */
	public void setMencoderNoAssOutline(String value) {
		configuration.setProperty(KEY_MENCODER_NOASS_OUTLINE, value);
	}

	/**
	 * Some versions of MEncoder produce garbled audio because the "ac3" codec is used
	 * instead of the "ac3_fixed" codec.
	 * See https://code.google.com/p/ps3mediaserver/issues/detail?id=1092#c1
	 * @param value Set to true if "ac3_fixed" should be used.
	 */
	public void setMencoderAc3Fixed(boolean value) {
		configuration.setProperty(KEY_MENCODER_AC3_FIXED, value);
	}

	/**
	 * Set the margin used for ASS subtitling.
	 * @param value The ASS margin value to set.
	 */
	public void setAssMargin(String value) {
		configuration.setProperty(KEY_ASS_MARGIN, value);
	}

	/**
	 * Set the outline parameter used for ASS subtitling.
	 * @param value The ASS outline parameter value to set.
	 */
	public void setAssOutline(String value) {
		configuration.setProperty(KEY_ASS_OUTLINE, value);
	}

	/**
	 * Set the shadow parameter used for ASS subtitling.
	 * @param value The ASS shadow parameter value to set.
	 */
	public void setAssShadow(String value) {
		configuration.setProperty(KEY_ASS_SHADOW, value);
	}

	/**
	 * Set the font scale used for ASS subtitling.
	 * @param value The ASS font scale value to set.
	 */
	public void setAssScale(String value) {
		configuration.setProperty(KEY_ASS_SCALE, value);
	}

	/**
	 * Set the subfont text scale parameter used for subtitling without ASS.
	 * @param value The subfont text scale parameter value to set.
	 */
	public void setMencoderNoAssScale(String value) {
		configuration.setProperty(KEY_MENCODER_NOASS_SCALE, value);
	}

	/**
	 * Set the subfont blur parameter used for subtitling without ASS.
	 * @param value The subfont blur parameter value to set.
	 */
	public void setMencoderNoAssBlur(String value) {
		configuration.setProperty(KEY_MENCODER_NOASS_BLUR, value);
	}

	/**
	 * Set the subpos parameter used for subtitling without ASS.
	 * @param value The subpos parameter value to set.
	 */
	public void setMencoderNoAssSubPos(String value) {
		configuration.setProperty(KEY_MENCODER_NOASS_SUBPOS, value);
	}

	/**
	 * Set the maximum number of concurrent MEncoder threads.
	 * XXX Currently unused.
	 * @param value The maximum number of concurrent threads.
	 */
	public void setMencoderMaxThreads(int value) {
		configuration.setProperty(KEY_MENCODER_MAX_THREADS, value);
	}

	/**
	 * Set the preferred language for the PMS user interface.
	 * @param value The ISO 639 language code.
	 */
	public void setLanguage(String value) {
		configuration.setProperty(KEY_LANGUAGE, value);
		Locale.setDefault(new Locale(getLanguage()));
	}

	/**
	 * Returns the number of seconds from the start of a video file (the seek
	 * position) where the thumbnail image for the movie should be extracted
	 * from. Default is 2 seconds.
	 * @return The seek position in seconds.
	 */
	public int getThumbnailSeekPos() {
		return getInt(KEY_THUMBNAIL_SEEK_POS, 2);
	}

	/**
	 * Sets the number of seconds from the start of a video file (the seek
	 * position) where the thumbnail image for the movie should be extracted
	 * from.
	 * @param value The seek position in seconds.
	 */
	public void setThumbnailSeekPos(int value) {
		configuration.setProperty(KEY_THUMBNAIL_SEEK_POS, value);
	}

	/**
	 * Returns whether the user wants ASS/SSA subtitle support. Default is
	 * true.
	 *
	 * @return True if MEncoder should use ASS/SSA support.
	 */
	public boolean isMencoderAss() {
		return getBoolean(KEY_MENCODER_ASS, true);
	}

	/**
	 * Returns whether or not subtitles should be disabled for all
	 * transcoding engines. Default is false, meaning subtitles should not
	 * be disabled.
	 *
	 * @return True if subtitles should be disabled, false otherwise.
	 */
	public boolean isDisableSubtitles() {
		return getBoolean(KEY_DISABLE_SUBTITLES, false);
	}

	/**
	 * Set whether or not subtitles should be disabled for
	 * all transcoding engines.
	 *
	 * @param value Set to true if subtitles should be disabled.
	 */
	public void setDisableSubtitles(boolean value) {
		configuration.setProperty(KEY_DISABLE_SUBTITLES, value);
	}

	/**
	 * Returns whether or not the Pulse Code Modulation audio format should be
	 * forced. The default is false.
	 * @return True if PCM should be forced, false otherwise.
	 */
	public boolean isAudioUsePCM() {
		return getBoolean(KEY_AUDIO_USE_PCM, false);
	}

	/**
	 * Returns whether or not the Pulse Code Modulation audio format should be
	 * used only for HQ audio codecs. The default is false.
	 * @return True if PCM should be used only for HQ audio codecs, false otherwise.
	 */
	public boolean isMencoderUsePcmForHQAudioOnly() {
		return getBoolean(KEY_MENCODER_USE_PCM_FOR_HQ_AUDIO_ONLY, false);
	}

	/**
	 * Returns the name of a TrueType font to use for subtitles.
	 * Default is <code>""</code>.
	 * @return The font name.
	 */
	public String getFont() {
		return getString(KEY_FONT, "");
	}

	/**
	 * Returns the audio language priority as a comma separated
	 * string. For example: <code>"eng,fre,jpn,ger,und"</code>, where "und"
	 * stands for "undefined".
	 * Can be a blank string.
	 * Default value is "loc,eng,fre,jpn,ger,und".
	 *
	 * @return The audio language priority string.
	 */
	public String getAudioLanguages() {
		return configurationReader.getPossiblyBlankConfigurationString(
			KEY_AUDIO_LANGUAGES,
			Messages.getString("MEncoderVideo.126")
		);
	}

	/**
	 * Returns the subtitle language priority as a comma-separated
	 * string. For example: <code>"eng,fre,jpn,ger,und"</code>, where "und"
	 * stands for "undefined".
	 * Can be a blank string.
	 * Default value is a localized list (e.g. "eng,fre,jpn,ger,und").
	 *
	 * @return The subtitle language priority string.
	 */
	public String getSubtitlesLanguages() {
		return configurationReader.getPossiblyBlankConfigurationString(
			KEY_SUBTITLES_LANGUAGES,
			Messages.getString("MEncoderVideo.127")
		);
	}

	/**
	 * Returns the ISO 639 language code for the subtitle language that should
	 * be forced.
	 * Can be a blank string.
	 * @return The subtitle language code.
	 */
	public String getForcedSubtitleLanguage() {
		return configurationReader.getPossiblyBlankConfigurationString(
			KEY_FORCED_SUBTITLE_LANGUAGE,
			getLanguage()
		);
	}

	/**
	 * Returns the tag string that identifies the subtitle language that
	 * should be forced.
	 * @return The tag string.
	 */
	public String getForcedSubtitleTags() {
		return getString(KEY_FORCED_SUBTITLE_TAGS, "forced");
	}

	/**
	 * Returns a string of audio language and subtitle language pairs
	 * ordered by priority to try to match. Audio language
	 * and subtitle language should be comma separated as a pair,
	 * individual pairs should be semicolon separated. "*" can be used to
	 * match any language. Subtitle language can be defined as "off".
	 * Default value is <code>"*,*"</code>.
	 *
	 * @return The audio and subtitle languages priority string.
	 */
	public String getAudioSubLanguages() {
		return configurationReader.getPossiblyBlankConfigurationString(
			KEY_AUDIO_SUB_LANGS,
			Messages.getString("MEncoderVideo.128")
		);
	}

	/**
	 * Returns whether or not MEncoder should use FriBiDi mode, which
	 * is needed to display subtitles in languages that read from right to
	 * left, like Arabic, Farsi, Hebrew, Urdu, etc. Default value is false.
	 * @return True if FriBiDi mode should be used, false otherwise.
	 */
	public boolean isMencoderSubFribidi() {
		return getBoolean(KEY_MENCODER_SUB_FRIBIDI, false);
	}

	/**
	 * Returns the character encoding (or code page) that should used
	 * for displaying non-Unicode external subtitles. Default is empty string
	 * (do not force encoding with -subcp key).
	 * @return The character encoding.
	 */
	public String getSubtitlesCodepage() {
		return getString(KEY_SUBTITLES_CODEPAGE, "");
	}

	/**
	 * Returns whether or not MEncoder should use fontconfig for displaying
	 * subtitles. Default is false.
	 * @return True if fontconfig should be used, false otherwise.
	 */
	public boolean isMencoderFontConfig() {
		return getBoolean(KEY_MENCODER_FONT_CONFIG, true);
	}

	/**
	 * Set to true if MEncoder should be forced to use the framerate that is
	 * parsed by FFmpeg.
	 * @param value Set to true if the framerate should be forced, false
	 *              otherwise.
	 */
	public void setMencoderForceFps(boolean value) {
		configuration.setProperty(KEY_MENCODER_FORCE_FPS, value);
	}

	/**
	 * Returns true if MEncoder should be forced to use the framerate that is
	 * parsed by FFmpeg.
	 * @return True if the framerate should be forced, false otherwise.
	 */
	public boolean isMencoderForceFps() {
		return getBoolean(KEY_MENCODER_FORCE_FPS, false);
	}

	/**
	 * Sets the audio language priority as a comma separated
	 * string. For example: <code>"eng,fre,jpn,ger,und"</code>, where "und"
	 * stands for "undefined".
	 * @param value The audio language priority string.
	 */
	public void setAudioLanguages(String value) {
		configuration.setProperty(KEY_AUDIO_LANGUAGES, value);
	}

	/**
	 * Sets the subtitle language priority as a comma
	 * separated string. For example: <code>"eng,fre,jpn,ger,und"</code>,
	 * where "und" stands for "undefined".
	 * @param value The subtitle language priority string.
	 */
	public void setSubtitlesLanguages(String value) {
		configuration.setProperty(KEY_SUBTITLES_LANGUAGES, value);
	}

	/**
	 * Sets the ISO 639 language code for the subtitle language that should
	 * be forced.
	 * @param value The subtitle language code.
	 */
	public void setForcedSubtitleLanguage(String value) {
		configuration.setProperty(KEY_FORCED_SUBTITLE_LANGUAGE, value);
	}

	/**
	 * Sets the tag string that identifies the subtitle language that
	 * should be forced.
	 * @param value The tag string.
	 */
	public void setForcedSubtitleTags(String value) {
		configuration.setProperty(KEY_FORCED_SUBTITLE_TAGS, value);
	}

	/**
	 * Sets a string of audio language and subtitle language pairs
	 * ordered by priority to try to match. Audio language
	 * and subtitle language should be comma separated as a pair,
	 * individual pairs should be semicolon separated. "*" can be used to
	 * match any language. Subtitle language can be defined as "off". For
	 * example: <code>"en,off;jpn,eng;*,eng;*;*"</code>.
	 * @param value The audio and subtitle languages priority string.
	 */
	public void setAudioSubLanguages(String value) {
		configuration.setProperty(KEY_AUDIO_SUB_LANGS, value);
	}

	/**
	 * Returns custom commandline options to pass on to MEncoder.
	 * @return The custom options string.
	 */
	public String getMencoderCustomOptions() {
		return getString(KEY_MENCODER_CUSTOM_OPTIONS, "");
	}

	/**
	 * Sets custom commandline options to pass on to MEncoder.
	 * @param value The custom options string.
	 */
	public void setMencoderCustomOptions(String value) {
		configuration.setProperty(KEY_MENCODER_CUSTOM_OPTIONS, value);
	}

	/**
	 * Sets the character encoding (or code page) that should be used
	 * for displaying non-Unicode external subtitles. Default is empty (autodetect).
	 * @param value The character encoding.
	 */
	public void setSubtitlesCodepage(String value) {
		configuration.setProperty(KEY_SUBTITLES_CODEPAGE, value);
	}

	/**
	 * Sets whether or not MEncoder should use FriBiDi mode, which
	 * is needed to display subtitles in languages that read from right to
	 * left, like Arabic, Farsi, Hebrew, Urdu, etc. Default value is false.
	 * @param value Set to true if FriBiDi mode should be used.
	 */
	public void setMencoderSubFribidi(boolean value) {
		configuration.setProperty(KEY_MENCODER_SUB_FRIBIDI, value);
	}

	/**
	 * Sets the name of a TrueType font to use for subtitles.
	 * @param value The font name.
	 */
	public void setFont(String value) {
		configuration.setProperty(KEY_FONT, value);
	}

	/**
	 * Older versions of MEncoder do not support ASS/SSA subtitles on all
	 * platforms. Set to true if MEncoder supports them. Default should be
	 * true on Windows and OS X, false otherwise.
	 * See https://code.google.com/p/ps3mediaserver/issues/detail?id=1097
	 * @param value Set to true if MEncoder supports ASS/SSA subtitles.
	 */
	public void setMencoderAss(boolean value) {
		configuration.setProperty(KEY_MENCODER_ASS, value);
	}

	/**
	 * Sets whether or not MEncoder should use fontconfig for displaying
	 * subtitles.
	 * @param value Set to true if fontconfig should be used.
	 */
	public void setMencoderFontConfig(boolean value) {
		configuration.setProperty(KEY_MENCODER_FONT_CONFIG, value);
	}

	/**
	 * Sets whether or not the Pulse Code Modulation audio format should be
	 * forced.
	 * @param value Set to true if PCM should be forced.
	 */
	public void setAudioUsePCM(boolean value) {
		configuration.setProperty(KEY_AUDIO_USE_PCM, value);
	}

	/**
	 * Sets whether or not the Pulse Code Modulation audio format should be
	 * used only for HQ audio codecs.
	 * @param value Set to true if PCM should be used only for HQ audio.
	 */
	public void setMencoderUsePcmForHQAudioOnly(boolean value) {
		configuration.setProperty(KEY_MENCODER_USE_PCM_FOR_HQ_AUDIO_ONLY, value);
	}

	/**
	 * Returns true if archives (e.g. .zip or .rar) should be browsable by
	 * PMS, false otherwise.
	 * @return True if archives should be browsable.
	 */
	public boolean isArchiveBrowsing() {
		return getBoolean(KEY_OPEN_ARCHIVES, false);
	}

	/**
	 * Set to true if archives (e.g. .zip or .rar) should be browsable by
	 * PMS, false otherwise.
	 * @param value Set to true if archives should be browsable.
	 */
	public void setArchiveBrowsing(boolean value) {
		configuration.setProperty(KEY_OPEN_ARCHIVES, value);
	}

	/**
	 * Returns true if MEncoder should use the deinterlace filter, false
	 * otherwise.
	 * @return True if the deinterlace filter should be used.
	 */
	public boolean isMencoderYadif() {
		return getBoolean(KEY_MENCODER_YADIF, false);
	}

	/**
	 * Set to true if MEncoder should use the deinterlace filter, false
	 * otherwise.
	 * @param value Set ot true if the deinterlace filter should be used.
	 */
	public void setMencoderYadif(boolean value) {
		configuration.setProperty(KEY_MENCODER_YADIF, value);
	}

	/**
	 * Returns true if MEncoder should be used to upscale the video to an
	 * optimal resolution. Default value is false, meaning the renderer will
	 * upscale the video itself.
	 *
	 * @return True if MEncoder should be used, false otherwise.
	 * @see #getMencoderScaleX()
	 * @see #getMencoderScaleY()
	 */
	public boolean isMencoderScaler() {
		return getBoolean(KEY_MENCODER_SCALER, false);
	}

	/**
	 * Set to true if MEncoder should be used to upscale the video to an
	 * optimal resolution. Set to false to leave upscaling to the renderer.
	 *
	 * @param value Set to true if MEncoder should be used to upscale.
	 * @see #setMencoderScaleX(int)
	 * @see #setMencoderScaleY(int)
	 */
	public void setMencoderScaler(boolean value) {
		configuration.setProperty(KEY_MENCODER_SCALER, value);
	}

	/**
	 * Returns the width in pixels to which a video should be scaled when
	 * {@link #isMencoderScaler()} returns true.
	 *
	 * @return The width in pixels.
	 */
	public int getMencoderScaleX() {
		return getInt(KEY_MENCODER_SCALEX, 0);
	}

	/**
	 * Sets the width in pixels to which a video should be scaled when
	 * {@link #isMencoderScaler()} returns true.
	 *
	 * @param value The width in pixels.
	 */
	public void setMencoderScaleX(int value) {
		configuration.setProperty(KEY_MENCODER_SCALEX, value);
	}

	/**
	 * Returns the height in pixels to which a video should be scaled when
	 * {@link #isMencoderScaler()} returns true.
	 *
	 * @return The height in pixels.
	 */
	public int getMencoderScaleY() {
		return getInt(KEY_MENCODER_SCALEY, 0);
	}

	/**
	 * Sets the height in pixels to which a video should be scaled when
	 * {@link #isMencoderScaler()} returns true.
	 *
	 * @param value The height in pixels.
	 */
	public void setMencoderScaleY(int value) {
		configuration.setProperty(KEY_MENCODER_SCALEY, value);
	}

	/**
	 * Returns the number of audio channels that should be used for
	 * transcoding. Default value is 6 (for 5.1 audio).
	 *
	 * @return The number of audio channels.
	 */
	public int getAudioChannelCount() {
		int valueFromUserConfig = getInt(KEY_AUDIO_CHANNEL_COUNT, 6);

		if (valueFromUserConfig != 6 && valueFromUserConfig != 2) {
			return 6;
		}

		return valueFromUserConfig;
	}

	/**
	 * Sets the number of audio channels that MEncoder should use for
	 * transcoding.
	 *
	 * @param value The number of audio channels.
	 */
	public void setAudioChannelCount(int value) {
		if (value != 6 && value != 2) {
			value = 6;
		}
		configuration.setProperty(KEY_AUDIO_CHANNEL_COUNT, value);
	}

	/**
	 * Sets the AC3 audio bitrate, which determines the quality of digital
	 * audio sound. An AV-receiver or amplifier has to be capable of playing
	 * this quality.
	 *
	 * @param value The AC3 audio bitrate.
	 */
	public void setAudioBitrate(int value) {
		configuration.setProperty(KEY_AUDIO_BITRATE, value);
	}

	/**
	 * Returns the maximum video bitrate to be used by MEncoder and FFmpeg.
	 *
	 * @return The maximum video bitrate.
	 */
	public String getMaximumBitrate() {
		String maximumBitrate = getString(KEY_MAX_BITRATE, "110");
		if ("0".equals(maximumBitrate)) {
			maximumBitrate = "1000";
		}
		return maximumBitrate;
	}

	/**
	 * The same as getMaximumBitrate() but this value is displayed to the user
	 * because for our own uses we turn the value "0" into the value "1000" but
	 * that can be confusing for the user.
	 *
	 * @return The maximum video bitrate to display in the GUI.
	 */
	public String getMaximumBitrateDisplay() {
		return getString(KEY_MAX_BITRATE, "110");
	}

	/**
	 * Sets the maximum video bitrate to be used by MEncoder.
	 *
	 * @param value The maximum video bitrate.
	 */
	public void setMaximumBitrate(String value) {
		configuration.setProperty(KEY_MAX_BITRATE, value);
	}

	/**
	 * @return The comma-separated list of ignored renderers.
	 */
	public String getIgnoredRenderers() {
		return getString(KEY_IGNORED_RENDERERS, "");
	}

	/**
	 * @param value The comma-separated list of ignored renderers.
	 */
	public void setIgnoredRenderers(String value) {
		configuration.setProperty(KEY_IGNORED_RENDERERS, value);
	}

	/**
	 * Returns true if thumbnail generation is enabled, false otherwise.
	 *
	 * @return boolean indicating whether thumbnail generation is enabled.
	 */
	public boolean isThumbnailGenerationEnabled() {
		return getBoolean(KEY_THUMBNAIL_GENERATION_ENABLED, true);
	}

	/**
	 * Sets the thumbnail generation option.
	 */
	public void setThumbnailGenerationEnabled(boolean value) {
		configuration.setProperty(KEY_THUMBNAIL_GENERATION_ENABLED, value);
	}

	/**
	 * Returns true if PMS should generate thumbnails for images. Default value
	 * is true.
	 *
	 * @return True if image thumbnails should be generated.
	 */
	public boolean getImageThumbnailsEnabled() {
		return getBoolean(KEY_IMAGE_THUMBNAILS_ENABLED, true);
	}

	/**
	 * Set to true if PMS should generate thumbnails for images.
	 *
	 * @param value True if image thumbnails should be generated.
	 */
	public void setImageThumbnailsEnabled(boolean value) {
		configuration.setProperty(KEY_IMAGE_THUMBNAILS_ENABLED, value);
	}

	/**
	 * Returns the number of CPU cores that should be used for transcoding.
	 *
	 * @return The number of CPU cores.
	 */
	public int getNumberOfCpuCores() {
		int nbcores = Runtime.getRuntime().availableProcessors();
		if (nbcores < 1) {
			nbcores = 1;
		}
		return getInt(KEY_NUMBER_OF_CPU_CORES, nbcores);
	}

	/**
	 * Sets the number of CPU cores that should be used for transcoding. The
	 * maximum value depends on the physical available count of "real processor
	 * cores". That means hyperthreading virtual CPU cores do not count! If you
	 * are not sure, analyze your CPU with the free tool CPU-z on Windows
	 * systems. On Linux have a look at the virtual proc-filesystem: in the
	 * file "/proc/cpuinfo" you will find more details about your CPU. You also
	 * get much information about CPUs from AMD and Intel from their Wikipedia
	 * articles.
	 * <p>
	 * PMS will detect and set the correct amount of cores as the default value.
	 *
	 * @param value The number of CPU cores.
	 */
	public void setNumberOfCpuCores(int value) {
		configuration.setProperty(KEY_NUMBER_OF_CPU_CORES, value);
	}

	/**
	 * Returns true if PMS should start minimized, i.e. without its window
	 * opened. Default value false: to start with a window.
	 *
	 * @return True if PMS should start minimized, false otherwise.
	 */
	public boolean isMinimized() {
		return getBoolean(KEY_MINIMIZED, false);
	}

	/**
	 * Set to true if PMS should start minimized, i.e. without its window
	 * opened.
	 *
	 * @param value True if PMS should start minimized, false otherwise.
	 */
	public void setMinimized(boolean value) {
		configuration.setProperty(KEY_MINIMIZED, value);
	}

	/**
	 * Returns true if UMS should automatically start on Windows.
	 *
	 * @return True if UMS should start automatically, false otherwise.
	 */
	public boolean isAutoStart() {
		File f = new File(WindowsRegistry.readRegistry("HKLM\\SOFTWARE\\Microsoft\\Windows\\CurrentVersion\\Explorer\\Shell Folders", "Common Startup") + "\\Universal Media Server.lnk");

		if (f.exists()) {
			return true;
		}

		return false;
	}

	/**
	 * Set to true if UMS should automatically start on Windows.
	 *
	 * @param value True if UMS should start automatically, false otherwise.
	 */
	public void setAutoStart(boolean value) {
		File sourceFile = new File(WindowsRegistry.readRegistry("HKLM\\SOFTWARE\\Microsoft\\Windows\\CurrentVersion\\Explorer\\Shell Folders", "Common Programs") + "\\Universal Media Server.lnk");
		File destinationFile = new File(WindowsRegistry.readRegistry("HKLM\\SOFTWARE\\Microsoft\\Windows\\CurrentVersion\\Explorer\\Shell Folders", "Common Startup") + "\\Universal Media Server.lnk");

		if (value) {
			try {
				FileUtils.copyFile(sourceFile, destinationFile);
				if (destinationFile.exists()) {
					LOGGER.info("UMS will start automatically with Windows");
				} else {
					LOGGER.info("An error occurred while trying to make UMS start automatically with Windows");
				}
			} catch (IOException e) {
				if (!isAdmin()) {
					try {
						JOptionPane.showMessageDialog(
							(JFrame) (SwingUtilities.getWindowAncestor((Component) PMS.get().getFrame())),
							Messages.getString("NetworkTab.58"),
							Messages.getString("Dialog.PermissionsError"),
							JOptionPane.ERROR_MESSAGE
						);
					} catch (NullPointerException e2) {
						// This happens on the initial program load, ignore it
					}
				} else {
					LOGGER.info("An error occurred while trying to make UMS start automatically with Windows");
				}
			}
		} else {
			if (destinationFile.delete()) {
				LOGGER.info("UMS will not start automatically with Windows");
			} else {
				LOGGER.info("An error occurred while trying to make UMS not start automatically with Windows");
			}
		}
	}

	/**
	 * Returns true when PMS should check for external subtitle files with the
	 * same name as the media (*.srt, *.sub, *.ass, etc.). The default value is
	 * true.
	 *
	 * @return True if PMS should check for external subtitle files, false if
	 * 		they should be ignored.
	 */
	public boolean isAutoloadExternalSubtitles() {
		return getBoolean(KEY_AUTOLOAD_SUBTITLES, true);
	}

	/**
	 * Set to true if PMS should check for external subtitle files with the
	 * same name as the media (*.srt, *.sub, *.ass etc.).
	 *
	 * @param value True if PMS should check for external subtitle files.
	 */
	public void setAutoloadExternalSubtitles(boolean value) {
		configuration.setProperty(KEY_AUTOLOAD_SUBTITLES, value);
	}

	/**
	 * Returns true if PMS should hide the "# Videosettings #" folder on the
	 * DLNA device. The default value is false: PMS will display the folder.
	 *
	 * @return True if PMS should hide the folder, false othewise.
	 */
	public boolean getHideVideoSettings() {
		return getBoolean(KEY_HIDE_VIDEO_SETTINGS, true);
	}

	/**
	 * Set to true if PMS should hide the "# Videosettings #" folder on the
	 * DLNA device, or set to false to make PMS display the folder.
	 *
	 * @param value True if PMS should hide the folder.
	 */
	public void setHideVideoSettings(boolean value) {
		configuration.setProperty(KEY_HIDE_VIDEO_SETTINGS, value);
	}

	/**
	 * Returns true if PMS should cache scanned media in its internal database,
	 * speeding up later retrieval. When false is returned, PMS will not use
	 * cache and media will have to be rescanned.
	 *
	 * @return True if PMS should cache media.
	 */
	public boolean getUseCache() {
		return getBoolean(KEY_USE_CACHE, false);
	}

	/**
	 * Set to true if PMS should cache scanned media in its internal database,
	 * speeding up later retrieval.
	 *
	 * @param value True if PMS should cache media.
	 */
	public void setUseCache(boolean value) {
		configuration.setProperty(KEY_USE_CACHE, value);
	}

	/**
	 * Whether we should pass the flag "convertfps=true" to AviSynth.
	 *
	 * @param value True if we should pass the flag.
	 */
	public void setAvisynthConvertFps(boolean value) {
		configuration.setProperty(KEY_AVISYNTH_CONVERT_FPS, value);
	}

	/**
	 * Returns true if we should pass the flag "convertfps=true" to AviSynth.
	 *
	 * @return True if we should pass the flag.
	 */
	public boolean getAvisynthConvertFps() {
		return getBoolean(KEY_AVISYNTH_CONVERT_FPS, true);
	}

	public void setAvisynthInterFrame(boolean value) {
		configuration.setProperty(KEY_AVISYNTH_INTERFRAME, value);
	}

	public boolean getAvisynthInterFrame() {
		return getBoolean(KEY_AVISYNTH_INTERFRAME, false);
	}

	public void setAvisynthInterFrameGPU(boolean value) {
		configuration.setProperty(KEY_AVISYNTH_INTERFRAME_GPU, value);
	}

	public boolean getAvisynthInterFrameGPU() {
		return getBoolean(KEY_AVISYNTH_INTERFRAME_GPU, false);
	}

	public void setAvisynthMultiThreading(boolean value) {
		configuration.setProperty(KEY_AVISYNTH_MULTITHREADING, value);
	}

	public boolean getAvisynthMultiThreading() {
		return getBoolean(KEY_AVISYNTH_MULTITHREADING, false);
	}

	/**
	 * Returns the template for the AviSynth script. The script string can
	 * contain the character "\u0001", which should be treated as the newline
	 * separator character.
	 *
	 * @return The AviSynth script template.
	 */
	public String getAvisynthScript() {
		return getString(KEY_AVISYNTH_SCRIPT, DEFAULT_AVI_SYNTH_SCRIPT);
	}

	/**
	 * Sets the template for the AviSynth script. The script string may contain
	 * the character "\u0001", which will be treated as newline character.
	 *
	 * @param value The AviSynth script template.
	 */
	public void setAvisynthScript(String value) {
		configuration.setProperty(KEY_AVISYNTH_SCRIPT, value);
	}

	/**
	 * Returns additional codec specific configuration options for MEncoder.
	 *
	 * @return The configuration options.
	 */
	public String getMencoderCodecSpecificConfig() {
		return getString(KEY_MENCODER_CODEC_SPECIFIC_SCRIPT, "");
	}

	/**
	 * Sets additional codec specific configuration options for MEncoder.
	 *
	 * @param value The additional configuration options.
	 */
	public void setMencoderCodecSpecificConfig(String value) {
		configuration.setProperty(KEY_MENCODER_CODEC_SPECIFIC_SCRIPT, value);
	}

	/**
	 * Returns the maximum size (in MB) that PMS should use for buffering
	 * audio.
	 *
	 * @return The maximum buffer size.
	 */
	public int getMaxAudioBuffer() {
		return getInt(KEY_MAX_AUDIO_BUFFER, 100);
	}

	/**
	 * Returns the minimum size (in MB) that PMS should use for the buffer used
	 * for streaming media.
	 *
	 * @return The minimum buffer size.
	 */
	public int getMinStreamBuffer() {
		return getInt(KEY_MIN_STREAM_BUFFER, 1);
	}

	/**
	 * Converts the getMPEG2MainSettings() from MEncoder's format to FFmpeg's.
	 *
	 * @return MPEG-2 settings formatted for FFmpeg.
	 */
	public String getMPEG2MainSettingsFFmpeg() {
		String mpegSettings = getMPEG2MainSettings();

		if (mpegSettings.contains("Automatic")) {
			return mpegSettings;
		}

		String mpegSettingsArray[] = mpegSettings.split(":");

		String pairArray[];
		StringBuilder returnString = new StringBuilder();
		for (String pair : mpegSettingsArray) {
			pairArray = pair.split("=");
			switch (pairArray[0]) {
				case "keyint":
					returnString.append("-g ").append(pairArray[1]).append(" ");
					break;
				case "vqscale":
					returnString.append("-q:v ").append(pairArray[1]).append(" ");
					break;
				case "vqmin":
					returnString.append("-qmin ").append(pairArray[1]).append(" ");
					break;
				case "vqmax":
					returnString.append("-qmax ").append(pairArray[1]).append(" ");
					break;
				default:
					break;
			}
		}

		return returnString.toString();
	}

	public void setFfmpegMultithreading(boolean value) {
		configuration.setProperty(KEY_FFMPEG_MULTITHREADING, value);
	}

	public boolean isFfmpegMultithreading() {
		boolean isMultiCore = getNumberOfCpuCores() > 1;
		return getBoolean(KEY_FFMPEG_MULTITHREADING, isMultiCore);
	}

	public void setFfmpegAviSynthMultithreading(boolean value) {
		configuration.setProperty(KEY_FFMPEG_AVISYNTH_MULTITHREADING, value);
	}

	public boolean isFfmpegAviSynthMultithreading() {
		boolean isMultiCore = getNumberOfCpuCores() > 1;
		return getBoolean(KEY_FFMPEG_AVISYNTH_MULTITHREADING, isMultiCore);
	}

	/**
	 * Whether we should pass the flag "convertfps=true" to AviSynth.
	 *
	 * @param value True if we should pass the flag.
	 */
	public void setFfmpegAvisynthConvertFps(boolean value) {
		configuration.setProperty(KEY_AVISYNTH_CONVERT_FPS, value);
	}

	/**
	 * Returns true if we should pass the flag "convertfps=true" to AviSynth.
	 *
	 * @return True if we should pass the flag.
	 */
	public boolean getFfmpegAvisynthConvertFps() {
		return getBoolean(KEY_FFMPEG_AVISYNTH_CONVERT_FPS, true);
	}

	public void setFfmpegAvisynthInterFrame(boolean value) {
		configuration.setProperty(KEY_FFMPEG_AVISYNTH_INTERFRAME, value);
	}

	public boolean getFfmpegAvisynthInterFrame() {
		return getBoolean(KEY_FFMPEG_AVISYNTH_INTERFRAME, false);
	}

	public void setFfmpegAvisynthInterFrameGPU(boolean value) {
		configuration.setProperty(KEY_FFMPEG_AVISYNTH_INTERFRAME_GPU, value);
	}

	public boolean getFfmpegAvisynthInterFrameGPU() {
		return getBoolean(KEY_FFMPEG_AVISYNTH_INTERFRAME_GPU, false);
	}

	public boolean isMencoderNoOutOfSync() {
		return getBoolean(KEY_MENCODER_NO_OUT_OF_SYNC, true);
	}

	public void setMencoderNoOutOfSync(boolean value) {
		configuration.setProperty(KEY_MENCODER_NO_OUT_OF_SYNC, value);
	}

	public boolean getTrancodeBlocksMultipleConnections() {
		return getBoolean(KEY_TRANSCODE_BLOCKS_MULTIPLE_CONNECTIONS, false);
	}

	public void setTranscodeBlocksMultipleConnections(boolean value) {
		configuration.setProperty(KEY_TRANSCODE_BLOCKS_MULTIPLE_CONNECTIONS, value);
	}

	public boolean getTrancodeKeepFirstConnections() {
		return getBoolean(KEY_TRANSCODE_KEEP_FIRST_CONNECTION, true);
	}

	public void setTrancodeKeepFirstConnections(boolean value) {
		configuration.setProperty(KEY_TRANSCODE_KEEP_FIRST_CONNECTION, value);
	}

	public boolean isMencoderIntelligentSync() {
		return getBoolean(KEY_MENCODER_INTELLIGENT_SYNC, true);
	}

	public void setMencoderIntelligentSync(boolean value) {
		configuration.setProperty(KEY_MENCODER_INTELLIGENT_SYNC, value);
	}

	@Deprecated
	public String getFfmpegAlternativePath() {
		return getString(KEY_FFMPEG_ALTERNATIVE_PATH, null);
	}

	@Deprecated
	public void setFfmpegAlternativePath(String value) {
		configuration.setProperty(KEY_FFMPEG_ALTERNATIVE_PATH, value);
	}

	public boolean getSkipLoopFilterEnabled() {
		return getBoolean(KEY_SKIP_LOOP_FILTER_ENABLED, false);
	}

	/**
	 * The list of network interfaces that should be skipped when checking
	 * for an available network interface. Entries should be comma separated
	 * and typically exclude the number at the end of the interface name.
	 * <p>
	 * Default is to skip the interfaces created by Virtualbox, OpenVPN and
	 * Parallels: "tap,vmnet,vnic,virtualbox".
	 * @return The string of network interface names to skip.
	 */
	public List<String> getSkipNetworkInterfaces() {
		return getStringList(KEY_SKIP_NETWORK_INTERFACES, "tap,vmnet,vnic,virtualbox");
	}

	public void setSkipLoopFilterEnabled(boolean value) {
		configuration.setProperty(KEY_SKIP_LOOP_FILTER_ENABLED, value);
	}

	public String getMPEG2MainSettings() {
		return getString(KEY_MPEG2_MAIN_SETTINGS, "Automatic (Wired)");
	}

	public void setMPEG2MainSettings(String value) {
		configuration.setProperty(KEY_MPEG2_MAIN_SETTINGS, value);
	}

	public String getx264ConstantRateFactor() {
		return getString(KEY_X264_CONSTANT_RATE_FACTOR, "Automatic");
	}

	public void setx264ConstantRateFactor(String value) {
		configuration.setProperty(KEY_X264_CONSTANT_RATE_FACTOR, value);
	}

	public String getMencoderVobsubSubtitleQuality() {
		return getString(KEY_MENCODER_VOBSUB_SUBTITLE_QUALITY, "3");
	}

	public void setMencoderVobsubSubtitleQuality(String value) {
		configuration.setProperty(KEY_MENCODER_VOBSUB_SUBTITLE_QUALITY, value);
	}

	public String getMencoderOverscanCompensationWidth() {
		return getString(KEY_MENCODER_OVERSCAN_COMPENSATION_WIDTH, "0");
	}

	public void setMencoderOverscanCompensationWidth(String value) {
		if (value.trim().length() == 0) {
			value = "0";
		}
		configuration.setProperty(KEY_MENCODER_OVERSCAN_COMPENSATION_WIDTH, value);
	}

	public String getMencoderOverscanCompensationHeight() {
		return getString(KEY_MENCODER_OVERSCAN_COMPENSATION_HEIGHT, "0");
	}

	public void setMencoderOverscanCompensationHeight(String value) {
		if (value.trim().length() == 0) {
			value = "0";
		}
		configuration.setProperty(KEY_MENCODER_OVERSCAN_COMPENSATION_HEIGHT, value);
	}

	public void setEnginesAsList(ArrayList<String> enginesAsList) {
		configuration.setProperty(KEY_ENGINES, listToString(enginesAsList));
	}

	/**
	 * TODO look at the changes that were made to this in PMS and if they seem
	 * stable, merge them.
	 */
	public List<String> getEnginesAsList(SystemUtils registry) {
		String defaultEngines = StringUtils.join(
			new String[] {
				"mencoder",
				"tsmuxer",
				"ffmpegvideo",
				"ffmpegaudio",
				"tsmuxeraudio",
				"ffmpegwebvideo",
				"vlcwebvideo", // (VLCWebVideo)
				"vlcvideo", // (VideoLanVideoStreaming) TODO (legacy web video engine): remove
				"mencoderwebvideo",
				"vlcaudio", // (VideoLanAudioStreaming) TODO (legacy web audio engine): remove
				"ffmpegdvrmsremux",
				"rawthumbs"
			},
			","
		);
		List<String> engines = stringToList(
			// Possibly blank: An empty string means: disable all engines
			// http://www.ps3mediaserver.org/forum/viewtopic.php?f=6&t=15416
			configurationReader.getPossiblyBlankConfigurationString(
				KEY_ENGINES,
				defaultEngines
			)
		);

		engines = hackAvs(registry, engines);
		return engines;
	}

	private static String listToString(List<String> enginesAsList) {
		return StringUtils.join(enginesAsList, LIST_SEPARATOR);
	}

	private static List<String> stringToList(String input) {
		List<String> output = new ArrayList<>();
		Collections.addAll(output, StringUtils.split(input, LIST_SEPARATOR));
		return output;
	}

	// TODO: Get this out of here
	private static List<String> hackAvs(SystemUtils registry, List<String> input) {
		List<String> toBeRemoved = new ArrayList<>();
		for (String engineId : input) {
			if (engineId.startsWith("avs") && !registry.isAvis() && Platform.isWindows()) {
				if (!avsHackLogged) {
					LOGGER.info("AviSynth is not installed. You cannot use " + engineId + " as a transcoding engine.");
					avsHackLogged = true;
				}

				toBeRemoved.add(engineId);
			}
		}

		List<String> output = new ArrayList<>();
		output.addAll(input);
		output.removeAll(toBeRemoved);
		return output;
	}

	public void save() throws ConfigurationException {
		configuration.save();
		LOGGER.info("Configuration saved to: " + PROFILE_PATH);
	}

	public String getFolders(ArrayList<String> tags) {
		return tagLoop(tags, ".folders", KEY_FOLDERS);
	}

	public String getFoldersIgnored(ArrayList<String> tags) {
		return tagLoop(tags, ".ignore", KEY_FOLDERS_IGNORED);
	}

	public void setFolders(String value) {
		configuration.setProperty(KEY_FOLDERS, value);
	}

	public String getFoldersMonitored() {
		return getString(KEY_FOLDERS_MONITORED, "");
	}

	public void setFoldersMonitored(String value) {
		configuration.setProperty(KEY_FOLDERS_MONITORED, value);
	}

	public String getNetworkInterface() {
		return getString(KEY_NETWORK_INTERFACE, "");
	}

	public void setNetworkInterface(String value) {
		configuration.setProperty(KEY_NETWORK_INTERFACE, value);
	}

	public boolean isHideEngineNames() {
		return getBoolean(KEY_HIDE_ENGINENAMES, true);
	}

	public void setHideEngineNames(boolean value) {
		configuration.setProperty(KEY_HIDE_ENGINENAMES, value);
	}

	public boolean isHideExtensions() {
		return getBoolean(KEY_HIDE_EXTENSIONS, true);
	}

	public void setHideExtensions(boolean value) {
		configuration.setProperty(KEY_HIDE_EXTENSIONS, value);
	}

	public String getShares() {
		return getString(KEY_SHARES, "");
	}

	public void setShares(String value) {
		configuration.setProperty(KEY_SHARES, value);
	}

	public String getDisableTranscodeForExtensions() {
		return getString(KEY_DISABLE_TRANSCODE_FOR_EXTENSIONS, "");
	}

	public void setDisableTranscodeForExtensions(String value) {
		configuration.setProperty(KEY_DISABLE_TRANSCODE_FOR_EXTENSIONS, value);
	}

	public String getForceTranscodeForExtensions() {
		return getString(KEY_FORCE_TRANSCODE_FOR_EXTENSIONS, "");
	}

	public void setForceTranscodeForExtensions(String value) {
		configuration.setProperty(KEY_FORCE_TRANSCODE_FOR_EXTENSIONS, value);
	}

	public void setMencoderMT(boolean value) {
		configuration.setProperty(KEY_MENCODER_MT, value);
	}

	public boolean getMencoderMT() {
		boolean isMultiCore = getNumberOfCpuCores() > 1;
		return getBoolean(KEY_MENCODER_MT, isMultiCore);
	}

	public void setAudioRemuxAC3(boolean value) {
		configuration.setProperty(KEY_AUDIO_REMUX_AC3, value);
	}

	public boolean isAudioRemuxAC3() {
		return getBoolean(KEY_AUDIO_REMUX_AC3, true);
	}

	public void setMencoderRemuxMPEG2(boolean value) {
		configuration.setProperty(KEY_MENCODER_REMUX_MPEG2, value);
	}

	public boolean isMencoderRemuxMPEG2() {
		return getBoolean(KEY_MENCODER_REMUX_MPEG2, true);
	}

	public void setDisableFakeSize(boolean value) {
		configuration.setProperty(KEY_DISABLE_FAKESIZE, value);
	}

	public boolean isDisableFakeSize() {
		return getBoolean(KEY_DISABLE_FAKESIZE, false);
	}

	public void setMencoderAssDefaultStyle(boolean value) {
		configuration.setProperty(KEY_MENCODER_ASS_DEFAULTSTYLE, value);
	}

	public boolean isMencoderAssDefaultStyle() {
		return getBoolean(KEY_MENCODER_ASS_DEFAULTSTYLE, true);
	}

	public int getMEncoderOverscan() {
		return getInt(KEY_OVERSCAN, 0);
	}

	public void setMEncoderOverscan(int value) {
		configuration.setProperty(KEY_OVERSCAN, value);
	}

	/**
	 * Returns sort method to use for ordering lists of files. One of the
	 * following values is returned:
	 * <ul>
	 * <li>0: Locale-sensitive A-Z</li>
	 * <li>1: Sort by modified date, newest first</li>
	 * <li>2: Sort by modified date, oldest first</li>
	 * <li>3: Case-insensitive ASCIIbetical sort</li>
	 * <li>4: Locale-sensitive natural sort</li>
	 * <li>5: Random</li>
	 * </ul>
	 * Default value is 4.
	 * @return The sort method
	 */
	public int getSortMethod() {
		return getInt(KEY_SORT_METHOD, 4);
	}

	/**
	 * Set the sort method to use for ordering lists of files. The following
	 * values are recognized:
	 * <ul>
	 * <li>0: Locale-sensitive A-Z</li>
	 * <li>1: Sort by modified date, newest first</li>
	 * <li>2: Sort by modified date, oldest first</li>
	 * <li>3: Case-insensitive ASCIIbetical sort</li>
	 * <li>4: Locale-sensitive natural sort</li>
	 * <li>5: Random</li>
	 * </ul>
	 * @param value The sort method to use
	 */
	public void setSortMethod(int value) {
		configuration.setProperty(KEY_SORT_METHOD, value);
	}

	public int getAudioThumbnailMethod() {
		return getInt(KEY_AUDIO_THUMBNAILS_METHOD, 0);
	}

	public void setAudioThumbnailMethod(int value) {
		configuration.setProperty(KEY_AUDIO_THUMBNAILS_METHOD, value);
	}

	public String getAlternateThumbFolder() {
		return getString(KEY_ALTERNATE_THUMB_FOLDER, "");
	}

	public void setAlternateThumbFolder(String value) {
		configuration.setProperty(KEY_ALTERNATE_THUMB_FOLDER, value);
	}

	public String getAlternateSubtitlesFolder() {
		return getString(KEY_ALTERNATE_SUBTITLES_FOLDER, "");
	}

	public void setAlternateSubtitlesFolder(String value) {
		configuration.setProperty(KEY_ALTERNATE_SUBTITLES_FOLDER, value);
	}

	public void setAudioEmbedDtsInPcm(boolean value) {
		configuration.setProperty(KEY_AUDIO_EMBED_DTS_IN_PCM, value);
	}

	public boolean isAudioEmbedDtsInPcm() {
		return getBoolean(KEY_AUDIO_EMBED_DTS_IN_PCM, false);
	}

	public void setEncodedAudioPassthrough(boolean value) {
		configuration.setProperty(KEY_ENCODED_AUDIO_PASSTHROUGH, value);
	}

	public boolean isEncodedAudioPassthrough() {
		return getBoolean(KEY_ENCODED_AUDIO_PASSTHROUGH, false);
	}

	public void setMencoderMuxWhenCompatible(boolean value) {
		configuration.setProperty(KEY_MENCODER_MUX_COMPATIBLE, value);
	}

	public boolean isMencoderMuxWhenCompatible() {
		return getBoolean(KEY_MENCODER_MUX_COMPATIBLE, true);
	}

	public void setMEncoderNormalizeVolume(boolean value) {
		configuration.setProperty(KEY_MENCODER_NORMALIZE_VOLUME, value);
	}

	public boolean isMEncoderNormalizeVolume() {
		return getBoolean(KEY_MENCODER_NORMALIZE_VOLUME, false);
	}

	public void setFFmpegMuxWithTsMuxerWhenCompatible(boolean value) {
		configuration.setProperty(KEY_FFMPEG_MUX_TSMUXER_COMPATIBLE, value);
	}

	public boolean isFFmpegMuxWithTsMuxerWhenCompatible() {
		return getBoolean(KEY_FFMPEG_MUX_TSMUXER_COMPATIBLE, true);
	}

	public void setFFmpegFontConfig(boolean value) {
		configuration.setProperty(KEY_FFMPEG_FONTCONFIG, value);
	}

	public boolean isFFmpegFontConfig() {
		return getBoolean(KEY_FFMPEG_FONTCONFIG, false);
	}

	public void setMuxAllAudioTracks(boolean value) {
		configuration.setProperty(KEY_MUX_ALLAUDIOTRACKS, value);
	}

	public boolean isMuxAllAudioTracks() {
		return getBoolean(KEY_MUX_ALLAUDIOTRACKS, false);
	}

	public void setUseMplayerForVideoThumbs(boolean value) {
		configuration.setProperty(KEY_USE_MPLAYER_FOR_THUMBS, value);
	}

	public boolean isUseMplayerForVideoThumbs() {
		return getBoolean(KEY_USE_MPLAYER_FOR_THUMBS, false);
	}

	public String getIpFilter() {
		return getString(KEY_IP_FILTER, "");
	}

	public synchronized IpFilter getIpFiltering() {
	    filter.setRawFilter(getIpFilter());
	    return filter;
	}

	public void setIpFilter(String value) {
		configuration.setProperty(KEY_IP_FILTER, value);
	}

	public void setPreventsSleep(boolean value) {
		configuration.setProperty(KEY_PREVENTS_SLEEP, value);
	}

	public boolean isPreventsSleep() {
		return getBoolean(KEY_PREVENTS_SLEEP, false);
	}

	public void setHTTPEngineV2(boolean value) {
		configuration.setProperty(KEY_HTTP_ENGINE_V2, value);
	}

	public boolean isHTTPEngineV2() {
		return getBoolean(KEY_HTTP_ENGINE_V2, true);
	}

	public boolean isShowIphotoLibrary() {
		return getBoolean(KEY_SHOW_IPHOTO_LIBRARY, false);
	}

	public void setShowIphotoLibrary(boolean value) {
		configuration.setProperty(KEY_SHOW_IPHOTO_LIBRARY, value);
	}

	public boolean isShowApertureLibrary() {
		return getBoolean(KEY_SHOW_APERTURE_LIBRARY, false);
	}

	public void setShowApertureLibrary(boolean value) {
		configuration.setProperty(KEY_SHOW_APERTURE_LIBRARY, value);
	}

	public boolean isShowItunesLibrary() {
		return getBoolean(KEY_SHOW_ITUNES_LIBRARY, false);
	}

	public String getItunesLibraryPath() {
		return getString(KEY_ITUNES_LIBRARY_PATH, "");
	}

	public void setShowItunesLibrary(boolean value) {
		configuration.setProperty(KEY_SHOW_ITUNES_LIBRARY, value);
	}

	public boolean isHideAdvancedOptions() {
		return getBoolean(PmsConfiguration.KEY_HIDE_ADVANCED_OPTIONS, true);
	}

	public void setHideAdvancedOptions(final boolean value) {
		this.configuration.setProperty(PmsConfiguration.KEY_HIDE_ADVANCED_OPTIONS, value);
	}

	public boolean isHideEmptyFolders() {
		return getBoolean(PmsConfiguration.KEY_HIDE_EMPTY_FOLDERS, false);
	}

	public void setHideEmptyFolders(final boolean value) {
		this.configuration.setProperty(PmsConfiguration.KEY_HIDE_EMPTY_FOLDERS, value);
	}

	public boolean isHideMediaLibraryFolder() {
		return getBoolean(PmsConfiguration.KEY_HIDE_MEDIA_LIBRARY_FOLDER, true);
	}

	public void setHideMediaLibraryFolder(final boolean value) {
		this.configuration.setProperty(PmsConfiguration.KEY_HIDE_MEDIA_LIBRARY_FOLDER, value);
	}

	// TODO (breaking change): rename to e.g. isTranscodeFolderEnabled
	// (and return true by default)
	public boolean getHideTranscodeEnabled() {
		return getBoolean(KEY_HIDE_TRANSCODE_FOLDER, false);
	}

	// TODO (breaking change): rename to e.g. setTranscodeFolderEnabled
	// (and negate the value in the caller)
	public void setHideTranscodeEnabled(boolean value) {
		configuration.setProperty(KEY_HIDE_TRANSCODE_FOLDER, value);
	}

	public boolean isDvdIsoThumbnails() {
		return getBoolean(KEY_DVDISO_THUMBNAILS, false);
	}

	public void setDvdIsoThumbnails(boolean value) {
		configuration.setProperty(KEY_DVDISO_THUMBNAILS, value);
	}

	public Object getCustomProperty(String property) {
		return configurationReader.getCustomProperty(property);
	}

	public void setCustomProperty(String property, Object value) {
		configuration.setProperty(property, value);
	}

	public boolean isChapterSupport() {
		return getBoolean(KEY_CHAPTER_SUPPORT, false);
	}

	public void setChapterSupport(boolean value) {
		configuration.setProperty(KEY_CHAPTER_SUPPORT, value);
	}

	public int getChapterInterval() {
		return getInt(KEY_CHAPTER_INTERVAL, 5);
	}

	public void setChapterInterval(int value) {
		configuration.setProperty(KEY_CHAPTER_INTERVAL, value);
	}

	public int getSubsColor() {
		return getInt(KEY_SUBS_COLOR, 0xffffffff);
	}

	public void setSubsColor(int value) {
		configuration.setProperty(KEY_SUBS_COLOR, value);
	}

	public boolean isFix25FPSAvMismatch() {
		return getBoolean(KEY_FIX_25FPS_AV_MISMATCH, false);
	}

	public void setFix25FPSAvMismatch(boolean value) {
		configuration.setProperty(KEY_FIX_25FPS_AV_MISMATCH, value);
	}

	public int getVideoTranscodeStartDelay() {
		return getInt(KEY_VIDEOTRANSCODE_START_DELAY, 6);
	}

	public void setVideoTranscodeStartDelay(int value) {
		configuration.setProperty(KEY_VIDEOTRANSCODE_START_DELAY, value);
	}

	public boolean isAudioResample() {
		return getBoolean(KEY_AUDIO_RESAMPLE, true);
	}

	public void setAudioResample(boolean value) {
		configuration.setProperty(KEY_AUDIO_RESAMPLE, value);
	}

	public boolean isIgnoreTheWordThe() {
		return getBoolean(KEY_IGNORE_THE_WORD_THE, true);
	}

	public void setIgnoreTheWordThe(boolean value) {
		configuration.setProperty(KEY_IGNORE_THE_WORD_THE, value);
	}

	public boolean isPrettifyFilenames() {
		return getBoolean(KEY_PRETTIFY_FILENAMES, false);
	}

	public void setPrettifyFilenames(boolean value) {
		configuration.setProperty(KEY_PRETTIFY_FILENAMES, value);
	}

	public boolean isRunWizard() {
		return getBoolean(KEY_RUN_WIZARD, true);
	}

	public void setRunWizard(boolean value) {
		configuration.setProperty(KEY_RUN_WIZARD, value);
	}

	public boolean isHideNewMediaFolder() {
		return getBoolean(KEY_HIDE_NEW_MEDIA_FOLDER, false);
	}

	public void setHideNewMediaFolder(final boolean value) {
		this.configuration.setProperty(KEY_HIDE_NEW_MEDIA_FOLDER, value);
	}

	public boolean isHideRecentlyPlayedFolder() {
		return getBoolean(PmsConfiguration.KEY_HIDE_RECENTLY_PLAYED_FOLDER, false);
	}

	public void setHideRecentlyPlayedFolder(final boolean value) {
		this.configuration.setProperty(PmsConfiguration.KEY_HIDE_RECENTLY_PLAYED_FOLDER, value);
	}

	/**
	 * Returns the name of the renderer to fall back on when header matching
	 * fails. PMS will recognize the configured renderer instead of "Unknown
	 * renderer". Default value is "", which means PMS will return the unknown
	 * renderer when no match can be made.
	 *
	 * @return The name of the renderer PMS should fall back on when header
	 *         matching fails.
	 * @see #isRendererForceDefault()
	 */
	public String getRendererDefault() {
		return getString(KEY_RENDERER_DEFAULT, "");
	}

	/**
	 * Sets the name of the renderer to fall back on when header matching
	 * fails. PMS will recognize the configured renderer instead of "Unknown
	 * renderer". Set to "" to make PMS return the unknown renderer when no
	 * match can be made.
	 *
	 * @param value The name of the renderer to fall back on. This has to be
	 *              <code>""</code> or a case insensitive match with the name
	 *              used in any render configuration file.
	 * @see #setRendererForceDefault(boolean)
	 */
	public void setRendererDefault(String value) {
		configuration.setProperty(KEY_RENDERER_DEFAULT, value);
	}

	/**
	 * Returns true when PMS should not try to guess connecting renderers
	 * and instead force picking the defined fallback renderer. Default
	 * value is false, which means PMS will attempt to recognize connecting
	 * renderers by their headers.
	 *
	 * @return True when the fallback renderer should always be picked.
	 * @see #getRendererDefault()
	 */
	public boolean isRendererForceDefault() {
		return getBoolean(KEY_RENDERER_FORCE_DEFAULT, false);
	}

	/**
	 * Set to true when PMS should not try to guess connecting renderers
	 * and instead force picking the defined fallback renderer. Set to false
	 * to make PMS attempt to recognize connecting renderers by their headers.
	 *
	 * @param value True when the fallback renderer should always be picked.
	 * @see #setRendererDefault(String)
	 */
	public void setRendererForceDefault(boolean value) {
		configuration.setProperty(KEY_RENDERER_FORCE_DEFAULT, value);
	}

	public String getVirtualFolders(ArrayList<String> tags) {
		return tagLoop(tags, ".vfolders", KEY_VIRTUAL_FOLDERS);
	}

	public String getVirtualFoldersFile(ArrayList<String> tags) {
		return tagLoop(tags, ".vfolders.file", KEY_VIRTUAL_FOLDERS_FILE);
	}

	public String getProfilePath() {
		return PROFILE_PATH;
	}

	public String getProfileDirectory() {
		return PROFILE_DIRECTORY;
	}

	/**
	 * Returns the absolute path to the WEB.conf file. By default
	 * this is <pre>PROFILE_DIRECTORY + File.pathSeparator + WEB.conf</pre>,
	 * but it can be overridden via the <pre>web_conf</pre> profile option.
	 * The existence of the file is not checked.
	 *
	 * @return the path to the WEB.conf file.
	 */
	public String getWebConfPath() {
		// Initialise this here rather than in the constructor
		// or statically so that custom settings are logged
		// to the debug.log/Logs tab.
		if (WEB_CONF_PATH == null) {
			WEB_CONF_PATH = FileUtil.getFileLocation(
				getString(KEY_WEB_CONF_PATH, null),
				PROFILE_DIRECTORY,
				DEFAULT_WEB_CONF_FILENAME
			).getFilePath();
		}

		return WEB_CONF_PATH;
	}

	public String getPluginDirectory() {
		return getString(KEY_PLUGIN_DIRECTORY, "plugins");
	}

	public void setPluginDirectory(String value) {
		configuration.setProperty(KEY_PLUGIN_DIRECTORY, value);
	}

	public String getProfileName() {
		if (HOSTNAME == null) { // Initialise this lazily
			try {
				HOSTNAME = InetAddress.getLocalHost().getHostName();
			} catch (UnknownHostException e) {
				LOGGER.info("Can't determine hostname");
				HOSTNAME = "unknown host";
			}
		}

		return getString(KEY_PROFILE_NAME, HOSTNAME);
	}

	public boolean isAutoUpdate() {
		return Build.isUpdatable() && getBoolean(KEY_AUTO_UPDATE, false);
	}

	public void setAutoUpdate(boolean value) {
		configuration.setProperty(KEY_AUTO_UPDATE, value);
	}

	public int getUpnpPort() {
		return getInt(KEY_UPNP_PORT, 1900);
	}

	public String getUuid() {
		return getString(KEY_UUID, null);
	}

	public void setUuid(String value){
		configuration.setProperty(KEY_UUID, value);
	}

	public void addConfigurationListener(ConfigurationListener l) {
		configuration.addConfigurationListener(l);
	}

	public void removeConfigurationListener(ConfigurationListener l) {
		configuration.removeConfigurationListener(l);
	}

	public boolean getFolderLimit() {
		return getBoolean(KEY_FOLDER_LIMIT, false);
	}

	// FIXME this is undocumented and misnamed
	@Deprecated
	public boolean initBufferMax() {
		return getBoolean(KEY_BUFFER_MAX, false);
	}

	public String getScriptDir() {
		return getString(KEY_SCRIPT_DIR, null);
	}

	public String getPluginPurgeAction() {
		return getString(KEY_PLUGIN_PURGE_ACTION, "delete");
	}

	public boolean getSearchFolder() {
		return getBoolean(KEY_SEARCH_FOLDER, false);
	}

	public int getSearchRecurse() {
		if (getBoolean(KEY_SEARCH_RECURSE, true)) {
			return 100;
		} else {
			return 0;
		}
	}

	public void reload() {
		try {
			configuration.refresh();
		} catch (ConfigurationException e) {
			LOGGER.error(null, e);
		}
	}

	/**
	 * Retrieve the name of the folder used to select subtitles, audio channels, chapters, engines &amp;c.
	 * Defaults to the localized version of <pre>#--TRANSCODE--#</pre>.
	 * @return The folder name.
	 */
	public String getTranscodeFolderName() {
		return getString(KEY_TRANSCODE_FOLDER_NAME, Messages.getString("TranscodeVirtualFolder.0"));
	}

	/**
	 * Set a custom name for the <pre>#--TRANSCODE--#</pre> folder.
	 * @param name The folder name.
	 */
	public void setTranscodeFolderName(String name) {
		configuration.setProperty(KEY_TRANSCODE_FOLDER_NAME, name);
	}

	/**
	 * State if the video hardware acceleration is allowed
	 * @return true if hardware acceleration is allowed, false otherwise
	 */
	public boolean isGPUAcceleration() {
		return getBoolean(KEY_GPU_ACCELERATION, false);
	}

	/**
	 * Set the video hardware acceleration enable/disable
	 * @param value true if hardware acceleration is allowed, false otherwise
	 */
	public void setGPUAcceleration(boolean value) {
		configuration.setProperty(KEY_GPU_ACCELERATION, value);
	}

	/**
	 * Finds out whether the program has admin rights.
	 * It only checks on Windows and returns true if on a non-Windows OS.
	 *
	 * Note: Detection of Windows 8 depends on the user having a version of
	 * JRE newer than 1.6.0_31 installed.
	 *
	 * TODO: We should make it check for rights on other operating systems.
	 */
	public boolean isAdmin() {
		if (
			"Windows 8".equals(System.getProperty("os.name")) ||
			"Windows 7".equals(System.getProperty("os.name")) ||
			"Windows Vista".equals(System.getProperty("os.name"))
		) {
			try {
				String command = "reg query \"HKU\\S-1-5-19\"";
				Process p = Runtime.getRuntime().exec(command);
				p.waitFor();
				int exitValue = p.exitValue();

				if (0 == exitValue) {
					return true;
				}

				return false;
			} catch (IOException | InterruptedException e) {
				LOGGER.error("Something prevented UMS from checking Windows permissions", e);
			}
		}

		return true;
	}

	/* Start without external netowrk (increase startup speed) */
	public static final String KEY_EXTERNAL_NETWORK = "external_network";

	public boolean getExternalNetwork() {
		return getBoolean(KEY_EXTERNAL_NETWORK, true);
	}

	public void setExternalNetwork(boolean b) {
		configuration.setProperty(KEY_EXTERNAL_NETWORK, b);
	}

	/* Credential path handling */
	public static final String KEY_CRED_PATH = "cred.path";

	public void initCred() throws IOException {
		String cp = getCredPath();
		if (StringUtils.isEmpty(cp)) {
			// need to make sure we got a cred path here
			cp = new File(getProfileDirectory() + File.separator + "UMS.cred").getAbsolutePath();
			configuration.setProperty(KEY_CRED_PATH, cp);
			try {
				configuration.save();
			} catch (ConfigurationException e) {
			}
		}

		// Now we know cred path is set
		File f = new File(cp);
		if (!f.exists()) {
			try (FileOutputStream fos = new FileOutputStream(f)) {
				StringBuilder sb = new StringBuilder();
				sb.append("# Add credentials to the file");
				sb.append("\n");
				sb.append("# on the format tag=user,pwd");
				sb.append("\n");
				sb.append("# For example:");
				sb.append("\n");
				sb.append("# channels.xxx=name,secret");
				sb.append("\n");
				fos.write(sb.toString().getBytes());
				fos.flush();
			}
		}
	}

	public String getCredPath() {
		return getString(KEY_CRED_PATH, "");
	}

	public File getCredFile() {
		return new File(getCredPath());
	}

	public int getATZLimit() {
		int tmp = getInt(KEY_ATZ_LIMIT, 10000);
		if (tmp <= 2) {
			// this is silly, ignore
			tmp = 10000;
		}
		return tmp;
	}

	public void setATZLimit(int val) {
		if (val <= 2) {
			// clear prop
			configuration.clearProperty(KEY_ATZ_LIMIT);
			return;
		}
		configuration.setProperty(KEY_ATZ_LIMIT, val);
	}

	public void setATZLimit(String str) {
		try {
			setATZLimit(Integer.parseInt(str));
		} catch (Exception e) {
			setATZLimit(0);
		}
	}

	public String getDataDir() {
		return getProfileDirectory() + File.separator + "data";
	}

	public String getDataFile(String str) {
		return getDataDir() + File.separator + str;
	}

	private String KEY_URL_RES_ORDER = "url_resolve_order";

	public String[] getURLResolveOrder() {
		return getString(KEY_URL_RES_ORDER, "").split(",");
	}

	public boolean isHideLiveSubtitlesFolder() {
		return getBoolean(KEY_HIDE_LIVE_SUBTITLES_FOLDER, true);
	}

	public void setHideLiveSubtitlesFolder(boolean value) {
		configuration.setProperty(KEY_HIDE_LIVE_SUBTITLES_FOLDER, value);
	}

	public int liveSubtitlesLimit() {
		return getInt(KEY_LIVE_SUBTITLES_LIMIT, 20);
	}
	
	public boolean isLiveSubtitlesKeep() {
		return getBoolean(KEY_LIVE_SUBTITLES_KEEP, false);
	}

	public boolean isVlcUseHardwareAccel() {
		return getBoolean(KEY_VLC_USE_HW_ACCELERATION, false);
	}

	public void setVlcUseHardwareAccel(boolean value) {
		configuration.setProperty(KEY_VLC_USE_HW_ACCELERATION, value);
	}

	public boolean isVlcExperimentalCodecs() {
		return getBoolean(KEY_VLC_USE_EXPERIMENTAL_CODECS, false);
	}

	public void setVlcExperimentalCodecs(boolean value) {
		configuration.setProperty(KEY_VLC_USE_EXPERIMENTAL_CODECS, value);
	}

	public boolean isVlcAudioSyncEnabled() {
		return getBoolean(KEY_VLC_AUDIO_SYNC_ENABLED, false);
	}

	public void setVlcAudioSyncEnabled(boolean value) {
		configuration.setProperty(KEY_VLC_AUDIO_SYNC_ENABLED, value);
	}

	public boolean isVlcSubtitleEnabled() {
		return getBoolean(KEY_VLC_SUBTITLE_ENABLED, true);
	}

	public void setVlcSubtitleEnabled(boolean value) {
		configuration.setProperty(KEY_VLC_SUBTITLE_ENABLED, value);
	}

	public String getVlcScale() {
		return getString(KEY_VLC_SCALE, "1.0");
	}

	public void setVlcScale(String value) {
		configuration.setProperty(KEY_VLC_SCALE, value);
	}

	public boolean getVlcSampleRateOverride() {
		return getBoolean(KEY_VLC_SAMPLE_RATE_OVERRIDE, false);
	}

	public void setVlcSampleRateOverride(boolean value) {
		configuration.setProperty(KEY_VLC_SAMPLE_RATE_OVERRIDE, value);
	}

	public String getVlcSampleRate() {
		return getString(KEY_VLC_SAMPLE_RATE, "48000");
	}

	public void setVlcSampleRate(String value) {
		configuration.setProperty(KEY_VLC_SAMPLE_RATE, value);
	}

	public boolean isResumeEnabled()  {
		return getBoolean(KEY_RESUME, true);
	}

	public void setResume(boolean value) {
		configuration.setProperty(KEY_RESUME, value);
	}

	public int getMinPlayTime() {
		return getInt(KEY_MIN_PLAY_TIME, 10000);
	}

	public int getMinPlayTimeWeb() {
		return getInt(KEY_MIN_PLAY_TIME_WEB, getMinPlayTime());
	}

	public int getMinPlayTimeFile() {
		return getInt(KEY_MIN_PLAY_TIME_FILE, getMinPlayTime());
	}

	public int getResumeRewind() {
		return getInt(KEY_RESUME_REWIND, 17000);
	}

	public double getResumeBackFactor() {
		int percent = getInt(KEY_RESUME_BACK, 92);
		if (percent > 97) {
			percent = 97;
		}
		if (percent < 10) {
			percent = 10;
		}
		return (percent / 100.0);
	}

	public int getResumeKeepTime() {
		return getInt(KEY_RESUME_KEEP_TIME, 0);
	}

	public boolean hideSubsInfo() {
		return getBoolean(KEY_HIDE_SUBS_INFO, false);
	}

	public String getPlugins(ArrayList<String> tags) {
		return tagLoop(tags, ".plugins", "dummy");
	}

	public boolean isHideWebFolder(ArrayList<String> tags) {
		return tagLoopBool(tags, ".web", "dummy", false);
	}

	private String tagLoop(ArrayList<String> tags, String suff, String fallback) {
		if (tags == null || tags.isEmpty()) {
			// no tags use fallback
			return getString(fallback, "");
		}

		for (String tag : tags) {
			String x = (tag.toLowerCase() + suff).replaceAll(" ", "_");
			String res = getString(x, "");
			if (StringUtils.isNotBlank(res)) {
				// use first tag found
				return res;
			}
		}

		// down here no matching tag was found
		// return fallback
		return getString(fallback, "");
	}

	private boolean tagLoopBool(ArrayList<String> tags, String suff, String fallback, boolean def) {
		String b = tagLoop(tags, suff, fallback);
		if (StringUtils.isBlank(b)) {
			return def;
		}

		return b.trim().equalsIgnoreCase("true");
	}

	/**
	 * Whether the profile name should be appended to the server name when
	 * displayed on the renderer
	 *
	 * @return True if the profile name should be appended.
	 */
	public boolean isAppendProfileName() {
		return getBoolean(KEY_APPEND_PROFILE_NAME, false);
	}

	/**
	 * Set whether the profile name should be appended to the server name
	 * when displayed on the renderer
	 *
	 * @param value Set to true if the profile name should be appended.
	 */
	public void setAppendProfileName(boolean value) {
		configuration.setProperty(KEY_APPEND_PROFILE_NAME, value);
	}

	/**
	 * Web stuff
	 */
	private static final String KEY_NO_FOLDERS = "no_shared";
	private static final String KEY_WEB_HTTPS = "use_https";
<<<<<<< HEAD
=======
	private static final int WEB_MAX_THREADS = 100;
>>>>>>> b633f336

	public boolean getNoFolders(String tag) {
		if (tag == null) {
			return getBoolean(KEY_NO_FOLDERS, false);
		}
		String x = (tag.toLowerCase() + ".no_shared").replaceAll(" ", "_");
		return getBoolean(x, false);
	}

	public boolean getWebHttps() {
		return getBoolean(KEY_WEB_HTTPS, false);
	}

	public File getWebPath() {
		File path = new File(getString(KEY_WEB_PATH, "web"));
		if (!path.exists()) {
			path.mkdirs();
		}
		return path;
	}

	public File getWebFile(String file) {
		return new File(getWebPath().getAbsolutePath() + File.separator + file);
	}

	public boolean isWebAuthenticate() {
		return getBoolean(KEY_WEB_AUTHENTICATE, false);
	}
<<<<<<< HEAD
=======

	public int getWebThreads() {
		int x = getInt(KEY_WEB_THREADS, 30);
		return (x > WEB_MAX_THREADS ? WEB_MAX_THREADS : x);
	}

	public boolean isWebMp4Trans() {
		return getBoolean(KEY_WEB_MP4_TRANS, false);
	}
>>>>>>> b633f336
}<|MERGE_RESOLUTION|>--- conflicted
+++ resolved
@@ -234,11 +234,8 @@
 	private static final String KEY_VLC_SAMPLE_RATE = "vlc_sample_rate";
 	private static final String KEY_WEB_AUTHENTICATE = "web_authenticate";
 	private static final String KEY_WEB_CONF_PATH = "web_conf";
-<<<<<<< HEAD
-=======
 	private static final String KEY_WEB_MP4_TRANS = "web_mp4_trans";
 	private static final String KEY_WEB_THREADS = "web_threads";
->>>>>>> b633f336
 	private static final String KEY_WEB_PATH = "web_path";
 	private static final String KEY_X264_CONSTANT_RATE_FACTOR = "x264_constant_rate_factor";
 
@@ -2955,10 +2952,7 @@
 	 */
 	private static final String KEY_NO_FOLDERS = "no_shared";
 	private static final String KEY_WEB_HTTPS = "use_https";
-<<<<<<< HEAD
-=======
 	private static final int WEB_MAX_THREADS = 100;
->>>>>>> b633f336
 
 	public boolean getNoFolders(String tag) {
 		if (tag == null) {
@@ -2987,8 +2981,6 @@
 	public boolean isWebAuthenticate() {
 		return getBoolean(KEY_WEB_AUTHENTICATE, false);
 	}
-<<<<<<< HEAD
-=======
 
 	public int getWebThreads() {
 		int x = getInt(KEY_WEB_THREADS, 30);
@@ -2998,5 +2990,4 @@
 	public boolean isWebMp4Trans() {
 		return getBoolean(KEY_WEB_MP4_TRANS, false);
 	}
->>>>>>> b633f336
 }