--- conflicted
+++ resolved
@@ -286,19 +286,11 @@
 					} else if (mime.equals(RemoteUtil.MIME_MP4)) {
 							ffmp4Cmd(cmdList);
 					} else if (mime.equals(RemoteUtil.MIME_WEBM)) {
-<<<<<<< HEAD
-						if (isChromeTrick()) {
-							chromeCmd(cmdList);
-						} else {
-							// nothing here yet
-						}
-=======
 							if (isChromeTrick()) {
 								chromeCmd(cmdList);
 							} else {
 								// nothing here yet
 							}
->>>>>>> 822e52a2
 					}
 				}
 				if (isLowBitrate()) {
