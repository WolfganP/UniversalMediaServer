/*
 * PS3 Media Server, for streaming any medias to your PS3.
 * Copyright (C) 2012  I. Sokolov
 *
 * This program is free software; you can redistribute it and/or
 * modify it under the terms of the GNU General Public License
 * as published by the Free Software Foundation; version 2
 * of the License only.
 *
 * This program is distributed in the hope that it will be useful,
 * but WITHOUT ANY WARRANTY; without even the implied warranty of
 * MERCHANTABILITY or FITNESS FOR A PARTICULAR PURPOSE.  See the
 * GNU General Public License for more details.
 *
 * You should have received a copy of the GNU General Public License
 * along with this program; if not, write to the Free Software
 * Foundation, Inc., 51 Franklin Street, Fifth Floor, Boston, MA  02110-1301, USA.
 */
package net.pms.formats.v2;

import java.io.*;
import java.nio.charset.Charset;
import java.util.HashMap;
import java.util.Map;
import net.pms.PMS;
import net.pms.configuration.PmsConfiguration;
import net.pms.dlna.DLNAMediaSubtitle;
import net.pms.io.OutputParams;
import static org.apache.commons.lang3.StringUtils.*;
import static org.mozilla.universalchardet.Constants.*;

public class SubtitleUtils {
	private final static PmsConfiguration configuration = PMS.getConfiguration();
	private final static Map<String, String> fileCharsetToMencoderSubcpOptionMap = new HashMap<String, String>() {
		private static final long serialVersionUID = 1L;

		{
			// Cyrillic / Russian
			put(CHARSET_IBM855, "enca:ru:cp1251");
			put(CHARSET_ISO_8859_5, "enca:ru:cp1251");
			put(CHARSET_KOI8_R, "enca:ru:cp1251");
			put(CHARSET_MACCYRILLIC, "enca:ru:cp1251");
			put(CHARSET_WINDOWS_1251, "enca:ru:cp1251");
			put(CHARSET_IBM866, "enca:ru:cp1251");
			// Greek
			put(CHARSET_WINDOWS_1253, "cp1253");
			put(CHARSET_ISO_8859_7, "ISO-8859-7");
			// Western Europe
			put(CHARSET_WINDOWS_1252, "cp1252");
			// Hebrew
			put(CHARSET_WINDOWS_1255, "cp1255");
			put(CHARSET_ISO_8859_8, "ISO-8859-8");
			// Chinese
			put(CHARSET_ISO_2022_CN, "ISO-2022-CN");
			put(CHARSET_BIG5, "enca:zh:big5");
			put(CHARSET_GB18030, "enca:zh:big5");
			put(CHARSET_EUC_TW, "enca:zh:big5");
			put(CHARSET_HZ_GB_2312, "enca:zh:big5");
			// Korean
			put(CHARSET_ISO_2022_KR, "cp949");
			put(CHARSET_EUC_KR, "euc-kr");
			// Japanese
			put(CHARSET_ISO_2022_JP, "ISO-2022-JP");
			put(CHARSET_EUC_JP, "euc-jp");
			put(CHARSET_SHIFT_JIS, "shift-jis");
		}
	};

	/**
	 * Returns value for -subcp option for non UTF-8 external subtitles based on
	 * detected charset.
	 *
	 * @param dlnaMediaSubtitle DLNAMediaSubtitle with external subtitles file.
	 * @return value for mencoder's -subcp option or null if can't determine.
	 */
	public static String getSubCpOptionForMencoder(DLNAMediaSubtitle dlnaMediaSubtitle) {
		if (dlnaMediaSubtitle == null) {
			throw new NullPointerException("dlnaMediaSubtitle can't be null.");
		}
		if (isBlank(dlnaMediaSubtitle.getExternalFileCharacterSet())) {
			return null;
		}
		return fileCharsetToMencoderSubcpOptionMap.get(dlnaMediaSubtitle.getExternalFileCharacterSet());
	}

	/**
	 * Applies codepage conversion and timeseeking to subtitles file in ASS/SSA and SUBRIP format if needed 
	 *
	 * @param subsFile Subtitles file
	 * @param params Output parameters with time stamp value
	 * @param outputSubs 
	 * @return Converted subtitles file
	 * @throws IOException
	 */
	public static File applyCodepageConversion(OutputParams params, File outputSubs) throws IOException {
		String line;
<<<<<<< HEAD
		File outputSubs = new File(configuration.getTempFolder(), getBaseName(subsFile.getName()) + "_" + System.currentTimeMillis()  + ".tmp");
		BufferedWriter output;
		BufferedReader input = new BufferedReader(new InputStreamReader(new FileInputStream(subsFile)));
		output = new BufferedWriter(new OutputStreamWriter(new FileOutputStream(outputSubs)));
		Double timeseek = params.timeseek;
		while ((line = input.readLine()) != null) {
			if (line.startsWith("Dialogue:")) {
				String[] tempStr = line.split(",");
				startTime = convertStringToTime(tempStr[1]);
				endTime = convertStringToTime(tempStr[2]);

				if (startTime >= timeseek) {
					tempStr[1] = convertTimeToString(startTime - timeseek, ASS_TIME_FORMAT);
					tempStr[2] = convertTimeToString(endTime - timeseek, ASS_TIME_FORMAT);
				} else {
					continue;
				}

				output.write(join(tempStr, ",") + "\n");
			} else {
				output.write(line + "\n");
			}
		}
		input.close();
		output.flush();
		output.close();
		PMS.get().addTempFile(outputSubs, 2 * 24 * 3600 * 1000);
		return outputSubs;
	}

	public static File applyTimeSeekingToSrt(File subsFile, OutputParams params) throws IOException {
=======
>>>>>>> de12fcb5
		BufferedReader reader;
		String cp = configuration.getSubtitlesCodepage();
		String subsFileCharset = params.sid.getExternalFileCharacterSet();
		File subsFile = params.sid.getExternalFile();
		final boolean isSubtitlesCodepageForcedInConfigurationAndSupportedByJVM = isNotBlank(cp) && Charset.isSupported(cp) && !params.sid.isExternalFileUtf();
		final boolean isSubtitlesCodepageAutoDetectedAndSupportedByJVM = isNotBlank(subsFileCharset) && Charset.isSupported(subsFileCharset);
		if (isSubtitlesCodepageForcedInConfigurationAndSupportedByJVM) {
			reader = new BufferedReader(new InputStreamReader(new FileInputStream(subsFile), Charset.forName(cp)));
		} else if (isSubtitlesCodepageAutoDetectedAndSupportedByJVM) {
			reader = new BufferedReader(new InputStreamReader(new FileInputStream(subsFile), Charset.forName(subsFileCharset)));
		} else {
			reader = new BufferedReader(new InputStreamReader(new FileInputStream(subsFile)));
		}
<<<<<<< HEAD

		File outputSubs = new File(configuration.getTempFolder(), getBaseName(subsFile.getName()) + "_" + System.currentTimeMillis()  + ".tmp");
		BufferedWriter w = new BufferedWriter(new OutputStreamWriter(new FileOutputStream(outputSubs)));
		String line;
		int n = 1;

		while ((line = reader.readLine()) != null) {
			if (line.contains("-->")) {
				String startTime = line.substring(0, line.indexOf("-->") - 1);
				String endTime = line.substring(line.indexOf("-->") + 4);
				Double start = convertStringToTime(startTime);
				Double stop = convertStringToTime(endTime);

				if (start >= timeseek) {
					w.write("" + (n++) + "\n");
					w.write(convertTimeToString(start - timeseek, SRT_TIME_FORMAT));
					w.write(" --> ");
					w.write(convertTimeToString(stop - timeseek, SRT_TIME_FORMAT) + "\n");

					while (isNotBlank(line = reader.readLine())) { // Read all following subs lines
						w.write(line + "\n");
					}

					w.write("" + "\n");
				}
			}
		}

		reader.close();
		w.flush();
		w.close();
		PMS.get().addTempFile(outputSubs, 2 * 24 * 3600 * 1000);
=======
		
		try (BufferedWriter output = new BufferedWriter(new OutputStreamWriter(new FileOutputStream(outputSubs), Charset.forName(CHARSET_UTF_8)))) {
			while ((line = reader.readLine()) != null) {
				output.write(line + "\n");
			}

			output.flush();
			output.close();
		}

		reader.close();
		PMS.get().addTempFile(outputSubs, 30 * 24 * 3600 * 1000);
>>>>>>> de12fcb5
		return outputSubs;
	}
}<|MERGE_RESOLUTION|>--- conflicted
+++ resolved
@@ -94,40 +94,6 @@
 	 */
 	public static File applyCodepageConversion(OutputParams params, File outputSubs) throws IOException {
 		String line;
-<<<<<<< HEAD
-		File outputSubs = new File(configuration.getTempFolder(), getBaseName(subsFile.getName()) + "_" + System.currentTimeMillis()  + ".tmp");
-		BufferedWriter output;
-		BufferedReader input = new BufferedReader(new InputStreamReader(new FileInputStream(subsFile)));
-		output = new BufferedWriter(new OutputStreamWriter(new FileOutputStream(outputSubs)));
-		Double timeseek = params.timeseek;
-		while ((line = input.readLine()) != null) {
-			if (line.startsWith("Dialogue:")) {
-				String[] tempStr = line.split(",");
-				startTime = convertStringToTime(tempStr[1]);
-				endTime = convertStringToTime(tempStr[2]);
-
-				if (startTime >= timeseek) {
-					tempStr[1] = convertTimeToString(startTime - timeseek, ASS_TIME_FORMAT);
-					tempStr[2] = convertTimeToString(endTime - timeseek, ASS_TIME_FORMAT);
-				} else {
-					continue;
-				}
-
-				output.write(join(tempStr, ",") + "\n");
-			} else {
-				output.write(line + "\n");
-			}
-		}
-		input.close();
-		output.flush();
-		output.close();
-		PMS.get().addTempFile(outputSubs, 2 * 24 * 3600 * 1000);
-		return outputSubs;
-	}
-
-	public static File applyTimeSeekingToSrt(File subsFile, OutputParams params) throws IOException {
-=======
->>>>>>> de12fcb5
 		BufferedReader reader;
 		String cp = configuration.getSubtitlesCodepage();
 		String subsFileCharset = params.sid.getExternalFileCharacterSet();
@@ -141,53 +107,17 @@
 		} else {
 			reader = new BufferedReader(new InputStreamReader(new FileInputStream(subsFile)));
 		}
-<<<<<<< HEAD
 
-		File outputSubs = new File(configuration.getTempFolder(), getBaseName(subsFile.getName()) + "_" + System.currentTimeMillis()  + ".tmp");
-		BufferedWriter w = new BufferedWriter(new OutputStreamWriter(new FileOutputStream(outputSubs)));
-		String line;
-		int n = 1;
-
+		BufferedWriter output = new BufferedWriter(new OutputStreamWriter(new FileOutputStream(outputSubs), Charset.forName(CHARSET_UTF_8)));
 		while ((line = reader.readLine()) != null) {
-			if (line.contains("-->")) {
-				String startTime = line.substring(0, line.indexOf("-->") - 1);
-				String endTime = line.substring(line.indexOf("-->") + 4);
-				Double start = convertStringToTime(startTime);
-				Double stop = convertStringToTime(endTime);
-
-				if (start >= timeseek) {
-					w.write("" + (n++) + "\n");
-					w.write(convertTimeToString(start - timeseek, SRT_TIME_FORMAT));
-					w.write(" --> ");
-					w.write(convertTimeToString(stop - timeseek, SRT_TIME_FORMAT) + "\n");
-
-					while (isNotBlank(line = reader.readLine())) { // Read all following subs lines
-						w.write(line + "\n");
-					}
-
-					w.write("" + "\n");
-				}
-			}
+			output.write(line + "\n");
 		}
 
-		reader.close();
-		w.flush();
-		w.close();
-		PMS.get().addTempFile(outputSubs, 2 * 24 * 3600 * 1000);
-=======
-		
-		try (BufferedWriter output = new BufferedWriter(new OutputStreamWriter(new FileOutputStream(outputSubs), Charset.forName(CHARSET_UTF_8)))) {
-			while ((line = reader.readLine()) != null) {
-				output.write(line + "\n");
-			}
-
-			output.flush();
-			output.close();
-		}
+		output.flush();
+		output.close();
 
 		reader.close();
 		PMS.get().addTempFile(outputSubs, 30 * 24 * 3600 * 1000);
->>>>>>> de12fcb5
 		return outputSubs;
 	}
 }