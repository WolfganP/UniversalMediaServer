--- conflicted
+++ resolved
@@ -111,11 +111,7 @@
 			reader = new BufferedReader(new InputStreamReader(new FileInputStream(fileToConvert)));
 		}
 
-<<<<<<< HEAD
 		BufferedWriter output = new BufferedWriter(new OutputStreamWriter(new FileOutputStream(outputSubs), Charset.forName(CHARSET_UTF_8)));
-=======
-		try (BufferedWriter output = new BufferedWriter(new OutputStreamWriter(new FileOutputStream(outputSubs), Charset.forName(CHARSET_UTF_8)))) {
->>>>>>> 38318285
 			while ((line = reader.readLine()) != null) {
 				output.write(line + "\n");
 			}
