package net.pms.dlna;

import java.io.*;
import java.util.Date;
import java.util.HashSet;
import java.util.Set;
import net.pms.Messages;
import net.pms.PMS;
import net.pms.configuration.PmsConfiguration;
import net.pms.dlna.virtual.VirtualFolder;
import net.pms.dlna.virtual.VirtualVideoAction;
import net.pms.util.FileUtil;
import org.apache.commons.lang.StringUtils;
import org.slf4j.Logger;
import org.slf4j.LoggerFactory;

public class MediaMonitor extends VirtualFolder {
	private static final Logger LOGGER = LoggerFactory.getLogger(MediaMonitor.class);
	private File[] dirs;
	private Set<String> watchedEntries;
	private PmsConfiguration config;
	private static final Logger LOGGER = LoggerFactory.getLogger(MediaMonitor.class);

	public MediaMonitor(File[] dirs) {
		super(Messages.getString("VirtualFolder.2"), "images/thumbnail-folder-256.png");
		this.dirs = dirs;
		watchedEntries = new HashSet<>();
		config = PMS.getConfiguration();
		parseMonitorFile();
	}

	private File monitorFile() {
		return new File(config.getDataFile("UMS.mon"));
	}

	private void parseMonitorFile() {
		File f = monitorFile();
		if (!f.exists()) {
			return;
		}
		try {
			try (BufferedReader in = new BufferedReader(new FileReader(f))) {
				String str;

				while ((str = in.readLine()) != null) {
					if (StringUtils.isEmpty(str)) {
						continue;
					}
					str = str.trim();
					if (str.startsWith("#")) {
						continue;
					}
					if (str.startsWith("entry=")) {
						String entry = str.substring(6);
						if (!new File(entry.trim()).exists()) {
							continue;
						}
						watchedEntries.add(entry.trim());
					}
				}
			}
			dumpFile();
		} catch (IOException e) {
		}
	}

	public void scanDir(File[] files, final DLNAResource res) {
		final DLNAResource mm = this;
		res.addChild(new VirtualVideoAction(Messages.getString("PMS.139"), true) {
			@Override
			public boolean enable() {
				for (DLNAResource r : res.getChildren()) {
					if (!(r instanceof RealFile)) {
						continue;
					}
					RealFile rf = (RealFile) r;
					watchedEntries.add(rf.getFile().getAbsolutePath());
				}
				mm.setDiscovered(false);
				mm.getChildren().clear();
				try {
					dumpFile();
				} catch (IOException e) {
				}
				return true;
			}
		});

		for (File f : files) {
			if (f.isFile()) {
				if (isWatched(f.getAbsolutePath())) {
					continue;
				}
				res.addChild(new RealFile(f));
			}
			if (f.isDirectory()) {
				boolean add = true;
				if (config.isHideEmptyFolders()) {
					add = FileUtil.isFolderRelevant(f, config, watchedEntries);
				}
				if (add) {
					res.addChild(new MonitorEntry(f, this));
				}
			}
		}
	}

	@Override
	public void discoverChildren() {
		for (File f : dirs) {
			scanDir(f.listFiles(), this);
		}
	}

	@Override
	public boolean isRefreshNeeded() {
		return true;
	}

	private boolean monitorClass(DLNAResource res) {
		return (res instanceof MonitorEntry) || (res instanceof MediaMonitor);
	}

	public void stopped(DLNAResource res) {
		if (!(res instanceof RealFile)) {
			return;
		}
		RealFile rf = (RealFile) res;
		DLNAResource tmp = res.getParent();
		while (tmp != null) {
			if (monitorClass(tmp)) {
				if (isWatched(rf.getFile().getAbsolutePath())) { // no duplicates!
					return;
				}
				watchedEntries.add(rf.getFile().getAbsolutePath());
				setDiscovered(false);
				getChildren().clear();
				try {
					dumpFile();
				} catch (IOException e) {
				}
				return;
			}
			tmp = tmp.getParent();
		}
	}

<<<<<<< HEAD
	public static boolean isWatched(String str) {
		LOGGER.info("1: " + watchedEntries);
		return watchedEntries != null && watchedEntries.contains(str);
=======
	private boolean isWatched(String str) {
		return watchedEntries.contains(str);
>>>>>>> ae68e9bd
	}

	/**
	 * Populates UMS.mon with a list of completely watched videos.
	 *
	 * @throws IOException 
	 */
	private void dumpFile() throws IOException {
		File f = monitorFile();
		Date now = new Date();
		try (FileWriter out = new FileWriter(f)) {
			StringBuilder sb = new StringBuilder();
			sb.append("######\n");
			sb.append("## NOTE!!!!!\n");
			sb.append("## This file is auto generated\n");
			sb.append("## Edit with EXTREME care\n");
			sb.append("## Generated: ");
			sb.append(now.toString());
			sb.append("\n");
			for (String str : watchedEntries) {
				if (sb.indexOf(str) == -1) {
					sb.append("entry=");
					sb.append(str);
					sb.append("\n");
				}
			}
			out.write(sb.toString());
			out.flush();
		}
	}
}<|MERGE_RESOLUTION|>--- conflicted
+++ resolved
@@ -15,9 +15,8 @@
 import org.slf4j.LoggerFactory;
 
 public class MediaMonitor extends VirtualFolder {
-	private static final Logger LOGGER = LoggerFactory.getLogger(MediaMonitor.class);
+	private static Set<String> watchedEntries;
 	private File[] dirs;
-	private Set<String> watchedEntries;
 	private PmsConfiguration config;
 	private static final Logger LOGGER = LoggerFactory.getLogger(MediaMonitor.class);
 
@@ -145,14 +144,8 @@
 		}
 	}
 
-<<<<<<< HEAD
 	public static boolean isWatched(String str) {
-		LOGGER.info("1: " + watchedEntries);
 		return watchedEntries != null && watchedEntries.contains(str);
-=======
-	private boolean isWatched(String str) {
-		return watchedEntries.contains(str);
->>>>>>> ae68e9bd
 	}
 
 	/**
