/*
 * PS3 Media Server, for streaming any medias to your PS3.
 * Copyright (C) 2008  A.Brochard
 *
 * This program is free software; you can redistribute it and/or
 * modify it under the terms of the GNU General Public License
 * as published by the Free Software Foundation; version 2
 * of the License only.
 *
 * This program is distributed in the hope that it will be useful,
 * but WITHOUT ANY WARRANTY; without even the implied warranty of
 * MERCHANTABILITY or FITNESS FOR A PARTICULAR PURPOSE.  See the
 * GNU General Public License for more details.
 *
 * You should have received a copy of the GNU General Public License
 * along with this program; if not, write to the Free Software
 * Foundation, Inc., 51 Franklin Street, Fifth Floor, Boston, MA  02110-1301, USA.
 */
package net.pms.dlna;

import java.io.*;
import java.net.InetAddress;
import java.net.URLEncoder;
import java.net.URLDecoder;
import java.net.UnknownHostException;
import java.text.SimpleDateFormat;
import java.util.*;
import java.util.concurrent.ArrayBlockingQueue;
import java.util.concurrent.ThreadPoolExecutor;
import java.util.concurrent.TimeUnit;
import net.pms.Messages;
import net.pms.PMS;
import net.pms.configuration.FormatConfiguration;
import net.pms.configuration.PmsConfiguration;
import net.pms.configuration.RendererConfiguration;
import net.pms.dlna.virtual.TranscodeVirtualFolder;
import net.pms.dlna.virtual.VirtualFolder;
import net.pms.encoders.*;
import net.pms.external.AdditionalResourceFolderListener;
import net.pms.external.ExternalFactory;
import net.pms.external.ExternalListener;
import net.pms.external.StartStopListener;
import net.pms.formats.Format;
import net.pms.formats.FormatFactory;
import net.pms.io.OutputParams;
import net.pms.io.ProcessWrapper;
import net.pms.io.SizeLimitInputStream;
import net.pms.network.HTTPResource;
import net.pms.util.DLNAList;
import net.pms.util.FileUtil;
import net.pms.util.ImagesUtil;
import net.pms.util.Iso639;
import net.pms.util.MpegUtil;
import static net.pms.util.StringUtil.*;
import org.apache.commons.lang3.StringUtils;
import org.slf4j.Logger;
import org.slf4j.LoggerFactory;

/**
 * Represents any item that can be browsed via the UPNP ContentDirectory service.
 *
 * TODO: Change all instance variables to private. For backwards compatibility
 * with external plugin code the variables have all been marked as deprecated
 * instead of changed to private, but this will surely change in the future.
 * When everything has been changed to private, the deprecated note can be
 * removed.
 */
public abstract class DLNAResource extends HTTPResource implements Cloneable, Runnable {
	private final Map<String, Integer> requestIdToRefcount = new HashMap<>();
	private boolean resolved;
	private static final int STOP_PLAYING_DELAY = 4000;
	private static final Logger LOGGER = LoggerFactory.getLogger(DLNAResource.class);
	private final SimpleDateFormat SDF_DATE = new SimpleDateFormat("yyyy-MM-dd'T'HH:mm:ss", Locale.US);
<<<<<<< HEAD
	protected PmsConfiguration configuration = PMS.getConfiguration();
	private boolean subsAreValidForStreaming = false;
=======
	private static final PmsConfiguration configuration = PMS.getConfiguration();
//	private boolean subsAreValidForStreaming = false;
>>>>>>> d2fb8735

	protected static final int MAX_ARCHIVE_ENTRY_SIZE = 10000000;
	protected static final int MAX_ARCHIVE_SIZE_SEEK = 800000000;

	/**
	 * The name displayed on the renderer. Cached the first time getDisplayName(RendererConfiguration) is called.
	 */
	private String displayName;

	/**
	 * The suffix added to the name. Contains additional info about audio and subtitles.
	 */
	private String nameSuffix = "";

	/**
	 * @deprecated This field will be removed. Use {@link net.pms.configuration.PmsConfiguration#getTranscodeFolderName()} instead.
	 */
	@Deprecated
	protected static final String TRANSCODE_FOLDER = Messages.getString("TranscodeVirtualFolder.0"); // localized #--TRANSCODE--#

	/**
	 * @deprecated Use standard getter and setter to access this field.
	 */
	@Deprecated
	protected int specificType;

	/**
	 * @deprecated Use standard getter and setter to access this field.
	 */
	@Deprecated
	protected String id;
	protected String pathId;

	/**
	 * @deprecated Use standard getter and setter to access this field.
	 */
	@Deprecated
	protected DLNAResource parent;

	/**
	 * @deprecated This field will be removed. Use {@link #getFormat()} and
	 * {@link #setFormat(Format)} instead.
	 */
	@Deprecated
	protected Format ext;

	/**
	 * The format of this resource.
	 */
	private Format format;

	/**
	 * @deprecated Use standard getter and setter to access this field.
	 */
	@Deprecated
	protected DLNAMediaInfo media;

	/**
	 * @deprecated Use {@link #getMediaAudio()} and {@link
	 * #setMediaAudio(DLNAMediaAudio)} to access this field.
	 */
	@Deprecated
	protected DLNAMediaAudio media_audio;

	/**
	 * @deprecated Use {@link #getMediaSubtitle()} and {@link
	 * #setMediaSubtitle(DLNAMediaSubtitle)} to access this field.
	 */
	@Deprecated
	protected DLNAMediaSubtitle media_subtitle;

	/**
	 * @deprecated Use standard getter and setter to access this field.
	 */
	@Deprecated
	protected long lastmodified; // TODO make private and rename lastmodified -> lastModified

	/**
	 * Represents the transformation to be used to the file. If null, then
	 *
	 * @see Player
	 */
	private Player player;

	/**
	 * @deprecated Use standard getter and setter to access this field.
	 */
	@Deprecated
	protected boolean discovered = false;

	private ProcessWrapper externalProcess;

	/**
	 * @deprecated Use standard getter and setter to access this field.
	 */
	@Deprecated
	protected boolean srtFile;

	/**
	 * @deprecated Use standard getter and setter to access this field.
	 */
	@Deprecated
	protected int updateId = 1;

	/**
	 * @deprecated Use standard getter and setter to access this field.
	 */
	@Deprecated
	public static int systemUpdateId = 1;

	/**
	 * @deprecated Use standard getter and setter to access this field.
	 */
	@Deprecated
	protected boolean noName;

	private int nametruncate;
	private DLNAResource first;
	private DLNAResource second;

	/**
	 * @deprecated Use standard getter and setter to access this field.
	 *
	 * The time range for the file containing the start and end time in seconds.
	 */
	@Deprecated
	protected Range.Time splitRange = new Range.Time();

	/**
	 * @deprecated Use standard getter and setter to access this field.
	 */
	@Deprecated
	protected int splitTrack;

	/**
	 * @deprecated Use standard getter and setter to access this field.
	 */
	@Deprecated
	protected String fakeParentId;

	/**
	 * @deprecated Use standard getter and setter to access this field.
	 */
	// Ditlew - needs this in one of the derived classes
	@Deprecated
	protected RendererConfiguration defaultRenderer;

	private String dlnaspec;

	/**
	 * @deprecated Use standard getter and setter to access this field.
	 */
	@Deprecated
	protected boolean avisynth;

	/**
	 * @deprecated Use standard getter and setter to access this field.
	 */
	@Deprecated
	protected boolean skipTranscode = false;

	private boolean allChildrenAreFolders = true;
	private String dlnaOrgOpFlags;

	/**
	 * @deprecated Use standard getter and setter to access this field.
	 *
	 * List of children objects associated with this DLNAResource. This is only valid when the DLNAResource is of the container type.
	 */
	@Deprecated
	protected DLNAList children;
	//protected List<DLNAResource> children;

	/**
	 * @deprecated Use standard getter and setter to access this field.
	 *
	 * The numerical ID (1-based index) assigned to the last child of this folder. The next child is assigned this ID + 1.
	 */
	// FIXME should be lastChildId
	@Deprecated
	protected int lastChildrenId = 0; // XXX make private and rename lastChildrenId -> lastChildId

	/**
	 * @deprecated Use standard getter and setter to access this field.
	 *
	 * The last time refresh was called.
	 */
	@Deprecated
	protected long lastRefreshTime;

	private String lastSearch;

	protected HashMap<String, Object> attachments = null;

	/**
	 * Returns parent object, usually a folder type of resource. In the DLDI
	 * queries, the UPNP server needs to give out the parent container where
	 * the item is. The <i>parent</i> represents such a container.
	 *
	 * @return Parent object.
	 */
	public DLNAResource getParent() {
		return parent;
	}

	/**
	 * Set the parent object, usually a folder type of resource. In the DLDI
	 * queries, the UPNP server needs to give out the parent container where
	 * the item is. The <i>parent</i> represents such a container.
	 *
	 * @param parent Sets the parent object.
	 */
	public void setParent(DLNAResource parent) {
		this.parent = parent;
	}

	/**
	 * Returns the id of this resource based on the index in its parent
	 * container. Its main purpose is to be unique in the parent container.
	 *
	 * @return The id string.
	 * @since 1.50
	 */
	protected String getId() {
		return id;
	}

	/**
	 * Set the ID of this resource based on the index in its parent container.
	 * Its main purpose is to be unique in the parent container. The method is
	 * automatically called by addChildInternal, so most of the time it is not
	 * necessary to call it explicitly.
	 *
	 * @param id
	 * @since 1.50
	 * @see #addChildInternal(DLNAResource)
	 */
	protected void setId(String id) {
		this.id = id;
	}

	public String getPathId() {
		DLNAResource tmp = getParent();
		ArrayList<String> res = new ArrayList<>();
		res.add(getId());
		while (tmp != null) {
			res.add(0, tmp.getId());
			tmp = tmp.getParent();
		}
		pathId = StringUtils.join(res,'.');
		return pathId;
	}

	/**
	 * String representing this resource ID. This string is used by the UPNP
	 * ContentDirectory service. There is no hard spec on the actual numbering
	 * except for the root container that always has to be "0". In PMS the
	 * format used is <i>number($number)+</i>. A common client that expects a
	 * different format than the one used here is the XBox360. PMS translates
	 * the XBox360 queries on the fly. For more info, check
	 * http://www.mperfect.net/whsUpnp360/ .
	 *
	 * @return The resource id.
	 * @since 1.50
	 */
	public String getResourceId() {
		/*if (getId() == null) {
			return null;
		}

		if (parent != null) {
			return parent.getResourceId() + '$' + getId();
		} else {
			return getId();
		}*/
		if (isFolder() && configuration.getAutoDiscover()) {
			return getPathId();
		}
		return getId();
	}

	/**
	 * @see #setId(String)
	 * @param id
	 */
	protected void setIndexId(int id) {
		setId(Integer.toString(id));
	}

	/**
	 *
	 * @return the unique id which identifies the DLNAResource relative to its parent.
	 */
	public String getInternalId() {
		return getId();
	}

	/**
	 *
	 * @return true, if this contain can have a transcode folder
	 */
	public boolean isTranscodeFolderAvailable() {
		return true;
	}

	/**
	 * Any {@link DLNAResource} needs to represent the container or item with a String.
	 *
	 * @return String to be showed in the UPNP client.
	 */
	public abstract String getName();

	public abstract String getSystemName();

	public abstract long length();

	// Ditlew
	public long length(RendererConfiguration mediaRenderer) {
		return length();
	}

	public abstract InputStream getInputStream() throws IOException;

	public abstract boolean isFolder();

	public String getDlnaContentFeatures() {
		return (dlnaspec != null ? (dlnaspec + ";") : "") + getDlnaOrgOpFlags() + ";DLNA.ORG_CI=0;DLNA.ORG_FLAGS=01700000000000000000000000000000";
	}

	public DLNAResource getPrimaryResource() {
		return first;
	}

	public DLNAResource getSecondaryResource() {
		return second;
	}

	public String getFakeParentId() {
		return fakeParentId;
	}

	public void setFakeParentId(String fakeParentId) {
		this.fakeParentId = fakeParentId;
	}

	/**
	 * @return the fake parent id if specified, or the real parent id
	 */
	public String getParentId() {
		if (getFakeParentId() != null) {
			return getFakeParentId();
		} else {
			if (parent != null) {
				return parent.getResourceId();
			} else {
				return "-1";
			}
		}
	}

	public DLNAResource() {
		this.specificType = Format.UNKNOWN;
		//this.children = new ArrayList<DLNAResource>();
		this.children = new DLNAList();
		this.updateId = 1;
		lastSearch = null;
		resHash = 0;
		masterParent = null;
	}

	public DLNAResource(int specificType) {
		this();
		this.specificType = specificType;
	}

	/**
	 * Recursive function that searches through all of the children until it finds
	 * a {@link DLNAResource} that matches the name.<p> Only used by
	 * {@link net.pms.dlna.RootFolder#addWebFolder(File webConf)
	 * addWebFolder(File webConf)} while parsing the web.conf file.
	 *
	 * @param name String to be compared the name to.
	 * @return Returns a {@link DLNAResource} whose name matches the parameter name
	 * @see #getName()
	 */
	public DLNAResource searchByName(String name) {
		for (DLNAResource child : children) {
			if (child.getName().equals(name)) {
				return child;
			}
		}

		return null;
	}

	/**
	 * @param renderer Renderer for which to check if file is supported.
	 * @return true if the given {@link net.pms.configuration.RendererConfiguration
	 *		RendererConfiguration} can understand type of media. Also returns true
	 *		if this DLNAResource is a container.
	 */
	public boolean isCompatible(RendererConfiguration renderer) {
		return format == null
			|| format.isUnknown()
			|| (format.isVideo() && renderer.isVideoSupported())
			|| (format.isAudio() && renderer.isAudioSupported())
			|| (format.isImage() && renderer.isImageSupported());
	}

	/**
	 * Adds a new DLNAResource to the child list. Only useful if this object is
	 * of the container type.
	 * <P>
	 * TODO: (botijo) check what happens with the child object. This function
	 * can and will transform the child object. If the transcode option is set,
	 * the child item is converted to a container with the real item and the
	 * transcode option folder. There is also a parser in order to get the right
	 * name and type, I suppose. Is this the right place to be doing things like
	 * these?
	 * <p>
	 * FIXME: Ideally the logic below is completely renderer-agnostic. Focus on
	 * harvesting generic data and transform it for a specific renderer as late
	 * as possible.
	 *
	 * @param child
	 *            DLNAResource to add to a container type.
	 */
	public void addChild(DLNAResource child) {
		addChild(child, true);
	}

	public void addChild(DLNAResource child, boolean isNew) {
		// child may be null (spotted - via rootFolder.addChild() - in a misbehaving plugin
		if (child == null) {
			LOGGER.error("A plugin has attempted to add a null child to \"{}\"", getName());
			LOGGER.debug("Error info:", new NullPointerException("Invalid DLNA resource"));
			return;
		}

		child.parent = this;
		child.masterParent = masterParent;

		if (parent != null) {
			defaultRenderer = parent.getDefaultRenderer();
		}

		if (PMS.filter(defaultRenderer, child)) {
			LOGGER.debug("Resource " + child.getName() + " is filtered out for render " + defaultRenderer.getRendererName());
			return;
		}

		try {
			if (child.isValid()) {
				LOGGER.trace("{} child \"{}\" with class \"{}\"", isNew ? "Adding new" : "Updating", child.getName(), child.getClass().getName());

				if (allChildrenAreFolders && !child.isFolder()) {
					allChildrenAreFolders = false;
				}

				child.resHash = Math.abs(child.getSystemName().hashCode() + resumeHash());

				DLNAResource resumeRes = null;

				boolean addResumeFile = false;
				ResumeObj r = ResumeObj.create(child);
				if (r != null) {
					resumeRes = child.clone();
					resumeRes.resume = r;
					resumeRes.resHash = child.resHash;
					addResumeFile = true;
				}

				boolean parserV2 = child.media != null && defaultRenderer != null && defaultRenderer.isMediaParserV2();
				if (parserV2) {
					// See which mime type the renderer prefers in case it supports the media
					String mimeType = defaultRenderer.getFormatConfiguration().match(child.media);
					if (mimeType != null) {
						// Media is streamable
						if (!configuration.isDisableSubtitles() && child.isSubsFile() && defaultRenderer.isSubtitlesStreamingSupported()) {
							OutputParams params = new OutputParams(configuration);
							Player.setAudioAndSubs(child.getSystemName(), child.media, params); // set proper subtitles in accordance with user setting
							if (params.sid.isExternal() && defaultRenderer.isSubtitlesFormatSupported(params.sid)) {
								child.media_subtitle = params.sid;
								child.media_subtitle.setSubsStreamable(true);
								LOGGER.trace("Set media_subtitle");
							} else {
								LOGGER.trace("Did not set media_subtitle because the subtitle format is not supported by this renderer");
							}
						} else {
							LOGGER.trace("Did not set media_subtitle because configuration.isDisableSubtitles is true, this is not a subtitle, or the renderer does not support streaming subtitles");
						}

						if (!FormatConfiguration.MIMETYPE_AUTO.equals(mimeType)) {
							// Override with the preferred mime type of the renderer
							LOGGER.trace("Overriding detected mime type \"{}\" for file \"{}\" with renderer preferred mime type \"{}\"",
									child.media.getMimeType(), child.getName(), mimeType);
							child.media.setMimeType(mimeType);
						}

						LOGGER.trace("File \"{}\" can be streamed with mime type \"{}\"", child.getName(), child.media.getMimeType());
					} else {
						// Media is transcodable
						LOGGER.trace("File \"{}\" can be transcoded", child.getName());
					}
				} else if (child.media != null && defaultRenderer != null) {
					LOGGER.trace("Did not check for media_subtitle for \"{}\" because {} does not use MediaInfo, we will check for it soon", child.getName(), defaultRenderer);
				}

				if (child.format != null) {
					String configurationSkipExtensions = configuration.getDisableTranscodeForExtensions();
					String rendererSkipExtensions = null;

					if (defaultRenderer != null) {
						rendererSkipExtensions = defaultRenderer.getStreamedExtensions();
					}

					// Should transcoding be skipped for this format?
					boolean skip = child.format.skip(configurationSkipExtensions, rendererSkipExtensions);
					skipTranscode = skip;

					if (skip) {
						LOGGER.trace("File \"{}\" will be forced to skip transcoding by configuration", child.getName());
					}

					// Determine transcoding possibilities if either
					//    - the format is known to be transcodable
					//    - we have media info (via parserV2, playback info, or a plugin)
					if (child.format.transcodable() || child.media != null) {
						if (child.media == null) {
							child.media = new DLNAMediaInfo();
						}

						// Try to determine a player to use for transcoding.
						Player player = null;

						// First, try to match a player from recently played folder or based on the name of the DLNAResource
						// or its parent. If the name ends in "[unique player id]", that player
						// is preferred.
						String name = getName();

						if (!configuration.isHideRecentlyPlayedFolder()) {
							player = child.player;
						} else {
							for (Player p : PlayerFactory.getPlayers()) {
								String end = "[" + p.id() + "]";

								if (name.endsWith(end)) {
									nametruncate = name.lastIndexOf(end);
									player = p;
									LOGGER.trace("Selecting player based on name end");
									break;
								} else if (parent != null && parent.getName().endsWith(end)) {
									parent.nametruncate = parent.getName().lastIndexOf(end);
									player = p;
									LOGGER.trace("Selecting player based on parent name end");
									break;
								}
							}
						}

						// If no preferred player could be determined from the name, try to
						// match a player based on media information and format.
						if (player == null) {
							player = PlayerFactory.getPlayer(child);
						}

						if (player != null && !allChildrenAreFolders) {
							String configurationForceExtensions = configuration.getForceTranscodeForExtensions();
							String rendererForceExtensions = null;

							if (defaultRenderer != null) {
								rendererForceExtensions = defaultRenderer.getTranscodedExtensions();
							}

							// Should transcoding be forced for this format?
							boolean forceTranscode = child.format.skip(configurationForceExtensions, rendererForceExtensions);

							if (forceTranscode) {
								LOGGER.trace("File \"{}\" will be forced to be transcoded by configuration", child.getName());
							}

							boolean hasEmbeddedSubs = false;
							boolean hasAnySubs = child.media.getSubtitleTracksList().size() > 0 || child.isSubsFile();
							boolean hasSubsToTranscode = false;

							if (!configuration.isDisableSubtitles() && hasAnySubs) {
								for (DLNAMediaSubtitle s : child.media.getSubtitleTracksList()) {
									hasEmbeddedSubs = (hasEmbeddedSubs || s.isEmbedded());
								}

								if (!parserV2) {
									if (child.isSubsFile() && defaultRenderer.isSubtitlesStreamingSupported()) {
										OutputParams params = new OutputParams(configuration);
										Player.setAudioAndSubs(child.getSystemName(), child.media, params); // set proper subtitles in accordance with user setting
										if (params.sid.isExternal() && defaultRenderer.isSubtitlesFormatSupported(params.sid)) {
											child.media_subtitle = params.sid;
											child.media_subtitle.setSubsStreamable(true);
											LOGGER.trace("Set media_subtitle");
										} else {
											LOGGER.trace("Did not set media_subtitle because the subtitle format is not supported by this renderer");
										}
									} else {
										LOGGER.trace("Did not set media_subtitle because this file does not have external subtitles, or the renderer does not support streaming subtitles");
									}
								}

								if (child.isSubsFile()) {
									if (child.media_subtitle == null) {
										// Subtitles are not set for streaming
										forceTranscode = true;
										hasSubsToTranscode = true;
										LOGGER.trace("Subtitles for \"{}\" need to be transcoded because media_subtitle is null", child.getName());
									} else {
										LOGGER.trace("Subtitles for \"{}\" will not be transcoded because media_subtitle is not null", child.getName());
									}
								} else {
									if (hasEmbeddedSubs && defaultRenderer != null && !defaultRenderer.isEmbeddedSubtitlesSupported()) {
										forceTranscode = true;
										hasSubsToTranscode = true;
										LOGGER.trace("Subtitles for \"{}\" need to be transcoded because the renderer does not support internal subtitles", child.getName());
									} else {
										LOGGER.trace("Subtitles for \"{}\" will not be transcoded because the renderer supports internal subtitles", child.getName());
									}
								}
							}

							boolean isIncompatible = false;
							String audioTracksList = child.getName() + child.media.getAudioTracksList().toString();

							if (!child.format.isCompatible(child.media, defaultRenderer)) {
								isIncompatible = true;
								LOGGER.trace("File \"{}\" is not supported by the renderer", child.getName());
							} else if (
								configuration.isEncodedAudioPassthrough() &&
								(
									audioTracksList.contains("audio codec: AC3") ||
									audioTracksList.contains("audio codec: DTS")
								)
							) {
								isIncompatible = true;
								LOGGER.trace("File \"{}\" will not be streamed because the audio will use the encoded audio passthrough feature", child.getName());
							} else if (
								defaultRenderer != null &&
								defaultRenderer.isKeepAspectRatio() &&
								!"16:9".equals(child.media.getAspectRatioContainer())
							) {
								isIncompatible = true;
								LOGGER.trace("File \"{}\" will not be streamed because the renderer needs us to add borders to change the aspect ratio from {} to 16/9.", child.getName(), child.media.getAspectRatioContainer());
							} else if (
								defaultRenderer != null &&
								defaultRenderer.isMaximumResolutionSpecified() &&
								(
									child.media.getWidth()  > defaultRenderer.getMaxVideoWidth() ||
									child.media.getHeight() > defaultRenderer.getMaxVideoHeight()
								)
							) {
								isIncompatible = true;
								LOGGER.trace("File \"{}\" will not be streamed because the resolution is too high for the renderer.", child.getName());
							}

							// Prefer transcoding over streaming if:
							// 1) the media is unsupported by the renderer, or
							// 2) there are subs to transcode
							boolean preferTranscode = isIncompatible || hasSubsToTranscode;

							// Transcode if:
							// 1) transcoding is forced by configuration, or
							// 2) transcoding is preferred and not prevented by configuration
							if (forceTranscode || (preferTranscode && !isSkipTranscode())) {
								child.player = player;

								if (resumeRes != null) {
									resumeRes.player = player;
								}

								if (parserV2) {
									LOGGER.trace("Final verdict: \"{}\" will be transcoded with player \"{}\" with mime type \"{}\"", child.getName(), player.toString(), child.media.getMimeType());
								} else {
									LOGGER.trace("Final verdict: \"{}\" will be transcoded with player \"{}\"", child.getName(), player.toString());
								}
							} else {
								LOGGER.trace("Final verdict: \"{}\" will be streamed", child.getName());
							}
							child.setDefaultRenderer(defaultRenderer);

							// Should the child be added to the #--TRANSCODE--# folder?
							if ((child.format.isVideo() || child.format.isAudio()) && child.isTranscodeFolderAvailable()) {
								// true: create (and append) the #--TRANSCODE--# folder to this
								// folder if supported/enabled and if it doesn't already exist
								VirtualFolder transcodeFolder = getTranscodeFolder(true);
								if (transcodeFolder != null) {
									VirtualFolder fileTranscodeFolder = new FileTranscodeVirtualFolder(child.getDisplayName(), null);

									DLNAResource newChild = child.clone();
									newChild.player = player;
									newChild.media = child.media;
									fileTranscodeFolder.addChildInternal(newChild);
									LOGGER.trace("Adding \"{}\" to transcode folder for player: \"{}\"", child.getName(), player.toString());

									transcodeFolder.updateChild(fileTranscodeFolder);
								}
							}

							if (child.format.isVideo() && child.isSubSelectable() && !(this instanceof SubSelFile)) {
								VirtualFolder vf = getSubSelector(true);
								if (vf != null) {
									DLNAResource newChild = child.clone();
									newChild.setPlayer(player);
									newChild.setMedia(child.media);
									LOGGER.trace("Duplicate subtitle " + child.getName() + " with player: " + player.toString());

									vf.addChild(new SubSelFile(newChild));
								}
							}

							for (ExternalListener listener : ExternalFactory.getExternalListeners()) {
								if (listener instanceof AdditionalResourceFolderListener) {
									try {
										((AdditionalResourceFolderListener) listener).addAdditionalFolder(this, child);
									} catch (Throwable t) {
										LOGGER.error("Failed to add additional folder for listener of type: \"{}\"", listener.getClass(), t);
									}
								}
							}
						} else if (!child.format.isCompatible(child.media, defaultRenderer) && !child.isFolder()) {
							LOGGER.trace("Ignoring file \"{}\" because it is not compatible with renderer \"{}\"", child.getName(), defaultRenderer.getRendererName());
							children.remove(child);
						}
					}

					if (resumeRes != null && resumeRes.media != null) {
						resumeRes.media.setThumbready(false);
					}

					if (
						child.format.getSecondaryFormat() != null &&
						child.media != null &&
						defaultRenderer != null &&
						defaultRenderer.supportsFormat(child.format.getSecondaryFormat())
					) {
						DLNAResource newChild = child.clone();
						newChild.setFormat(newChild.format.getSecondaryFormat());
						LOGGER.trace("Detected secondary format \"{}\" for \"{}\"", newChild.format.toString(), newChild.getName());
						newChild.first = child;
						child.second = newChild;

						if (!newChild.format.isCompatible(newChild.media, defaultRenderer)) {
							Player player = PlayerFactory.getPlayer(newChild);
							newChild.setPlayer(player);
							LOGGER.trace("Secondary format \"{}\" will use player \"{}\" for \"{}\"", newChild.format.toString(), newChild.getPlayer().name(), newChild.getName());
						}

						if (child.media != null && child.media.isSecondaryFormatValid()) {
							addChild(newChild);
							LOGGER.trace("Adding secondary format \"{}\" for \"{}\"", newChild.format.toString(), newChild.getName());
						} else {
							LOGGER.trace("Ignoring secondary format \"{}\" for \"{}\": invalid format", newChild.format.toString(), newChild.getName());
						}
					}
				}

				if (addResumeFile) {
					resumeRes.setDefaultRenderer(child.getDefaultRenderer());
					addChildInternal(resumeRes);
				}
				if (isNew) {
					addChildInternal(child);
				}
			}
		} catch (Throwable t) {
			LOGGER.error("Error adding child: \"{}\"", child.getName(), t);

			child.parent = null;
			children.remove(child);
		}
	}

	/**
	 * Return the transcode folder for this resource.
	 * If UMS is configured to hide transcode folders, null is returned.
	 * If no folder exists and the create argument is false, null is returned.
	 * If no folder exists and the create argument is true, a new transcode folder is created.
	 * This method is called on the parent folder each time a child is added to that parent
	 * (via {@link addChild(DLNAResource)}.
	 *
	 * @param create
	 * @return the transcode virtual folder
	 */
	// XXX package-private: used by MapFile; should be protected?
	TranscodeVirtualFolder getTranscodeFolder(boolean create) {
		if (!isTranscodeFolderAvailable()) {
			return null;
		}

		if (configuration.getHideTranscodeEnabled()) {
			return null;
		}

		// search for transcode folder
		for (DLNAResource child : children) {
			if (child instanceof TranscodeVirtualFolder) {
				return (TranscodeVirtualFolder) child;
			}
		}

		if (create) {
			TranscodeVirtualFolder transcodeFolder = new TranscodeVirtualFolder(null, configuration);
			addChildInternal(transcodeFolder);
			return transcodeFolder;
		}

		return null;
	}

	/**
	 * (Re)sets the given DNLA resource as follows:
	 *    - if it's already one of our children, renew it
	 *    - or if we have another child with the same name, replace it
	 *    - otherwise add it as a new child.
	 *
	 * @param child the DLNA resource to update
	 */
	public void updateChild(DLNAResource child) {
		DLNAResource found = children.contains(child) ?
			child : searchByName(child.getName());
		if (found != null) {
			if (child != found) {
				// Replace
				child.parent = this;
				child.setIndexId(Integer.parseInt(found.getInternalId()));
				children.set(children.indexOf(found), child);
			}
			// Renew
			addChild(child, false);
		} else {
			// Not found, it's new
			addChild(child, true);
		}
	}

	/**
	 * Adds the supplied DNLA resource in the internal list of child nodes,
	 * and sets the parent to the current node. Avoids the side-effects
	 * associated with the {@link #addChild(DLNAResource)} method.
	 *
	 * @param child the DLNA resource to add to this node's list of children
	 */
	protected synchronized void addChildInternal(DLNAResource child) {
		if (child.getInternalId() != null) {
			LOGGER.debug(
				"Node ({}) already has an ID ({}), which is overridden now. The previous parent node was: {}",
				new Object[] {
					child.getClass().getName(),
					child.getResourceId(),
					child.parent
				}
			);
		}

		children.add(child);
		child.parent = this;

		/*setLastChildId(getLastChildId() + 1);
		child.setIndexId(getLastChildId());*/
		PMS.getGlobalRepo().add(child);
		if(defaultRenderer != null) {
			defaultRenderer.cachePut(child);
		}
	}

	public synchronized DLNAResource getDLNAResource(String objectId, RendererConfiguration renderer) throws IOException {
		// this method returns exactly ONE (1) DLNAResource
		// it's used when someone requests playback of media. The media must
		// first have been discovered by someone first (unless it's a Temp item)

		// Get/create/reconstruct it if it's a Temp item
		if (objectId.contains("$Temp/")) {
			return Temp.get(objectId);
		}
		// Now strip off the filename
		objectId = StringUtils.substringBefore(objectId, "/");

		/*DLNAResource dlna = renderer.cacheGet(objectId);
		if (dlna == null) {
			// nothing found. Try again
			LOGGER.debug("requested media ({}) not discovered by {}, trying other renderers", objectId, renderer);
			for (RendererConfiguration r : PMS.get().getRenders()) {
				if (r.equals(renderer)) {
					// no need to search ourself again
					continue;
				}
				DLNAResource res = r.cacheGet(objectId);
				if (res != null && !res.isFolder()) {
					// only non-folders can be found this way
					LOGGER.debug("render " + r +" had found media " + res);
					return res;
				}
			}
		}
		return dlna;*/
		DLNAResource dlna = PMS.getGlobalRepo().get(objectId);
		if(dlna != null && dlna.isFolder()) {
			return null;
		} else {
			return dlna;
		}
	}

	/**
	 * First thing it does it searches for an item matching the given objectID.
	 * If children is false, then it returns the found object as the only object in the list.
	 * TODO: (botijo) This function does a lot more than this!
	 *
	 * @param objectId ID to search for.
	 * @param children State if you want all the children in the returned list.
	 * @param start
	 * @param count
	 * @param renderer Renderer for which to do the actions.
	 * @return List of DLNAResource items.
	 * @throws IOException
	 */
	public synchronized List<DLNAResource> getDLNAResources(String objectId, boolean children, int start, int count, RendererConfiguration renderer) throws IOException {
		return getDLNAResources(objectId, children, start, count, renderer, null);
	}

	public synchronized List<DLNAResource> getDLNAResources(String objectId, boolean returnChildren, int start, int count, RendererConfiguration renderer, String searchStr) throws IOException {
		ArrayList<DLNAResource> resources = new ArrayList<>();

		// Get/create/reconstruct it if it's a Temp item
		if (objectId.contains("$Temp/")) {
			List<DLNAResource> items = Temp.asList(objectId);
			return items != null ? items : resources;
		}
		// Now strip off the filename
		objectId = StringUtils.substringBefore(objectId, "/");

		DLNAResource dlna;
		String[] ids = objectId.split("\\.");
		if (objectId.equals("0")) {
			dlna = renderer.getRootFolder();
		} else {
			dlna = PMS.getGlobalRepo().get(ids[ids.length - 1]);//renderer.cacheGet(objectId);
		}
		if (dlna == null) {
			// nothing in the cache do a traditional search
			dlna = search(ids, renderer);
			//dlna = search(objectId, count, renderer, searchStr);
		}

		if (dlna != null) {
			String systemName = dlna.getSystemName();
			dlna.setDefaultRenderer(renderer);

			if (!returnChildren) {
				resources.add(dlna);
				dlna.refreshChildrenIfNeeded(searchStr);
			} else {
				dlna.discoverWithRenderer(renderer, count, true, searchStr);

				if (count == 0) {
					count = dlna.getChildren().size();
				}

				if (count > 0) {
					ArrayBlockingQueue<Runnable> queue = new ArrayBlockingQueue<>(count);

					int nParallelThreads = 3;
					if (dlna instanceof DVDISOFile) {
						nParallelThreads = 1; // Some DVD drives die with 3 parallel threads
					}
					ThreadPoolExecutor tpe = new ThreadPoolExecutor(
						Math.min(count, nParallelThreads),
						count,
						20,
						TimeUnit.SECONDS,
						queue
					);

					for (int i = start; i < start + count; i++) {
						if (i < dlna.getChildren().size()) {
							final DLNAResource child = dlna.getChildren().get(i);

							if (child != null) {
								tpe.execute(child);
								resources.add(child);
							} else {
								LOGGER.warn("null child at index {} in {}", i, systemName);
							}
						}
					}
					try {
						tpe.shutdown();
						tpe.awaitTermination(20, TimeUnit.SECONDS);
					} catch (InterruptedException e) {
						LOGGER.error("error while shutting down thread pool executor for " + systemName, e);
					}

					LOGGER.trace("End of analysis for " + systemName);
				}
			}
		}

		lastSearch = searchStr;
		return resources;
	}

	protected void refreshChildrenIfNeeded(String search) {
		if (isDiscovered() && shouldRefresh(search)) {
			refreshChildren(search);
			notifyRefresh();
		}
	}

	/**
	 * Update the last refresh time.
	 */
	protected void notifyRefresh() {
		lastRefreshTime = System.currentTimeMillis();
		updateId += 1;
		systemUpdateId += 1;
	}

	final protected void discoverWithRenderer(RendererConfiguration renderer, int count, boolean forced, String searchStr) {
		PmsConfiguration configuration = PMS.getConfiguration(renderer);
		// Discover children if it hasn't been done already
		if (!isDiscovered()) {
			if (configuration.getFolderLimit() && depthLimit()) {
				if (renderer.getRendererName().equalsIgnoreCase("Playstation 3") || renderer.isXBOX()) {
					LOGGER.info("Depth limit potentionally hit for " + getDisplayName());
				}

				if (defaultRenderer != null) {
					defaultRenderer.addFolderLimit(this);
				}
			}

			discoverChildren(searchStr);
			boolean ready;

			if (renderer.isMediaParserV2() && renderer.isDLNATreeHack()) {
				ready = analyzeChildren(count);
			} else {
				ready = analyzeChildren(-1);
			}

			if (!renderer.isMediaParserV2() || ready) {
				setDiscovered(true);
			}

			notifyRefresh();
		} else {
			// if forced, then call the old 'refreshChildren' method
			LOGGER.trace("discover {} refresh forced: {}", getResourceId(), forced);
			if (forced && shouldRefresh(searchStr)) {
				doRefreshChildren(searchStr);
				notifyRefresh();
			}
			/*if (forced) {
				if (refreshChildren(searchStr)) {
					notifyRefresh();
				}
			} else {
				// if not, then the regular isRefreshNeeded/doRefreshChildren pair.
				if (shouldRefresh(searchStr)) {
					doRefreshChildren(searchStr);
					notifyRefresh();
				}
			}*/
		}
	}

	private boolean shouldRefresh(String searchStr) {
		return isRefreshNeeded();
	}

	@Override
	public void run() {
		if (first == null) {
			resolve();
			if (second != null) {
				second.resolve();
			}
		}
	}

	/**
	 * Recursive function that searches for a given ID.
	 *
	 * @param searchId ID to search for.
	 * @param count
	 * @param renderer
	 * @param searchStr
	 * @return Item found, or null otherwise.
	 * @see #getId()
	 */
	public DLNAResource search(String searchId, int count, RendererConfiguration renderer, String searchStr) {
		if (id != null && searchId != null) {
			String[] indexPath = searchId.split("\\$", 2);
			if (id.equals(indexPath[0])) {
				if (indexPath.length == 1 || indexPath[1].length() == 0) {
					return this;
				} else {
					discoverWithRenderer(renderer, count, false, null);

					for (DLNAResource file : children) {
						DLNAResource found = file.search(indexPath[1], count, renderer, null);
						if (found != null) {
							// Make sure it's ready
							//found.resolve();
							return found;
						}
					}
				}
			} else {
				return null;
			}
		}
		return null;
	}


	private DLNAResource search(String[] ids, RendererConfiguration r) {
		DLNAResource dlna;
		for(String id : ids) {
			if (id.equals("0")) {
				dlna = r.getRootFolder();
			} else {
				dlna = PMS.getGlobalRepo().get(id);
			}
			if (dlna == null) {
				LOGGER.debug("Bad id {} found in path", id);
				return null;
			}
			dlna.discoverWithRenderer(r, 0, false, null);
		}
		return PMS.getGlobalRepo().get(ids[ids.length - 1]);
	}

	public DLNAResource search(String searchId) {
		if (id != null && searchId != null) {
			if (getResourceId().equals(searchId)) {
				return this;
			} else {
				for (DLNAResource file : children) {
					DLNAResource found = file.search(searchId);
					if (found != null) {
						// Make sure it's ready
						//found.resolve();
						return found;
					}
				}
			}
		}
		return null;
	}

	/**
	 * TODO: (botijo) What is the intention of this function? Looks like a prototype to be overloaded.
	 */
	public void discoverChildren() {
	}

	public void discoverChildren(String str) {
		discoverChildren();
	}

	/**
	 * TODO: (botijo) What is the intention of this function? Looks like a prototype to be overloaded.
	 *
	 * @param count
	 * @return Returns true
	 */
	public boolean analyzeChildren(int count) {
		return true;
	}

	/**
	 * Reload the list of children.
	 */
	public void doRefreshChildren() {
	}

	public void doRefreshChildren(String search) {
		doRefreshChildren();
	}

	/**
	 * @return true, if the container is changed, so refresh is needed.
	 * This could be called a lot of times.
	 */
	public boolean isRefreshNeeded() {
		return false;
	}

	/**
	 * This method gets called only for the browsed folder, and not for the
	 * parent folders. (And in the media library scan step too). Override in
	 * plugins when you do not want to implement proper change tracking, and
	 * you do not care if the hierarchy of nodes getting invalid between.
	 *
	 * @return True when a refresh is needed, false otherwise.
	 */
	public boolean refreshChildren() {
		if (isRefreshNeeded()) {
			doRefreshChildren();
			return true;
		}

		return false;
	}

	public boolean refreshChildren(String search) {
		if (shouldRefresh(search)) {
			doRefreshChildren(search);
			return true;
		}

		return false;
	}

	/**
	 * @deprecated Use {@link #resolveFormat()} instead.
	 */
	@Deprecated
	protected void checktype() {
		resolveFormat();
	}

	/**
	 * Sets the resource's {@link net.pms.formats.Format} according to its filename
	 * if it isn't set already.
	 *
	 * @since 1.90.0
	 */
	protected void resolveFormat() {
		if (format == null) {
			format = FormatFactory.getAssociatedFormat(getSystemName());
		}

		if (format != null && format.isUnknown()) {
			format.setType(getSpecificType());
		}
	}

	/**
	 * Hook to lazily initialise immutable resources e.g. ISOs, zip files &amp;c.
	 *
	 * @since 1.90.0
	 * @see #resolve()
	 */
	protected void resolveOnce() { }

	/**
	 * Resolve events are hooks that allow DLNA resources to perform various forms
	 * of initialisation when navigated to or streamed i.e. they function as lazy
	 * constructors.
	 *
	 * This method is called by request handlers for a) requests for a stream
	 * or b) content directory browsing i.e. for potentially every request for a file or
	 * folder the renderer hasn't cached. Many resource types are immutable (e.g. playlists,
	 * zip files, DVD ISOs &amp;c.) and only need to respond to this event once.
	 * Most resource types don't "subscribe" to this event at all. This default implementation
	 * provides hooks for immutable resources and handles the event for resource types that
	 * don't care about it. The rest override this method and handle it accordingly. Currently,
	 * the only resource type that overrides it is {@link RealFile}.
	 *
	 * Note: resolving a resource once (only) doesn't prevent children being added to or
	 * removed from it (if supported). There are other mechanisms for that e.g.
	 * {@link #doRefreshChildren()} (see {@link Feed} for an example).
	 */
	public synchronized void resolve() {
		if (!resolved) {
			resolveOnce();
			// if resolve() isn't overridden, this file/folder is immutable
			// (or doesn't respond to resolve events, which amounts to the
			// same thing), so don't spam it with this event again.
			resolved = true;
		}
	}

	// Ditlew
	/**
	 * Returns the display name for the default renderer.
	 *
	 * @return The display name.
	 * @see #getDisplayName(RendererConfiguration, boolean)
	 */
	public String getDisplayName() {
		return getDisplayName(null, true);
	}

	/**
	 * @param mediaRenderer Media Renderer for which to show information.
	 * @return String representing the item.
	 * @see #getDisplayName(RendererConfiguration, boolean)
	 */
	public String getDisplayName(RendererConfiguration mediaRenderer) {
		return getDisplayName(mediaRenderer, true);
	}

	/**
	 * Returns the DisplayName that is shown to the Renderer.
	 * Extra info might be appended depending on the settings, like item duration.
	 * This is based on {@link #getName()}.
	 *
	 * @param mediaRenderer Media Renderer for which to show information.
	 * @param withSuffix Whether to include additional media info
	 * @return String representing the item.
	 */
	private String getDisplayName(RendererConfiguration mediaRenderer, boolean withSuffix) {
		PmsConfiguration configuration = PMS.getConfiguration(mediaRenderer);
		// displayName shouldn't be cached, since device configurations may differ
//		if (displayName != null) { // cached
//			return withSuffix ? (displayName + nameSuffix) : displayName;
//		}

		displayName = getName();
		String subtitleFormat;
		String subtitleLanguage;
		boolean isNamedNoEncoding = false;
		boolean subsAreValidForStreaming = media_subtitle != null && media_subtitle.isStreamable() && player == null;
		if (
			this instanceof RealFile &&
			(
				configuration.isHideExtensions() ||
				configuration.isPrettifyFilenames()
			) &&
			!isFolder()
		) {
			if (configuration.isPrettifyFilenames() && getFormat() != null && getFormat().isVideo()) {
				RealFile rf = (RealFile)this;
				displayName = FileUtil.getFileNameWithRewriting(displayName, rf.getFile());
			} else {
				displayName = FileUtil.getFileNameWithoutExtension(displayName);
			}
		}

		if (player != null) {
			if (isNoName()) {
				displayName = "[" + player.name() + "]";
			} else {
				// Ditlew - WDTV Live don't show durations otherwise, and this is useful for finding the main title
				if (mediaRenderer != null && mediaRenderer.isShowDVDTitleDuration() && media != null && media.getDvdtrack() > 0) {
					nameSuffix += " - " + media.getDurationString();
				}

				if (!configuration.isHideEngineNames()) {
					nameSuffix += " [" + player.name() + "]";
				}
			}
		} else {
			if (isNoName()) {
				displayName = "[No encoding]";
				isNamedNoEncoding = true;
				if (subsAreValidForStreaming) {
					isNamedNoEncoding = false;
				}
			} else if (nametruncate > 0) {
				displayName = displayName.substring(0, nametruncate).trim();
			}
		}

		if (
			isSubsFile() &&
			!isNamedNoEncoding &&
			media_audio == null &&
			media_subtitle == null &&
			!configuration.hideSubsInfo() &&
			player == null
		) {
				nameSuffix += " {External Subtitles}";
		}

		if (getMediaAudio() != null) {
			String audioLanguage = "/" + getMediaAudio().getLangFullName();
			if ("/Undetermined".equals(audioLanguage)) {
				audioLanguage = "";
			}

			displayName = player != null ? ("[" + player.name() + "]") : ""; 
			nameSuffix = " {Audio: " + getMediaAudio().getAudioCodec() + audioLanguage + ((getMediaAudio().getFlavor() != null && mediaRenderer != null && mediaRenderer.isShowAudioMetadata()) ? (" (" + getMediaAudio().getFlavor() + ")") : "") + "}";
		}

		if (
			media_subtitle != null &&
			media_subtitle.getId() != -1 &&
			!configuration.hideSubsInfo()
		) {
			subtitleFormat = media_subtitle.getType().getDescription();
			if ("(Advanced) SubStation Alpha".equals(subtitleFormat)) {
				subtitleFormat = "SSA";
			} else if ("Blu-ray subtitles".equals(subtitleFormat)) {
				subtitleFormat = "PGS";
			}

			subtitleLanguage = "/" + media_subtitle.getLangFullName();
			if ("/Undetermined".equals(subtitleLanguage)) {
				subtitleLanguage = "";
			}

			String subsDescription = "Sub: " + subtitleFormat + subtitleLanguage + ((media_subtitle.getFlavor() != null && mediaRenderer != null && mediaRenderer.isShowSubMetadata()) ? (" (" + media_subtitle.getFlavor() + ")") : "");
			if (subsAreValidForStreaming) {
				nameSuffix += " {Stream " + subsDescription +  "}";
			} else {
				nameSuffix += " {" + subsDescription +  "}";
			}
		}

		if (isAvisynth()) {
			displayName = (player != null ? ("[" + player.name()) : "") + " + AviSynth]";
		}

		if (getSplitRange().isEndLimitAvailable()) {
			displayName = ">> " + convertTimeToString(getSplitRange().getStart(), DURATION_TIME_FORMAT);
		}

		return withSuffix ? (displayName + nameSuffix) : displayName;
	}

	/**
	 * Prototype for returning URLs.
	 *
	 * @return An empty URL
	 */
	protected String getFileURL() {
		return getURL("");
	}

	/**
	 * @return Returns a URL pointing to an image representing the item. If
	 * none is available, "thumbnail0000.png" is used.
	 */
	protected String getThumbnailURL() {
		return getURL("thumbnail0000");
	}

	/**
	 * @param prefix
	 * @return Returns a URL for a given media item. Not used for container types.
	 */
	public String getURL(String prefix) {
		return getURL(prefix, false);
	}

	public String getURL(String prefix, boolean useSystemName) {
		StringBuilder sb = new StringBuilder();
		sb.append(PMS.get().getServer().getURL());
		sb.append("/get/");
		sb.append(getResourceId()); //id
		sb.append("/");
		sb.append(prefix);
		sb.append(encode(useSystemName ? getSystemName() : getName()));
		return sb.toString();
	}

	/**
	 * @param subs
	 * @return Returns a URL for a given subtitles item. Not used for container types.
	 */
	protected String getSubsURL(DLNAMediaSubtitle subs) {
		StringBuilder sb = new StringBuilder();
		sb.append(PMS.get().getServer().getURL());
		sb.append("/get/");
		sb.append(getResourceId()); //id
		sb.append("/");
		sb.append("subtitle0000");
		sb.append(encode(subs.getExternalFile().getName()));
		return sb.toString();
	}

	/**
	 * Transforms a String to UTF-8.
	 *
	 * @param s
	 * @return Transformed string s in UTF-8 encoding.
	 */
	private static String encode(String s) {
		try {
			return URLEncoder.encode(s, "UTF-8");
		} catch (UnsupportedEncodingException e) {
			LOGGER.debug("Caught exception", e);
		}
		return "";
	}

	/**
	 * @return Number of children objects. This might be used in the DLDI
	 * response, as some renderers might not have enough memory to hold the
	 * list for all children.
	 */
	public int childrenNumber() {
		if (children == null) {
			return 0;
		}
		return children.size();
	}

	/**
	 * (non-Javadoc)
	 *
	 * @see java.lang.Object#clone()
	 */
	@Override
	protected DLNAResource clone() {
		DLNAResource o = null;
		try {
			o = (DLNAResource) super.clone();
			o.setId(null);

			// Clear the cached display name and suffix
			o.displayName = null;
			o.nameSuffix = "";
			// Make sure clones (typically #--TRANSCODE--# folder files)
			// have the option to respond to resolve events
			o.resolved = false;

			if (media != null) {
				o.media = (DLNAMediaInfo) media.clone();
			}
		} catch (CloneNotSupportedException e) {
			LOGGER.error(null, e);
		}

		return o;
	}

	// this shouldn't be public
	@Deprecated
	public String getFlags() {
		return getDlnaOrgOpFlags();
	}

	// permit the renderer to seek by time, bytes or both
	private String getDlnaOrgOpFlags() {
		return "DLNA.ORG_OP=" + dlnaOrgOpFlags;
	}

	/**
	 * @deprecated Use {@link #getDidlString(RendererConfiguration)} instead.
	 *
	 * @param mediaRenderer
	 * @return
	 */
	@Deprecated
	public final String toString(RendererConfiguration mediaRenderer) {
		return getDidlString(mediaRenderer);
	}

	/**
	 * Returns an XML (DIDL) representation of the DLNA node. It gives a
	 * complete representation of the item, with as many tags as available.
	 * Recommendations as per UPNP specification are followed where possible.
	 *
	 * @param mediaRenderer
	 *            Media Renderer for which to represent this information. Useful
	 *            for some hacks.
	 * @return String representing the item. An example would start like this:
	 *         {@code <container id="0$1" childCount="1" parentID="0" restricted="true">}
	 */
	public final String getDidlString(RendererConfiguration mediaRenderer) {
		PmsConfiguration configuration = PMS.getConfiguration(mediaRenderer);
		StringBuilder sb = new StringBuilder();
		boolean subsAreValidForStreaming = false;
		if (!isFolder()) {
			if (
				!configuration.isDisableSubtitles() &&
				player == null &&
				media_subtitle != null &&
				media_subtitle.isStreamable()
			) {
				subsAreValidForStreaming = true;
				LOGGER.trace("Setting subsAreValidForStreaming to true for " + media_subtitle.getExternalFile().getName());
			} else if (subsAreValidForStreaming) {
				LOGGER.trace("Not setting subsAreValidForStreaming and it is true for " + getName());
			} else {
				LOGGER.trace("Not setting subsAreValidForStreaming and it is false for " + getName());
			}

			openTag(sb, "item");
		} else {
			openTag(sb, "container");
		}

		addAttribute(sb, "id",  getResourceId());

		if (isFolder()) {
			if (!isDiscovered() && childrenNumber() == 0) {
				//  When a folder has not been scanned for resources, it will automatically have zero children.
				//  Some renderers like XBMC will assume a folder is empty when encountering childCount="0" and
				//  will not display the folder. By returning childCount="1" these renderers will still display
				//  the folder. When it is opened, its children will be discovered and childrenNumber() will be
				//  set to the right value.
				addAttribute(sb, "childCount", 1);
			} else {
				addAttribute(sb, "childCount", childrenNumber());
			}
		}
		addAttribute(sb, "parentID", getParentId());
		addAttribute(sb, "restricted", "true");
		endTag(sb);
		StringBuilder wireshark = new StringBuilder();
		final DLNAMediaAudio firstAudioTrack = media != null ? media.getFirstAudioTrack() : null;
		if (firstAudioTrack != null && StringUtils.isNotBlank(firstAudioTrack.getSongname())) {
			wireshark.append(firstAudioTrack.getSongname()).append(player != null && !configuration.isHideEngineNames() ? (" [" + player.name() + "]") : "");
			addXMLTagAndAttribute(
				sb,
				"dc:title",
				encodeXML(mediaRenderer.getDcTitle(resumeStr(wireshark.toString()), nameSuffix, this))
			);
		} else { // Ditlew - org
			// Ditlew
			wireshark.append(((isFolder() || player == null && subsAreValidForStreaming) ? getDisplayName() : mediaRenderer.getUseSameExtension(getDisplayName(mediaRenderer))));
			String tmp = (isFolder() || player == null && subsAreValidForStreaming) ? getDisplayName(null, false) : mediaRenderer.getUseSameExtension(getDisplayName(mediaRenderer, false));
			addXMLTagAndAttribute(
				sb,
				"dc:title",
				encodeXML(mediaRenderer.getDcTitle(resumeStr(tmp), nameSuffix, this))
			);
		}
		if (firstAudioTrack != null) {
			if (StringUtils.isNotBlank(firstAudioTrack.getAlbum())) {
				addXMLTagAndAttribute(sb, "upnp:album", encodeXML(firstAudioTrack.getAlbum()));
			}

			if (StringUtils.isNotBlank(firstAudioTrack.getArtist())) {
				addXMLTagAndAttribute(sb, "upnp:artist", encodeXML(firstAudioTrack.getArtist()));
				addXMLTagAndAttribute(sb, "dc:creator", encodeXML(firstAudioTrack.getArtist()));
			}

			if (StringUtils.isNotBlank(firstAudioTrack.getGenre())) {
				addXMLTagAndAttribute(sb, "upnp:genre", encodeXML(firstAudioTrack.getGenre()));
			}

			if (firstAudioTrack.getTrack() > 0) {
				addXMLTagAndAttribute(sb, "upnp:originalTrackNumber", "" + firstAudioTrack.getTrack());
			}
		}

		if (!isFolder()) {
			int indexCount = 1;

			if (mediaRenderer.isDLNALocalizationRequired()) {
				indexCount = getDLNALocalesCount();
			}

			for (int c = 0; c < indexCount; c++) {
				openTag(sb, "res");

				/**
				 * DLNA.ORG_OP flags
				 *
				 * Two booleans (binary digits) which determine what transport operations the renderer is allowed to
				 * perform (in the form of HTTP request headers): the first digit allows the renderer to send
				 * TimeSeekRange.DLNA.ORG (seek by time) headers; the second allows it to send RANGE (seek by byte)
				 * headers.
				 *
				 *    00 - no seeking (or even pausing) allowed
				 *    01 - seek by byte
				 *    10 - seek by time
				 *    11 - seek by both
				 *
				 * See here for an example of how these options can be mapped to keys on the renderer's controller:
				 * http://www.ps3mediaserver.org/forum/viewtopic.php?f=2&t=2908&p=12550#p12550
				 *
				 * Note that seek-by-byte is the preferred option for streamed files [1] and seek-by-time is the
				 * preferred option for transcoded files.
				 *
				 * [1] see http://www.ps3mediaserver.org/forum/viewtopic.php?f=6&t=15841&p=76201#p76201
				 *
				 * seek-by-time requires a) support by the renderer (via the SeekByTime renderer conf option)
				 * and b) support by the transcode engine.
				 *
				 * The seek-by-byte fallback doesn't work well with transcoded files [2], but it's better than
				 * disabling seeking (and pausing) altogether.
				 *
				 * [2] http://www.ps3mediaserver.org/forum/viewtopic.php?f=6&t=3507&p=16567#p16567 (bottom post)
				 */
				dlnaOrgOpFlags = "01"; // seek by byte (exclusive)

				if (mediaRenderer.isSeekByTime() && player != null && player.isTimeSeekable()) {
					/**
					 * Some renderers - e.g. the PS3 and Panasonic TVs - behave erratically when
					 * transcoding if we keep the default seek-by-byte permission on when permitting
					 * seek-by-time: http://www.ps3mediaserver.org/forum/viewtopic.php?f=6&t=15841
					 *
					 * It's not clear if this is a bug in the DLNA libraries of these renderers or a bug
					 * in UMS, but setting an option in the renderer conf that disables seek-by-byte when
					 * we permit seek-by-time - e.g.:
					 *
					 *    SeekByTime = exclusive
					 *
					 * works around it.
					 */

					/**
					 * TODO (e.g. in a beta release): set seek-by-time (exclusive) here for *all* renderers:
					 * seek-by-byte isn't needed here (both the renderer and the engine support seek-by-time)
					 * and may be buggy on other renderers than the ones we currently handle.
					 *
					 * In the unlikely event that a renderer *requires* seek-by-both here, it can
					 * opt in with (e.g.):
					 *
					 *    SeekByTime = both
					 */
					if (mediaRenderer.isSeekByTimeExclusive()) {
						dlnaOrgOpFlags = "10"; // seek by time (exclusive)
					} else {
						dlnaOrgOpFlags = "11"; // seek by both
					}
				}

				addAttribute(sb, "xmlns:dlna", "urn:schemas-dlna-org:metadata-1-0/");

				// FIXME: There is a flaw here. In addChild(DLNAResource) the mime type
				// is determined for the default renderer. This renderer may rewrite the
				// mime type based on its configuration. Looking up that mime type is
				// not guaranteed to return a match for another renderer.
				String mime = mediaRenderer.getMimeType(mimeType());

				// Use our best guess if we have no valid mime type
				if (mime == null || mime.contains("/transcode")) {
					mime = HTTPResource.getDefaultMimeType(getType());
				}

				dlnaspec = null;

				/**
				 * In this code block, we determine the DLNA.ORG_PN to send.
				 * DLNA.ORG_PN is a string that tells the renderer what type of file to expect, like its
				 * container, framerate, codecs and resolution.
				 * Some renderers will not play a file if it has the wrong DLNA.ORG_PN string, while others
				 * are fine with any string or even nothing.
				 */
				if (mediaRenderer.isDLNAOrgPNUsed()) {
					if (mediaRenderer.isPS3()) {
						if (mime.equals(DIVX_TYPEMIME)) {
							dlnaspec = "DLNA.ORG_PN=AVI";
						} else if (mime.equals(WMV_TYPEMIME) && media != null && media.getHeight() > 700) {
							dlnaspec = "DLNA.ORG_PN=WMVHIGH_PRO";
						}
					} else {
						if (mime.equals(MPEG_TYPEMIME)) {
							dlnaspec = "DLNA.ORG_PN=" + getMPEG_PS_PALLocalizedValue(c);

							if (player != null) {
								// VLC Web Video (Legacy) and tsMuxeR always output MPEG-TS
								boolean isFileMPEGTS = TsMuxeRVideo.ID.equals(player.id()) || VideoLanVideoStreaming.ID.equals(player.id());

								// Check if the renderer settings make the current engine always output MPEG-TS
								if (
									!isFileMPEGTS &&
									(
										mediaRenderer.isTranscodeToMPEGTSMPEG2AC3() ||
										mediaRenderer.isTranscodeToMPEGTSH264AC3() ||
										mediaRenderer.isTranscodeToMPEGTSH264AAC()
									) && (
										MEncoderVideo.ID.equals(player.id()) ||
										FFMpegVideo.ID.equals(player.id()) ||
										VLCVideo.ID.equals(player.id())
									)
								) {
									isFileMPEGTS = true;
								}

								boolean isMuxableResult = getMedia() != null && getMedia().isMuxable(mediaRenderer);

								// If the engine is capable of automatically muxing to MPEG-TS and the setting is enabled, it might be MPEG-TS
								if (
									!isFileMPEGTS &&
									(
										(
											configuration.isMencoderMuxWhenCompatible() &&
											MEncoderVideo.ID.equals(player.id())
										) ||
										(
											configuration.isFFmpegMuxWithTsMuxerWhenCompatible() &&
											FFMpegVideo.ID.equals(player.id())
										)
									)
								) {
									/**
									 * Media renderer needs ORG_PN to be accurate.
									 * If the value does not match the media, it won't play the media.
									 * Often we can lazily predict the correct value to send, but due to
									 * MEncoder needing to mux via tsMuxeR, we need to work it all out
									 * before even sending the file list to these devices.
									 * This is very time-consuming so we should a) avoid using this
									 * chunk of code whenever possible, and b) design a better system.
									 * Ideally we would just mux to MPEG-PS instead of MPEG-TS so we could
									 * know it will always be PS, but most renderers will not accept H.264
									 * inside MPEG-PS. Another option may be to always produce MPEG-TS
									 * instead and we should check if that will be OK for all renderers.
									 */
									if (mediaRenderer.isAccurateDLNAOrgPN()) {
										OutputParams params = new OutputParams(configuration);
										Player.setAudioAndSubs(getSystemName(), media, params);
										media_audio = params.aid;
										media_subtitle = params.sid;
										if (media_subtitle == null) {
											LOGGER.trace("We do not want a subtitle for " + getName());
										} else {
											LOGGER.trace("We do want a subtitle for " + getName());
										}
									}

									/**
									 * If:
									 * - There are no subtitles
									 * - This is not a DVD track
									 * - The media is muxable
									 * - The renderer accepts media muxed to MPEG-TS
									 * then the file is MPEG-TS
									 */
									if (
										media_subtitle == null &&
										!isSubsFile() &&
										media != null &&
										media.getDvdtrack() == 0 &&
										isMuxableResult &&
										mediaRenderer.isMuxH264MpegTS()
									) {
										isFileMPEGTS = true;
									}
								}

								if (isFileMPEGTS) {
									dlnaspec = "DLNA.ORG_PN=" + getMPEG_TS_SD_EU_ISOLocalizedValue(c);
									if (
										media.isH264() &&
										!VideoLanVideoStreaming.ID.equals(player.id()) &&
										isMuxableResult
									) {
										dlnaspec = "DLNA.ORG_PN=AVC_TS_HD_24_AC3_ISO";
										if (mediaRenderer.isTranscodeToMPEGTSH264AAC()) {
											dlnaspec = "DLNA.ORG_PN=AVC_TS_HP_HD_AAC";
										}
									}
								}
							} else if (media != null) {
								if (media.isMpegTS()) {
									dlnaspec = "DLNA.ORG_PN=" + getMPEG_TS_SD_EULocalizedValue(c);
									if (media.isH264()) {
										dlnaspec = "DLNA.ORG_PN=AVC_TS_HD_50_AC3";
										if (mediaRenderer.isTranscodeToMPEGTSH264AAC()) {
											dlnaspec = "DLNA.ORG_PN=AVC_TS_HP_HD_AAC";
										}
									}
								}
							}
						} else if (mime.equals("video/vnd.dlna.mpeg-tts")) {
							// patters - on Sony BDP m2ts clips aren't listed without this
							dlnaspec = "DLNA.ORG_PN=" + getMPEG_TS_SD_EULocalizedValue(c);
						} else if (mime.equals(JPEG_TYPEMIME)) {
							dlnaspec = "DLNA.ORG_PN=JPEG_LRG";
						} else if (mime.equals(AUDIO_MP3_TYPEMIME)) {
							dlnaspec = "DLNA.ORG_PN=MP3";
						} else if (mime.substring(0, 9).equals(AUDIO_LPCM_TYPEMIME) || mime.equals(AUDIO_WAV_TYPEMIME)) {
							dlnaspec = "DLNA.ORG_PN=LPCM";
						}
					}

					if (dlnaspec != null) {
						dlnaspec = "DLNA.ORG_PN=" + mediaRenderer.getDLNAPN(dlnaspec.substring(12));
					}
				}

				String tempString = "http-get:*:" + mime + ":" + (dlnaspec != null ? (dlnaspec + ";") : "") + getDlnaOrgOpFlags();

				wireshark.append(" ").append(tempString);
				addAttribute(sb, "protocolInfo", tempString);

				if (subsAreValidForStreaming && !mediaRenderer.useClosedCaption()) {
					addAttribute(sb, "pv:subtitleFileType", media_subtitle.getType().getExtension().toUpperCase());
					wireshark.append(" pv:subtitleFileType=").append(media_subtitle.getType().getExtension().toUpperCase());
					addAttribute(sb, "pv:subtitleFileUri", getSubsURL(media_subtitle));
					wireshark.append(" pv:subtitleFileUri=").append(getSubsURL(media_subtitle));
				}

				if (getFormat() != null && getFormat().isVideo() && media != null && media.isMediaparsed()) {
					if (player == null && media != null) {
						wireshark.append(" size=").append(media.getSize());
						addAttribute(sb, "size", media.getSize());
					} else {
						long transcoded_size = mediaRenderer.getTranscodedSize();
						if (transcoded_size != 0) {
							wireshark.append(" size=").append(transcoded_size);
							addAttribute(sb, "size", transcoded_size);
						}
					}
					if (media.getDuration() != null) {
						if (getSplitRange().isEndLimitAvailable()) {
							wireshark.append(" duration=").append(convertTimeToString(getSplitRange().getDuration(), DURATION_TIME_FORMAT));
							addAttribute(sb, "duration", convertTimeToString(getSplitRange().getDuration(), DURATION_TIME_FORMAT));
						} else {
							wireshark.append(" duration=").append(media.getDurationString());
							addAttribute(sb, "duration", media.getDurationString());
						}
					}
					if (media.getResolution() != null) {
						addAttribute(sb, "resolution", media.getResolution());
					}
					addAttribute(sb, "bitrate", media.getRealVideoBitrate());
					if (firstAudioTrack != null) {
						if (firstAudioTrack.getAudioProperties().getNumberOfChannels() > 0) {
							addAttribute(sb, "nrAudioChannels", firstAudioTrack.getAudioProperties().getNumberOfChannels());
						}
						if (firstAudioTrack.getSampleFrequency() != null) {
							addAttribute(sb, "sampleFrequency", firstAudioTrack.getSampleFrequency());
						}
					}
				} else if (getFormat() != null && getFormat().isImage()) {
					if (media != null && media.isMediaparsed()) {
						wireshark.append(" size=").append(media.getSize());
						addAttribute(sb, "size", media.getSize());
						if (media.getResolution() != null) {
							addAttribute(sb, "resolution", media.getResolution());
						}
					} else {
						wireshark.append(" size=").append(length());
						addAttribute(sb, "size", length());
					}
				} else if (getFormat() != null && getFormat().isAudio()) {
					if (media != null && media.isMediaparsed()) {
						addAttribute(sb, "bitrate", media.getBitrate());
						if (media.getDuration() != null) {
							wireshark.append(" duration=").append(convertTimeToString(media.getDuration(), DURATION_TIME_FORMAT));
							addAttribute(sb, "duration", convertTimeToString(media.getDuration(), DURATION_TIME_FORMAT));
						}
						if (firstAudioTrack != null && firstAudioTrack.getSampleFrequency() != null) {
							addAttribute(sb, "sampleFrequency", firstAudioTrack.getSampleFrequency());
						}
						if (firstAudioTrack != null) {
							addAttribute(sb, "nrAudioChannels", firstAudioTrack.getAudioProperties().getNumberOfChannels());
						}

						if (player == null) {
							wireshark.append(" size=").append(media.getSize());
							addAttribute(sb, "size", media.getSize());
						} else {
							// Calculate WAV size
							if (firstAudioTrack != null) {
								int defaultFrequency = mediaRenderer.isTranscodeAudioTo441() ? 44100 : 48000;
								if (!configuration.isAudioResample()) {
									try {
										// FIXME: Which exception could be thrown here?
										defaultFrequency = firstAudioTrack.getSampleRate();
									} catch (Exception e) {
										LOGGER.debug("Caught exception", e);
									}
								}
								int na = firstAudioTrack.getAudioProperties().getNumberOfChannels();
								if (na > 2) { // No 5.1 dump in MPlayer
									na = 2;
								}
								int finalSize = (int) (media.getDurationInSeconds() * defaultFrequency * 2 * na);
								LOGGER.trace("Calculated size for " + getSystemName() + ": " + finalSize);
								wireshark.append(" size=").append(finalSize);
								addAttribute(sb, "size", finalSize);
							}
						}
					} else {
						wireshark.append(" size=").append(length());
						addAttribute(sb, "size", length());
					}
				} else {
					wireshark.append(" size=").append(DLNAMediaInfo.TRANS_SIZE).append(" duration=09:59:59");
					addAttribute(sb, "size", DLNAMediaInfo.TRANS_SIZE);
					addAttribute(sb, "duration", "09:59:59");
					addAttribute(sb, "bitrate", "1000000");
				}
				endTag(sb);
				wireshark.append(" ").append(getFileURL());
				LOGGER.trace("Network debugger: " + wireshark.toString());
				wireshark.setLength(0);
				sb.append(getFileURL());
				closeTag(sb, "res");
			}
		}

		if (subsAreValidForStreaming) {
			String subsURL = getSubsURL(media_subtitle);
			if (mediaRenderer.useClosedCaption()) {
				openTag(sb, "sec:CaptionInfoEx");
				addAttribute(sb, "sec:type", "srt");
				endTag(sb);
				sb.append(subsURL);
				closeTag(sb, "sec:CaptionInfoEx");
				LOGGER.trace("Network debugger: sec:CaptionInfoEx: sec:type=srt " + subsURL);
			} else {
				openTag(sb, "res");
				String format = media_subtitle.getType().getExtension();
				if (StringUtils.isBlank(format)) {
					format = "plain";
				}
				addAttribute(sb, "protocolInfo", "http-get:*:text/" + format + ":*");
				endTag(sb);
				sb.append(subsURL);
				closeTag(sb, "res");
				LOGGER.trace("Network debugger: http-get:*:text/" + format + ":*" + subsURL);
			}
		}
		appendThumbnail(mediaRenderer, sb);

		if (getLastModified() > 0 && mediaRenderer.isSendDateMetadata()) {
			addXMLTagAndAttribute(sb, "dc:date", SDF_DATE.format(new Date(getLastModified())));
		}

		String uclass;
		if (first != null && media != null && !media.isSecondaryFormatValid()) {
			uclass = "dummy";
		} else {
			if (isFolder()) {
				uclass = "object.container.storageFolder";
				boolean xbox = mediaRenderer.isXBOX();
				if (xbox && getFakeParentId() != null && getFakeParentId().equals("7")) {
					uclass = "object.container.album.musicAlbum";
				} else if (xbox && getFakeParentId() != null && getFakeParentId().equals("6")) {
					uclass = "object.container.person.musicArtist";
				} else if (xbox && getFakeParentId() != null && getFakeParentId().equals("5")) {
					uclass = "object.container.genre.musicGenre";
				} else if (xbox && getFakeParentId() != null && getFakeParentId().equals("F")) {
					uclass = "object.container.playlistContainer";
				}
			} else if (getFormat() != null && getFormat().isVideo()) {
				uclass = "object.item.videoItem";
			} else if (getFormat() != null && getFormat().isImage()) {
				uclass = "object.item.imageItem.photo";
			} else if (getFormat() != null && getFormat().isAudio()) {
				uclass = "object.item.audioItem.musicTrack";
			} else {
				uclass = "object.item.videoItem";
			}
		}
		addXMLTagAndAttribute(sb, "upnp:class", uclass);

		if (isFolder()) {
			closeTag(sb, "container");
		} else {
			closeTag(sb, "item");
		}
		return sb.toString();
	}

	/**
	 * Generate and append the response for the thumbnail based on the
	 * configuration of the renderer.
	 *
	 * @param mediaRenderer The renderer configuration.
	 * @param sb The StringBuilder to append the response to.
	 */
	private void appendThumbnail(RendererConfiguration mediaRenderer, StringBuilder sb) {
		final String thumbURL = getThumbnailURL();

		if (StringUtils.isNotBlank(thumbURL)) {
			if (mediaRenderer.getThumbNailAsResource()) {
				// Samsung 2012 (ES and EH) models do not recognize the "albumArtURI" element. Instead,
				// the "res" element should be used.
				// Also use "res" when faking JPEG thumbs.
				openTag(sb, "res");

				if (getThumbnailContentType().equals(PNG_TYPEMIME) && !mediaRenderer.isForceJPGThumbnails()) {
					addAttribute(sb, "protocolInfo", "http-get:*:image/png:DLNA.ORG_PN=PNG_TN");
				} else {
					addAttribute(sb, "protocolInfo", "http-get:*:image/jpeg:DLNA.ORG_PN=JPEG_TN");
				}

				endTag(sb);
				sb.append(thumbURL);
				closeTag(sb, "res");
			} else {
				// Renderers that can handle the "albumArtURI" element.
				openTag(sb, "upnp:albumArtURI");
				addAttribute(sb, "xmlns:dlna", "urn:schemas-dlna-org:metadata-1-0/");

				if (getThumbnailContentType().equals(PNG_TYPEMIME) && !mediaRenderer.isForceJPGThumbnails()) {
					addAttribute(sb, "dlna:profileID", "PNG_TN");
				} else {
					addAttribute(sb, "dlna:profileID", "JPEG_TN");
				}

				endTag(sb);
				sb.append(thumbURL);
				closeTag(sb, "upnp:albumArtURI");
			}
		}
	}

	private String getRequestId(String rendererId) {
		return String.format("%s|%x|%s", rendererId, hashCode(), getSystemName());
	}

	/**
	 * Plugin implementation. When this item is going to play, it will notify all the StartStopListener objects available.
	 *
	 * @see StartStopListener
	 */
	public void startPlaying(final String rendererId) {
		final String requestId = getRequestId(rendererId);
		synchronized (requestIdToRefcount) {
			Integer temp = requestIdToRefcount.get(requestId);
			if (temp == null) {
				temp = 0;
			}
			final Integer refCount = temp;
			requestIdToRefcount.put(requestId, refCount + 1);
			if (refCount == 0) {
				final DLNAResource self = this;
				Runnable r = new Runnable() {
					@Override
					public void run() {
						InetAddress rendererIp;
						try {
							rendererIp = InetAddress.getByName(rendererId);
							RendererConfiguration renderer = RendererConfiguration.getRendererConfigurationBySocketAddress(rendererIp);
							String rendererName = "unknown renderer";
							try {
								rendererName = renderer.getRendererName().replaceAll("\n", "");
							} catch (NullPointerException e) { }
							LOGGER.info("Started playing " + getName() + " on your " + rendererName);
							LOGGER.debug("The full filename of which is: " + getSystemName() + " and the address of the renderer is: " + rendererId);
						} catch (UnknownHostException ex) {
							LOGGER.debug("" + ex);
						}

						startTime = System.currentTimeMillis();

						for (final ExternalListener listener : ExternalFactory.getExternalListeners()) {
							if (listener instanceof StartStopListener) {
								// run these asynchronously for slow handlers (e.g. logging, scrobbling)
								Runnable fireStartStopEvent = new Runnable() {
									@Override
									public void run() {
										try {
											((StartStopListener) listener).nowPlaying(media, self);
										} catch (Throwable t) {
											LOGGER.error("Notification of startPlaying event failed for StartStopListener {}", listener.getClass(), t);
										}
									}
								};
								new Thread(fireStartStopEvent, "StartPlaying Event for " + listener.name()).start();
							}
						}
					}
				};

				new Thread(r, "StartPlaying Event").start();
			}
		}
	}

	/**
	 * Plugin implementation. When this item is going to stop playing, it will notify all the StartStopListener
	 * objects available.
	 *
	 * @see StartStopListener
	 */
	public void stopPlaying(final String rendererId) {
		final DLNAResource self = this;
		final String requestId = getRequestId(rendererId);
		Runnable defer = new Runnable() {
			@Override
			public void run() {
				long start = startTime;
				try {
					Thread.sleep(STOP_PLAYING_DELAY);
				} catch (InterruptedException e) {
					LOGGER.error("stopPlaying sleep interrupted", e);
				}

				if (start != startTime) {
					return;
				}

				synchronized (requestIdToRefcount) {
					final Integer refCount = requestIdToRefcount.get(requestId);
					assert refCount != null;
					assert refCount > 0;
					requestIdToRefcount.put(requestId, refCount - 1);

					Runnable r = new Runnable() {
						@Override
						public void run() {
							if (refCount == 1) {
								InetAddress rendererIp;
								try {
									rendererIp = InetAddress.getByName(rendererId);
									RendererConfiguration renderer = RendererConfiguration.getRendererConfigurationBySocketAddress(rendererIp);
									String rendererName = "unknown renderer";
									try {
										rendererName = renderer.getRendererName();
									} catch (NullPointerException e) { }
									LOGGER.info("Stopped playing " + getName() + " on your " + rendererName);
									LOGGER.debug("The full filename of which is: " + getSystemName() + " and the address of the renderer is: " + rendererId);
								} catch (UnknownHostException ex) {
									LOGGER.debug("" + ex);
								}

								PMS.get().getFrame().setStatusLine("");

								internalStop();

								for (final ExternalListener listener : ExternalFactory.getExternalListeners()) {
									if (listener instanceof StartStopListener) {
										// run these asynchronously for slow handlers (e.g. logging, scrobbling)
										Runnable fireStartStopEvent = new Runnable() {
											@Override
											public void run() {
												try {
													((StartStopListener) listener).donePlaying(media, self);
												} catch (Throwable t) {
													LOGGER.error("Notification of donePlaying event failed for StartStopListener {}", listener.getClass(), t);
												}
											}
										};

										new Thread(fireStartStopEvent, "StopPlaying Event for " + listener.name()).start();
									}
								}
							}
						}
					};

					new Thread(r, "StopPlaying Event").start();
				}
			}
		};

		new Thread(defer, "StopPlaying Event Deferrer").start();
	}

	/**
	 * Returns an InputStream of this DLNAResource that starts at a given time, if possible. Very useful if video chapters are being used.
	 *
	 * @param range
	 * @param mediarenderer
	 * @return The inputstream
	 * @throws IOException
	 */
	private long lastStart;
	public synchronized InputStream getInputStream(Range range, RendererConfiguration mediarenderer) throws IOException {
		PmsConfiguration configuration = PMS.getConfiguration(mediarenderer);
		LOGGER.trace("Asked stream chunk : " + range + " of " + getName() + " and player " + player);

		// shagrath: small fix, regression on chapters
		boolean timeseek_auto = false;
		// Ditlew - WDTV Live
		// Ditlew - We convert byteoffset to timeoffset here. This needs the stream to be CBR!
		int cbr_video_bitrate = mediarenderer.getCBRVideoBitrate();
		long low = range.isByteRange() && range.isStartOffsetAvailable() ? range.asByteRange().getStart() : 0;
		long high = range.isByteRange() && range.isEndLimitAvailable() ? range.asByteRange().getEnd() : -1;
		Range.Time timeRange = range.createTimeRange();

		if (player != null && low > 0 && cbr_video_bitrate > 0) {
			int used_bit_rated = (int) ((cbr_video_bitrate + 256) * 1024 / (double) 8 * 1.04); // 1.04 = container overhead
			if (low > used_bit_rated) {
				timeRange.setStart(low / (double) (used_bit_rated));
				low = 0;

				// WDTV Live - if set to TS it asks multiple times and ends by
				// asking for an invalid offset which kills MEncoder
				if (timeRange.getStartOrZero() > media.getDurationInSeconds()) {
					return null;
				}

				// Should we rewind a little (in case our overhead isn't accurate enough)
				int rewind_secs = mediarenderer.getByteToTimeseekRewindSeconds();
				timeRange.rewindStart(rewind_secs);

				// shagrath:
				timeseek_auto = true;
			}
		}

		// Determine source of the stream
		if (player == null && !isResume()) {
			// No transcoding
			if (this instanceof IPushOutput) {
				PipedOutputStream out = new PipedOutputStream();
				InputStream fis = new PipedInputStream(out);
				((IPushOutput) this).push(out);

				if (low > 0) {
					fis.skip(low);
				}
				// http://www.ps3mediaserver.org/forum/viewtopic.php?f=11&t=12035

				return wrap(fis, high, low);
			}

			InputStream fis;
			if (getFormat() != null && getFormat().isImage() && media != null && media.getOrientation() > 1 && mediarenderer.isAutoRotateBasedOnExif()) {
				// seems it's a jpeg file with an orientation setting to take care of
				fis = ImagesUtil.getAutoRotateInputStreamImage(getInputStream(), media.getOrientation());
				if (fis == null) { // error, let's return the original one
					fis = getInputStream();
				}
			} else {
				fis = getInputStream();
			}

			if (fis != null) {
				if (low > 0) {
					fis.skip(low);
				}

				// http://www.ps3mediaserver.org/forum/viewtopic.php?f=11&t=12035
				fis = wrap(fis, high, low);

				if (timeRange.getStartOrZero() > 0 && this instanceof RealFile) {
					fis.skip(MpegUtil.getPositionForTimeInMpeg(((RealFile) this).getFile(), (int) timeRange.getStartOrZero()));
				}
			}
			return fis;
		} else {
			// Pipe transcoding result
			OutputParams params = new OutputParams(configuration);
			params.aid = getMediaAudio();
			params.sid = media_subtitle;
			params.header = getHeaders();
			params.mediaRenderer = mediarenderer;
			timeRange.limit(getSplitRange());
			params.timeseek = timeRange.getStartOrZero();
			params.timeend = timeRange.getEndOrZero();
			params.shift_scr = timeseek_auto;

			if (this instanceof IPushOutput) {
				params.stdin = (IPushOutput) this;
			}

			if (resume != null) {
				if (range.isTimeRange()) {
					resume.update((Range.Time) range, this);
				}
				params.timeseek = (long) (resume.getTimeOffset() / 1000);
				if (player == null) {
					player = new FFMpegVideo();
				}
			}

			if(System.currentTimeMillis() - lastStart < 500) {
				try {
					Thread.sleep(500);
				} catch (InterruptedException e) {
					LOGGER.error(null, e);
				}
			}

			// (Re)start transcoding process if necessary
			if (externalProcess == null || externalProcess.isDestroyed()) {
				// First playback attempt => start new transcoding process
				LOGGER.debug("Starting transcode/remux of " + getName() + " with media info: " + media);

				lastStart = System.currentTimeMillis();
				externalProcess = player.launchTranscode(this, media, params);

				if (params.waitbeforestart > 0) {
					LOGGER.trace("Sleeping for {} milliseconds", params.waitbeforestart);
					try {
						Thread.sleep(params.waitbeforestart);
					} catch (InterruptedException e) {
						LOGGER.error(null, e);
					}
					LOGGER.trace("Finished sleeping for " + params.waitbeforestart + " milliseconds");
				}
			} else if (
				params.timeseek > 0 &&
				media != null &&
				media.isMediaparsed() &&
				media.getDurationInSeconds() > 0
			) {
				// Time seek request => stop running transcode process and start a new one
				LOGGER.debug("Requesting time seek: " + params.timeseek + " seconds");
				params.minBufferSize = 1;
				Runnable r = new Runnable() {
					@Override
					public void run() {
						externalProcess.stopProcess();
					}
				};
				new Thread(r, "External Process Stopper").start();
				lastStart = System.currentTimeMillis();
				ProcessWrapper newExternalProcess = player.launchTranscode(this, media, params);
				try {
					Thread.sleep(1000);
				} catch (InterruptedException e) {
					LOGGER.error(null, e);
				}
				if (newExternalProcess == null) {
					LOGGER.trace("External process instance is null... sounds not good");
				}
				externalProcess = newExternalProcess;
			}
			if (externalProcess == null) {
				return null;
			}
			InputStream is = null;
			int timer = 0;
			while (is == null && timer < 10) {
				is = externalProcess.getInputStream(low);
				timer++;
				if (is == null) {
					LOGGER.debug("External input stream instance is null... sounds not good, waiting 500ms");
					try {
						Thread.sleep(500);
					} catch (InterruptedException e) {
					}
				}
			}

			// fail fast: don't leave a process running indefinitely if it's
			// not producing output after params.waitbeforestart milliseconds + 5 seconds
			// this cleans up lingering MEncoder web video transcode processes that hang
			// instead of exiting
			if (is == null && !externalProcess.isDestroyed()) {
				Runnable r = new Runnable() {
					@Override
					public void run() {
						LOGGER.error("External input stream instance is null... stopping process");
						externalProcess.stopProcess();
					}
				};
				new Thread(r, "Hanging External Process Stopper").start();
			}
			return is;
		}
	}

	/**
	 * Wrap an {@link InputStream} in a {@link SizeLimitInputStream} that sets a
	 * limit to the maximum number of bytes to be read from the original input
	 * stream. The number of bytes is determined by the high and low value
	 * (bytes = high - low). If the high value is less than the low value, the
	 * input stream is not wrapped and returned as is.
	 *
	 * @param input
	 *            The input stream to wrap.
	 * @param high
	 *            The high value.
	 * @param low
	 *            The low value.
	 * @return The resulting input stream.
	 */
	private InputStream wrap(InputStream input, long high, long low) {
		if (input != null && high > low) {
			long bytes = (high - (low < 0 ? 0 : low)) + 1;
			LOGGER.trace("Using size-limiting stream (" + bytes + " bytes)");
			return new SizeLimitInputStream(input, bytes);
		}
		return input;
	}

	public String mimeType() {
		if (player != null) {
			// FIXME: This cannot be right. A player like FFmpeg can output many
			// formats depending on the media and the renderer. Also, players are
			// singletons. Therefore it is impossible to have exactly one mime
			// type to return.
			return player.mimeType();
		} else if (media != null && media.isMediaparsed()) {
			return media.getMimeType();
		} else if (getFormat() != null) {
			return getFormat().mimeType();
		} else {
			return getDefaultMimeType(getSpecificType());
		}
	}

	/**
	 * Prototype function. Original comment: need to override if some thumbnail work is to be done when mediaparserv2 enabled
	 */
	public void checkThumbnail() {
		// need to override if some thumbnail work is to be done when mediaparserv2 enabled
	}

	/**
	 * Checks if a thumbnail exists, and, if not, generates one (if possible).
	 * Called from Request/RequestV2 in response to thumbnail requests e.g. HEAD /get/0$1$0$42$3/thumbnail0000%5BExample.mkv
	 * Calls DLNAMediaInfo.generateThumbnail, which in turn calls DLNAMediaInfo.parse.
	 *
	 * @param inputFile File to check or generate the thumbnail for.
	 */
	protected void checkThumbnail(InputFile inputFile) {
		if (media != null && !media.isThumbready() && configuration.isThumbnailGenerationEnabled()) {
			Double seekPosition = (double) configuration.getThumbnailSeekPos();

			if (isResume()) {
				Double resumePosition = (double) (resume.getTimeOffset() / 1000);

				if (media.getDurationInSeconds() > 0 && resumePosition < media.getDurationInSeconds()) {
					seekPosition = resumePosition;
				}
			}

			media.generateThumbnail(inputFile, getFormat(), getType(), seekPosition, isResume());

			if (media.getThumb() != null && configuration.getUseCache() && inputFile.getFile() != null) {
				PMS.get().getDatabase().updateThumbnail(inputFile.getFile().getAbsolutePath(), inputFile.getFile().lastModified(), getType(), media);
			}
		}
	}

	/**
	 * Returns the input stream for this resource's generic thumbnail,
	 * which is the first of:
	 *          - its Format icon, if any
	 *          - the fallback image, if any
	 *          - the default video icon
	 *
	 * @param fallback
	 *            the fallback image, or null.
	 *
	 * @return The InputStream
	 * @throws IOException
	 */
	public InputStream getGenericThumbnailInputStream(String fallback) throws IOException {
		String thumb = fallback;
		if (format != null && format.getIcon() != null) {
			thumb = format.getIcon();
		}

		// Thumb could be:
		if (thumb != null) {
			// A local file
			if (new File(thumb).exists()) {
				return new FileInputStream(thumb);
			}

			// A jar resource
			InputStream is;
			if ((is = getResourceInputStream(thumb)) != null) {
				return is;
			}

			// A URL
			try {
				return downloadAndSend(thumb, true);
			} catch (Exception e) {}
		}

		// Or none of the above
		String defaultThumbnailImage = "images/thumbnail-video-256.png";
		if (isFolder()) {
			defaultThumbnailImage = "images/thumbnail-folder-256.png";
			if (defaultRenderer != null && defaultRenderer.isForceJPGThumbnails()) {
				defaultThumbnailImage = "images/thumbnail-folder-120.jpg";
			}
		} else if (defaultRenderer != null && defaultRenderer.isForceJPGThumbnails()) {
			defaultThumbnailImage = "images/thumbnail-video-120.jpg";
		}
		return getResourceInputStream(defaultThumbnailImage);
	}

	/**
	 * Returns the input stream for this resource's thumbnail
	 * (or a default image if a thumbnail can't be found).
	 * Typically overridden by a subclass.
	 *
	 * @return The InputStream
	 * @throws IOException
	 */
	public InputStream getThumbnailInputStream() throws IOException {
		String id = null;

		if (media_audio != null) {
			id = media_audio.getLang();
		}

		if (media_subtitle != null && media_subtitle.getId() != -1) {
			id = media_subtitle.getLang();
		}

		if ((media_subtitle != null || media_audio != null) && StringUtils.isBlank(id)) {
			id = DLNAMediaLang.UND;
		}

		if (id != null) {
			String code = Iso639.getISO639_2Code(id.toLowerCase());
			return getResourceInputStream("/images/codes/" + code + ".png");
		}

		if (isAvisynth()) {
			return getResourceInputStream("/images/logo-avisynth.png");
		}
		return getGenericThumbnailInputStream(null);
	}

	public String getThumbnailContentType() {
		return HTTPResource.JPEG_TYPEMIME;
	}

	public int getType() {
		if (getFormat() != null) {
			return getFormat().getType();
		} else {
			return Format.UNKNOWN;
		}
	}

	/**
	 * Prototype function.
	 *
	 * @return true if child can be added to other folder.
	 * @see #addChild(DLNAResource)
	 */
	public abstract boolean isValid();

	public boolean allowScan() {
		return false;
	}

	/**
	 * (non-Javadoc)
	 *
	 * @see java.lang.Object#toString()
	 */
	@Override
	public String toString() {
		StringBuilder result = new StringBuilder();
		result.append(getClass().getSimpleName());
		result.append(" [id=");
		result.append(id);
		result.append(", name=");
		result.append(getName());
		result.append(", full path=");
		result.append(getResourceId());
		result.append(", ext=");
		result.append(format);
		result.append(", discovered=");
		result.append(isDiscovered());
		result.append("]");
		return result.toString();
	}

	/**
	 * Returns the specific type of resource. Valid types are defined in {@link Format}.
	 *
	 * @return The specific type
	 */
	protected int getSpecificType() {
		return specificType;
	}

	/**
	 * Set the specific type of this resource. Valid types are defined in {@link Format}.
	 *
	 * @param specificType The specific type to set.
	 */
	protected void setSpecificType(int specificType) {
		this.specificType = specificType;
	}

	/**
	 * Returns the {@link Format} of this resource, which defines its capabilities.
	 *
	 * @return The format of this resource.
	 */
	public Format getFormat() {
		return format;
	}

	/**
	 * Sets the {@link Format} of this resource, thereby defining its capabilities.
	 *
	 * @param format The format to set.
	 */
	public void setFormat(Format format) {
		this.format = format;

		// Set deprecated variable for backwards compatibility
		ext = format;
	}

	/**
	 * @deprecated Use {@link #getFormat()} instead.
	 *
	 * @return The format of this resource.
	 */
	@Deprecated
	public Format getExt() {
		return getFormat();
	}

	/**
	 * @deprecated Use {@link #setFormat(Format)} instead.
	 *
	 * @param format The format to set.
	 */
	@Deprecated
	protected void setExt(Format format) {
		setFormat(format);
	}

	/**
	 * Returns the {@link DLNAMediaInfo} object for this resource, containing the
	 * specifics of this resource, e.g. the duration.
	 *
	 * @return The object containing detailed information.
	 */
	public DLNAMediaInfo getMedia() {
		return media;
	}

	/**
	 * Sets the the {@link DLNAMediaInfo} object that contains all specifics for
	 * this resource.
	 *
	 * @param media The object containing detailed information.
	 * @since 1.50
	 */
	public void setMedia(DLNAMediaInfo media) {
		this.media = media;
	}

	/**
	 * Returns the {@link DLNAMediaAudio} object for this resource that contains
	 * the audio specifics. A resource can have many audio tracks, this method
	 * returns the one that should be played.
	 *
	 * @return The audio object containing detailed information.
	 * @since 1.50
	 */
	public DLNAMediaAudio getMediaAudio() {
		return media_audio;
	}

	/**
	 * Sets the {@link DLNAMediaAudio} object for this resource that contains
	 * the audio specifics. A resource can have many audio tracks, this method
	 * determines the one that should be played.
	 *
	 * @param mediaAudio The audio object containing detailed information.
	 * @since 1.50
	 */
	protected void setMediaAudio(DLNAMediaAudio mediaAudio) {
		this.media_audio = mediaAudio;
	}

	/**
	 * Returns the {@link DLNAMediaSubtitle} object for this resource that
	 * contains the specifics for the subtitles. A resource can have many
	 * subtitles, this method returns the one that should be displayed.
	 *
	 * @return The subtitle object containing detailed information.
	 * @since 1.50
	 */
	public DLNAMediaSubtitle getMediaSubtitle() {
		return media_subtitle;
	}

	/**
	 * Sets the {@link DLNAMediaSubtitle} object for this resource that
	 * contains the specifics for the subtitles. A resource can have many
	 * subtitles, this method determines the one that should be used.
	 *
	 * @param mediaSubtitle The subtitle object containing detailed information.
	 * @since 1.50
	 */
	public void setMediaSubtitle(DLNAMediaSubtitle mediaSubtitle) {
		this.media_subtitle = mediaSubtitle;
	}

	/**
	 * @deprecated Use {@link #getLastModified()} instead.
	 *
	 * Returns the timestamp at which this resource was last modified.
	 *
	 * @return The timestamp.
	 */
	@Deprecated
	public long getLastmodified() {
		return getLastModified();
	}

	/**
	 * Returns the timestamp at which this resource was last modified.
	 *
	 * @return The timestamp.
	 * @since 1.71.0
	 */
	public long getLastModified() {
		return lastmodified; // TODO rename lastmodified -> lastModified
	}

	/**
	 * @deprecated Use {@link #setLastModified(long)} instead.
	 *
	 * Sets the timestamp at which this resource was last modified.
	 *
	 * @param lastModified The timestamp to set.
	 * @since 1.50
	 */
	@Deprecated
	protected void setLastmodified(long lastModified) {
		setLastModified(lastModified);
	}

	/**
	 * Sets the timestamp at which this resource was last modified.
	 *
	 * @param lastModified The timestamp to set.
	 * @since 1.71.0
	 */
	protected void setLastModified(long lastModified) {
		this.lastmodified = lastModified; // TODO rename lastmodified -> lastModified
	}

	/**
	 * Returns the {@link Player} object that is used to encode this resource
	 * for the renderer. Can be null.
	 *
	 * @return The player object.
	 */
	public Player getPlayer() {
		return player;
	}

	/**
	 * Sets the {@link Player} object that is to be used to encode this
	 * resource for the renderer. The player object can be null.
	 *
	 * @param player The player object to set.
	 * @since 1.50
	 */
	public void setPlayer(Player player) {
		this.player = player;
	}

	/**
	 * Returns true when the details of this resource have already been
	 * investigated. This helps is not doing the same work twice.
	 *
	 * @return True if discovered, false otherwise.
	 */
	public boolean isDiscovered() {
		return discovered;
	}

	/**
	 * Set to true when the details of this resource have already been
	 * investigated. This helps is not doing the same work twice.
	 *
	 * @param discovered Set to true if this resource is discovered,
	 * 			false otherwise.
	 * @since 1.50
	 */
	protected void setDiscovered(boolean discovered) {
		this.discovered = discovered;
	}

	/**
	 * @Deprecated use {@link #isSubsFile()} instead
	 */
	@Deprecated
	protected boolean isSrtFile() {
		return isSubsFile();
	}

	/**
	 * Returns true if this resource has subtitles in a file.
	 *
	 * @return the srtFile
	 * @since 1.50
	 */
	protected boolean isSubsFile() {
		return srtFile;
	}

	/**
	 * @Deprecated use {@link #setSubsFile()} instead
	 */
	@Deprecated
	protected void setSrtFile(boolean srtFile) {
		setSubsFile(srtFile);
	}

	/**
	 * Set to true if this resource has subtitles in a file.
	 *
	 * @param srtFile the srtFile to set
	 * @since 1.50
	 */
	protected void setSubsFile(boolean srtFile) {
		this.srtFile = srtFile;
	}

	/**
	 * Returns the update counter for this resource. When the resource needs
	 * to be refreshed, its counter is updated.
	 *
	 * @return The update counter.
	 * @see #notifyRefresh()
	 */
	public int getUpdateId() {
		return updateId;
	}

	/**
	 * Sets the update counter for this resource. When the resource needs
	 * to be refreshed, its counter should be updated.
	 *
	 * @param updateId The counter value to set.
	 * @since 1.50
	 */
	protected void setUpdateId(int updateId) {
		this.updateId = updateId;
	}

	/**
	 * Returns the update counter for all resources. When all resources need
	 * to be refreshed, this counter is updated.
	 *
	 * @return The system update counter.
	 * @since 1.50
	 */
	public static int getSystemUpdateId() {
		return systemUpdateId;
	}

	/**
	 * Sets the update counter for all resources. When all resources need
	 * to be refreshed, this counter should be updated.
	 *
	 * @param systemUpdateId The system update counter to set.
	 * @since 1.50
	 */
	public static void setSystemUpdateId(int systemUpdateId) {
		DLNAResource.systemUpdateId = systemUpdateId;
	}

	/**
	 * Returns whether or not this is a nameless resource.
	 *
	 * @return True if the resource is nameless.
	 */
	public boolean isNoName() {
		return noName;
	}

	/**
	 * Sets whether or not this is a nameless resource. This is particularly
	 * useful in the virtual TRANSCODE folder for a file, where the same file
	 * is copied many times with different audio and subtitle settings. In that
	 * case the name of the file becomes irrelevant and only the settings
	 * need to be shown.
	 *
	 * @param noName Set to true if the resource is nameless.
	 * @since 1.50
	 */
	protected void setNoName(boolean noName) {
		this.noName = noName;
	}

	/**
	 * Returns the from - to time range for this resource.
	 *
	 * @return The time range.
	 */
	public Range.Time getSplitRange() {
		return splitRange;
	}

	/**
	 * Sets the from - to time range for this resource.
	 *
	 * @param splitRange The time range to set.
	 * @since 1.50
	 */
	protected void setSplitRange(Range.Time splitRange) {
		this.splitRange = splitRange;
	}

	/**
	 * Returns the number of the track to split from this resource.
	 *
	 * @return the splitTrack
	 * @since 1.50
	 */
	protected int getSplitTrack() {
		return splitTrack;
	}

	/**
	 * Sets the number of the track from this resource to split.
	 *
	 * @param splitTrack The track number.
	 * @since 1.50
	 */
	protected void setSplitTrack(int splitTrack) {
		this.splitTrack = splitTrack;
	}

	/**
	 * Returns the default renderer configuration for this resource.
	 *
	 * @return The default renderer configuration.
	 * @since 1.50
	 */
	public RendererConfiguration getDefaultRenderer() {
		return defaultRenderer;
	}

	/**
	 * Sets the default renderer configuration for this resource.
	 *
	 * @param defaultRenderer The default renderer configuration to set.
	 * @since 1.50
	 */
	public void setDefaultRenderer(RendererConfiguration defaultRenderer) {
		this.defaultRenderer = defaultRenderer;
		configuration = PMS.getConfiguration(defaultRenderer);
	}

	/**
	 * Returns whether or not this resource is handled by AviSynth.
	 *
	 * @return True if handled by AviSynth, otherwise false.
	 * @since 1.50
	 */
	protected boolean isAvisynth() {
		return avisynth;
	}

	/**
	 * Sets whether or not this resource is handled by AviSynth.
	 *
	 * @param avisynth Set to true if handled by Avisyth, otherwise false.
	 * @since 1.50
	 */
	protected void setAvisynth(boolean avisynth) {
		this.avisynth = avisynth;
	}

	/**
	 * Returns true if transcoding should be skipped for this resource.
	 *
	 * @return True if transcoding should be skipped, false otherwise.
	 * @since 1.50
	 */
	protected boolean isSkipTranscode() {
		return skipTranscode;
	}

	/**
	 * Set to true if transcoding should be skipped for this resource.
	 *
	 * @param skipTranscode Set to true if trancoding should be skipped, false
	 * 			otherwise.
	 * @since 1.50
	 */
	protected void setSkipTranscode(boolean skipTranscode) {
		this.skipTranscode = skipTranscode;
	}

	/**
	 * Returns the list of children for this resource.
	 *
	 * @return List of children objects.
	 */
	public List<DLNAResource> getChildren() {
		return children;
	}

	/**
	 * Sets the list of children for this resource.
	 *
	 * @param children The list of children to set.
	 * @since 1.50
	 */
	protected void setChildren(List<DLNAResource> children) {
		this.children = (DLNAList)children;
	}

	/**
	 * @deprecated use {@link #getLastChildId()} instead.
	 */
	@Deprecated
	protected int getLastChildrenId() {
		return getLastChildId();
	}

	/**
	 * Returns the numerical ID of the last child added.
	 *
	 * @return The ID.
	 * @since 1.80.0
	 */
	protected int getLastChildId() {
		return lastChildrenId;
	}

	/**
	 * @deprecated use {@link #setLastChildId(int)} instead.
	 */
	@Deprecated
	protected void setLastChildrenId(int lastChildId) {
		setLastChildId(lastChildId);
	}

	/**
	 * Sets the numerical ID of the last child added.
	 *
	 * @param lastChildId The ID to set.
	 * @since 1.80.0
	 */
	protected void setLastChildId(int lastChildId) {
		this.lastChildrenId = lastChildId;
	}

	/**
	 * Returns the timestamp when this resource was last refreshed.
	 *
	 * @return The timestamp.
	 */
	long getLastRefreshTime() {
		return lastRefreshTime;
	}

	/**
	 * Sets the timestamp when this resource was last refreshed.
	 *
	 * @param lastRefreshTime The timestamp to set.
	 * @since 1.50
	 */
	protected void setLastRefreshTime(long lastRefreshTime) {
		this.lastRefreshTime = lastRefreshTime;
	}

	private static final int DEPTH_WARNING_LIMIT = 7;

	private boolean depthLimit() {
		DLNAResource tmp = this;
		int depth = 0;
		while (tmp != null) {
			tmp = tmp.parent;
			depth++;
		}
		return (depth > DEPTH_WARNING_LIMIT);
	}

	public boolean isSearched() {
		return false;
	}

	public byte[] getHeaders() {
		return null;
	}

	public void attach(String key, Object data) {
		if (attachments == null) {
			attachments = new HashMap<>();
		}
		attachments.put(key, data);
	}

	public Object getAttachment(String key) {
		return attachments == null ? null : attachments.get(key);
	}

	public boolean isURLResolved() {
		return false;
	}

	////////////////////////////////////////////////////
	// Subtitle handling
	////////////////////////////////////////////////////

	private SubSelect getSubSelector(boolean create) {
		if (
			configuration.isDisableSubtitles() ||
			!configuration.isAutoloadExternalSubtitles() ||
			configuration.isHideLiveSubtitlesFolder()
		) {
			return null;
		}

		// Search for transcode folder
		for (DLNAResource r : children) {
			if (r instanceof SubSelect) {
				return (SubSelect) r;
			}
		}
		if (create) {
			SubSelect vf = new SubSelect();
			addChildInternal(vf);
			return vf;
		}
		return null;
	}

	public boolean isSubSelectable() {
		return false;
	}

	private boolean liveSubs(DLNAResource r) {
		DLNAMediaSubtitle s = r.media_subtitle;
		if (s != null) {
			return StringUtils.isNotEmpty(s.getLiveSubURL());
		}
		return false;
	}

	////////////////////////////////////////////////////
	// Resume handling
	////////////////////////////////////////////////////

	private ResumeObj resume;
	private int resHash;
	private long startTime;

	private void internalStop() {
		DLNAResource res = resumeStop();
		final RootFolder root = ((defaultRenderer != null) ? defaultRenderer.getRootFolder() : null);
		if (root != null) {
			if (res == null) {
				res = this.clone();
			} else {
				res = res.clone();
			}

			root.stopPlaying(res);
		}
	}

	public int resumeHash() {
		return resHash;
	}

	public ResumeObj getResume() {
		return resume;
	}

	public void setResume(ResumeObj r) {
		resume = r;
	}

	public boolean isResumeable() {
		if (format != null) {
			// Only resume videos
			return format.isVideo();
		}
		return true;
	}

	private DLNAResource resumeStop() {
		if (!configuration.isResumeEnabled() || !isResumeable()) {
			return null;
		}

		notifyRefresh();

		if (resume != null) {
			resume.stop(startTime, (long) (media.getDurationInSeconds() * 1000));
			if (resume.isDone()) {
				parent.getChildren().remove(this);
			} else if (getMedia() != null) {
				media.setThumbready(false);
			}
		} else {
			for (DLNAResource res : parent.getChildren()) {
				if (res.isResume() && res.getName().equals(getName())) {
					res.resume.stop(startTime, (long) (media.getDurationInSeconds() * 1000));
					if (res.resume.isDone()) {
						parent.getChildren().remove(res);
						return null;
					}
					if (res.getMedia() != null) {
						res.media.setThumbready(false);
					}
					return res;
				}
			}
			ResumeObj r = ResumeObj.store(this, startTime);
			if (r != null) {
				DLNAResource clone = this.clone();
				clone.resume = r;
				clone.resHash = resHash;
				if (clone.media != null) {
					clone.media.setThumbready(false);
				}
				clone.player = player;
				parent.addChildInternal(clone);
				return clone;
			}
		}
		return null;
	}

	public final boolean isResume() {
		return isResumeable() && (resume != null);
	}

	public int minPlayTime() {
		return configuration.getMinPlayTime();
	}

	private String resumeStr(String s) {
		if (isResume()) {
			return Messages.getString("PMS.134") + ": " + s;
		} else {
			return s;
		}
	}

	public String resumeName() {
		return resumeStr(getDisplayName());
	}

	/**
	 * Handle last played stuff
	 *
	 * This method should be overridden by all media types that should be
	 * added to the last played list.
	 * By default it just returns null which means the resource is ignored
	 * in the last played file.
	 */
	public String write() {
		return null;
	}

	private ExternalListener masterParent;

	public void setMasterParent(ExternalListener r) {
		if (masterParent == null) {
			// If master is already set ignore this
			masterParent = r;
		}
	}

	public ExternalListener getMasterParent() {
		return masterParent;
	}

	// Returns the index of the given child resource id, or -1 if not found

	public int indexOf(String objectId) {
		// Use the index id string only, omitting any trailing filename
		String resourceId = StringUtils.substringBefore(objectId, "/");
		if (resourceId != null) {
			for (int i=0; i < children.size(); i++) {
				if (resourceId.equals(children.get(i).getResourceId())) {
					return i;
				}
			}
		}
		return -1;
	}

	// Attempts to automatically create the appropriate container for
	// the given uri. Defaults to mpeg video for indeterminate local uris.

	public static DLNAResource autoMatch(String uri, String name) {
		uri = URLDecoder.decode(uri);
		boolean isweb = uri.matches("\\S+://.+");
		Format f = FormatFactory.getAssociatedFormat(isweb ? StringUtils.substringAfter(uri, "://") : uri);
		int type = f == null ? Format.VIDEO : f.getType();
		if (name == null) {
			name = new File(StringUtils.substringBefore(uri, "?")).getName();
		}
		DLNAResource d = isweb ?
			type == Format.VIDEO ? new WebVideoStream(name, uri, null) :
			type == Format.AUDIO ? new WebAudioStream(name, uri, null) :
			type == Format.IMAGE ? new FeedItem(name, uri, null, null, Format.IMAGE) : null
			:
			new RealFile(new File(uri));
		if (f == null && !isweb) {
			d.setFormat(FormatFactory.getAssociatedFormat(".mpg"));
		}
		LOGGER.debug(d == null ?
			("Could not auto-match " + uri) :
			("Created auto-matched container: "+ d));
		return d;
	}

	// A general-purpose free-floating folder

	public static class unattachedFolder extends VirtualFolder {
		public unattachedFolder(String name) {
			super(name, null);
			setId(name);
		}
		public DLNAResource add(DLNAResource d) {
			if (d != null) {
				addChild(d);
				d.setId(d.getId() + "$" + getId());
				return d;
			}
			return null;
		}
		public DLNAResource add(String uri, String name) {
			return add(autoMatch(uri, name));
		}
		public int getIndex(String objectId) {
			int index = indexOf(objectId);
			if (index == -1) {
				index = indexOf(recreate(objectId, null).getResourceId());
			}
			return index;
		}
		public DLNAResource get(String objectId) {
			int index = getIndex(objectId);
			return index > -1 ? getChildren().get(index) : null;
		}
		public List<DLNAResource> asList(String objectId) {
			int index = getIndex(objectId);
			return index > -1 ? getChildren().subList(index, index+1) : null;
		}
		// Try to recreate a lost item from a previous session
		// using its objectId's trailing uri, if any
		public DLNAResource recreate(String objectId, String name) {
			try {
				return add(StringUtils.substringAfter(objectId, "/"), name);
			} catch (Exception e) {
				return null;
			}
		}
	}

	// A temp folder for non-xmb items

	public static unattachedFolder Temp = new unattachedFolder("Temp");

	// Returns whether the url appears to be ours

	public static boolean isResourceUrl(String url) {
		return url != null && url.startsWith(PMS.get().getServer().getURL() + "/get/");
	}

	// Returns the url's resourceId (i.e. index without trailing filename) if any or null

	public static String parseResourceId(String url) {
		return isResourceUrl(url) ? StringUtils.substringBetween(url + "/", "get/", "/") : null;
	}

	// Returns the url's objectId (i.e. index including trailing filename) if any or null

	public static String parseObjectId(String url) {
		return isResourceUrl(url) ? StringUtils.substringAfter(url, "get/") : null;
	}

	// Returns the DLNAResource pointed to by the uri if it exists
	// or else a new Temp item (or null)

	public static DLNAResource getValidResource(String uri, String name, RendererConfiguration r) {
		String objectId = parseObjectId(uri);
		if (objectId != null) {
			if (objectId.startsWith("Temp$")) {
				int index = Temp.indexOf(objectId);
				return index > -1 ? Temp.getChildren().get(index) : Temp.recreate(objectId, name);
			} else {
				if (r == null) {
					r = RendererConfiguration.getDefaultConf();
				}
				try {
					return PMS.get().getRootFolder(r).getDLNAResource(objectId, r);
				} catch (IOException e) {
					return null;
				}

			}
		} else {
			return Temp.add(uri, name);
		}
	}

	// Returns the uri if it's ours and exists or else the url of new Temp item (or null)

	public static String getValidResourceURL(String uri, String name) {
		if (isResourceUrl(uri)) {
			// Check existence
			return PMS.get().getGlobalRepo().exists(parseResourceId(uri)) ? uri : null; // TODO: attempt repair
		} else {
			DLNAResource d = Temp.add(uri, name);
			if (d != null) {
				return d.getURL("", true);
			}
		}
		return null;
	}

	public void updateRender(RendererConfiguration r) {
		Player pl=null;
		String name = getName();

		for (Player p : PlayerFactory.getPlayers()) {
			String end = "[" + p.id() + "]";

			if (name.endsWith(end)) {
				//nametruncate = name.lastIndexOf(end);
				pl = p;
				break;
			} else if (getParent() != null && getParent().getName().endsWith(end)) {
				//getParent().nametruncate = getParent().getName().lastIndexOf(end);
				pl = p;
				break;
			}
		}

		if (pl == null) {
			LOGGER.debug("updating renderer to '{}' from '{}'", r, getDefaultRenderer());
			setDefaultRenderer(r);
			pl = PlayerFactory.getPlayer(this);
		}
		setPlayer(pl);
	}
}<|MERGE_RESOLUTION|>--- conflicted
+++ resolved
@@ -71,13 +71,8 @@
 	private static final int STOP_PLAYING_DELAY = 4000;
 	private static final Logger LOGGER = LoggerFactory.getLogger(DLNAResource.class);
 	private final SimpleDateFormat SDF_DATE = new SimpleDateFormat("yyyy-MM-dd'T'HH:mm:ss", Locale.US);
-<<<<<<< HEAD
 	protected PmsConfiguration configuration = PMS.getConfiguration();
-	private boolean subsAreValidForStreaming = false;
-=======
-	private static final PmsConfiguration configuration = PMS.getConfiguration();
 //	private boolean subsAreValidForStreaming = false;
->>>>>>> d2fb8735
 
 	protected static final int MAX_ARCHIVE_ENTRY_SIZE = 10000000;
 	protected static final int MAX_ARCHIVE_SIZE_SEEK = 800000000;
