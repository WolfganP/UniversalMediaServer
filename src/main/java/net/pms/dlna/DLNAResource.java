--- conflicted
+++ resolved
@@ -1399,14 +1399,9 @@
 			) &&
 			!isFolder()
 		) {
-<<<<<<< HEAD
-			if (configuration.isPrettifyFilenames()) {
+			if (configuration.isPrettifyFilenames() && (getFormat() != null && getFormat().isVideo())) {
 				RealFile rf = (RealFile)this;
 				displayName = FileUtil.getFileNameWithRewriting(displayName, rf.getFile());
-=======
-			if (configuration.isPrettifyFilenames() && (getFormat() != null && getFormat().isVideo())) {
-				displayName = FileUtil.getFileNameWithRewriting(displayName);
->>>>>>> 1dc84d0d
 			} else {
 				displayName = FileUtil.getFileNameWithoutExtension(displayName);
 			}
