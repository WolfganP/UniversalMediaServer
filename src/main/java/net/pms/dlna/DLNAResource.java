--- conflicted
+++ resolved
@@ -474,15 +474,9 @@
 				if (allChildrenAreFolders && !child.isFolder()) {
 					allChildrenAreFolders = false;
 				}
-<<<<<<< HEAD
-
-				child.resHash = Math.abs(child.getSystemName().hashCode() + resumeHash());
-
-=======
 				
 				child.resHash = Math.abs(child.getSystemName().hashCode() + resumeHash());
 				
->>>>>>> 8c719a87
 				DLNAResource resumeRes = null;
 
 				if (child.isResumeable()) {
@@ -494,11 +488,7 @@
 						addChildInternal(resumeRes);
 					}
 				}
-<<<<<<< HEAD
-
-=======
 				
->>>>>>> 8c719a87
 				addChildInternal(child);
 
 				boolean forceTranscodeV2 = false;
@@ -1260,10 +1250,6 @@
 			);
 		} else { // Ditlew - org
 			// Ditlew
-<<<<<<< HEAD
-			wireshark = wireshark + " " + ((isFolder() || getPlayer() == null) ? getDisplayName() : mediaRenderer.getUseSameExtension(getDisplayName(mediaRenderer)));
-=======
->>>>>>> 8c719a87
 			String tmp = (isFolder() || getPlayer() == null) ? getDisplayName() : mediaRenderer.getUseSameExtension(getDisplayName(mediaRenderer));
 			String resStr = Messages.getString("PMS.134") + " -- ";
 			addXMLTagAndAttribute(
@@ -1777,14 +1763,10 @@
 			}
 		}
 
-<<<<<<< HEAD
-		if (getPlayer() == null) {
+		if (getPlayer() == null && !isResume()) {
 			if (resume != null) {
 				low += resume.getByteOffset();
 			}
-=======
-		if (getPlayer() == null && !isResume()) {
->>>>>>> 8c719a87
 			if (this instanceof IPushOutput) {
 				PipedOutputStream out = new PipedOutputStream();
 				InputStream fis = new PipedInputStream(out);
@@ -1833,15 +1815,11 @@
 			params.timeseek = timeRange.getStartOrZero();
 			params.timeend = timeRange.getEndOrZero();
 			params.shift_scr = timeseek_auto;
-<<<<<<< HEAD
-
+			
 			if (resume != null) {
 				params.timeseek += (long)(resume.getTimeOffset() / 1000);
 			}
 
-=======
-			
->>>>>>> 8c719a87
 			if (this instanceof IPushOutput) {
 				params.stdin = (IPushOutput) this;
 			}
@@ -2631,25 +2609,6 @@
 		}
 		return false;
 	}
-<<<<<<< HEAD
-
-	////////////////////////////////////////////////////
-	// Resume handling
-	////////////////////////////////////////////////////
-
-	private ResumeObj resume;
-	private int resHash;
-	private long startTime;
-
-	public int resumeHash() {
-		return resHash;
-	}
-
-	public boolean isResumeable() {
-		return true;
-	}
-
-=======
 	
 	////////////////////////////////////////////////////
 	// Resume handling
@@ -2667,19 +2626,12 @@
 		return true;
 	}
 	
->>>>>>> 8c719a87
 	private void resumeStop(long bytes) {
 		if (!isResumeable()) {
 			return;
 		}
 		if (resume != null) {
 			resume.stop(startTime, (long) getMedia().getDurationInSeconds() * 1000, bytes);
-<<<<<<< HEAD
-		} else {
-			if (!PMS.getConfiguration().getResume()) {
-				return;
-			}
-=======
 		}
 		else {
 			if (!PMS.getConfiguration().getResume()) {
@@ -2691,7 +2643,6 @@
 					return;
 				}
 			}
->>>>>>> 8c719a87
 			ResumeObj r = ResumeObj.store(this, startTime, bytes);
 			if (r != null) {
 				DLNAResource clone = this.clone();
@@ -2703,16 +2654,9 @@
 			}
 		}
 	}
-<<<<<<< HEAD
-
-	public final boolean isResume() {
-		return isResumeable() && (resume != null);
-	}
-=======
 	
 	public final boolean isResume() {
 		return isResumeable() && (resume != null);
 	}
 	
->>>>>>> 8c719a87
 }