--- conflicted
+++ resolved
@@ -441,10 +441,7 @@
 	 */
 	public List<String> getVideoBitrateOptions(DLNAResource dlna, DLNAMediaInfo media, OutputParams params) {
 		List<String> videoBitrateOptions = new ArrayList<String>();
-<<<<<<< HEAD
-=======
 		boolean low = false;
->>>>>>> a48e0911
 
 		int defaultMaxBitrates[] = getVideoBitrateConfig(configuration.getMaximumBitrate());
 		int rendererMaxBitrates[] = new int[2];
@@ -774,10 +771,6 @@
 		}
 
 		List<String> cmdList = new ArrayList<String>();
-<<<<<<< HEAD
-		RendererConfiguration renderer = params.mediaRenderer;
-=======
->>>>>>> a48e0911
 		boolean avisynth = avisynth();
 		if (params.timeseek > 0) {
 			params.waitbeforestart = 200;
