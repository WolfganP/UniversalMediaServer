/*
 * PS3 Media Server, for streaming any medias to your PS3.
 * Copyright (C) 2008  A.Brochard
 *
 * This program is free software; you can redistribute it and/or
 * modify it under the terms of the GNU General Public License
 * as published by the Free Software Foundation; version 2
 * of the License only.
 *
 * This program is distributed in the hope that it will be useful,
 * but WITHOUT ANY WARRANTY; without even the implied warranty of
 * MERCHANTABILITY or FITNESS FOR A PARTICULAR PURPOSE.  See the
 * GNU General Public License for more details.
 *
 * You should have received a copy of the GNU General Public License
 * along with this program; if not, write to the Free Software
 * Foundation, Inc., 51 Franklin Street, Fifth Floor, Boston, MA  02110-1301, USA.
 */
package net.pms.encoders;

import com.jgoodies.forms.builder.PanelBuilder;
import com.jgoodies.forms.factories.Borders;
import com.jgoodies.forms.layout.CellConstraints;
import com.jgoodies.forms.layout.FormLayout;
import java.awt.Font;
import java.awt.event.ItemEvent;
import java.awt.event.ItemListener;
import java.io.BufferedReader;
import java.io.BufferedWriter;
import java.io.File;
import java.io.FileInputStream;
import java.io.FileOutputStream;
import java.io.IOException;
import java.io.InputStreamReader;
import java.io.OutputStreamWriter;
import java.io.PrintWriter;
import java.text.CharacterIterator;
import java.text.StringCharacterIterator;
import java.util.ArrayList;
import java.util.Arrays;
import java.util.List;
import java.util.regex.Matcher;
import java.util.regex.Pattern;
import javax.swing.JCheckBox;
import javax.swing.JComponent;
import net.pms.Messages;
import net.pms.PMS;
import net.pms.configuration.DeviceConfiguration;
import net.pms.configuration.PmsConfiguration;
import net.pms.configuration.RendererConfiguration;
import net.pms.dlna.DLNAMediaInfo;
import net.pms.dlna.DLNAResource;
import net.pms.dlna.FileTranscodeVirtualFolder;
import net.pms.dlna.InputFile;
import net.pms.formats.Format;
import net.pms.formats.v2.SubtitleType;
import net.pms.formats.v2.SubtitleUtils;
import net.pms.io.OutputParams;
import net.pms.io.PipeIPCProcess;
import net.pms.io.PipeProcess;
import net.pms.io.ProcessWrapper;
import net.pms.io.ProcessWrapperImpl;
import net.pms.io.StreamModifier;
import net.pms.io.OutputTextLogger;
import net.pms.network.HTTPResource;
import net.pms.util.CodecUtil;
import net.pms.util.FileUtil;
import net.pms.util.PlayerUtil;
import net.pms.util.ProcessUtil;
import org.apache.commons.io.FileUtils;
import static net.pms.util.StringUtil.*;
import org.apache.commons.io.FilenameUtils;
import org.apache.commons.lang3.StringUtils;
import static org.apache.commons.lang3.StringUtils.isBlank;
import static org.apache.commons.lang3.StringUtils.isNotBlank;
import static org.mozilla.universalchardet.Constants.CHARSET_UTF_8;
import org.slf4j.Logger;
import org.slf4j.LoggerFactory;

/*
 * Pure FFmpeg video player.
 *
 * Design note:
 *
 * Helper methods that return lists of <code>String</code>s representing
 * options are public to facilitate composition e.g. a custom engine (plugin)
 * that uses tsMuxeR for videos without subtitles and FFmpeg otherwise needs to
 * compose and call methods on both players.
 *
 * To avoid API churn, and to provide wiggle room for future functionality, all
 * of these methods take the same arguments as launchTranscode (and the same
 * first four arguments as finalizeTranscoderArgs) even if one or more of the
 * parameters are unused e.g.:
 *
 *     public List<String> getAudioBitrateOptions(
 *         String filename,
 *         DLNAResource dlna,
 *         DLNAMediaInfo media,
 *         OutputParams params
 *     )
 */
public class FFMpegVideo extends Player {
	private static final Logger LOGGER = LoggerFactory.getLogger(FFMpegVideo.class);
	private static final String DEFAULT_QSCALE = "3";
	private static final String SUB_DIR = "subs";

	public FFMpegVideo() {
	}

	@Deprecated
	public FFMpegVideo(PmsConfiguration configuration) {
		this();
	}

	// FIXME we have an id() accessor for this; no need for the field to be public
	@Deprecated
	public static final String ID = "ffmpegvideo";

	/**
	 * Returns a list of strings representing the rescale options for this transcode i.e. the ffmpeg -vf
	 * options used to show subtitles in either SSA/ASS or picture-based format and resize a video that's too wide and/or high for the specified renderer.
	 * If the renderer has no size limits, or there's no media metadata, or the video is within the renderer's
	 * size limits, an empty list is returned.
	 *
	 * @param dlna
	 * @param media metadata for the DLNA resource which is being transcoded
	 * @param params
	 * @return a {@link List} of <code>String</code>s representing the rescale options for this video,
	 * or an empty list if the video doesn't need to be resized.
	 * @throws java.io.IOException
	 */
	public List<String> getVideoFilterOptions(DLNAResource dlna, DLNAMediaInfo media, OutputParams params) throws IOException {
		List<String> videoFilterOptions = new ArrayList<>();
		ArrayList<String> filterChain = new ArrayList<>();
		ArrayList<String> scalePadFilterChain = new ArrayList<>();
		final RendererConfiguration renderer = params.mediaRenderer;

		boolean isMediaValid = media != null && media.isMediaparsed() && media.getHeight() != 0;
		boolean isResolutionTooHighForRenderer = renderer.isMaximumResolutionSpecified() && isMediaValid && // renderer defines a max width/height
			(
				media.getWidth() > renderer.getMaxVideoWidth() ||
				media.getHeight() > renderer.getMaxVideoHeight()
			);

		int scaleWidth = 0;
		int scaleHeight = 0;
		if (media.getWidth() > 0 && media.getHeight() > 0) {
			scaleWidth = media.getWidth();
			scaleHeight = media.getHeight();
		}

		// Make sure the aspect ratio is 16/9 if the renderer needs it.
		boolean keepAR = renderer.isKeepAspectRatio() &&
				!(
					media.getWidth() == 3840 && media.getHeight() <= 1080 ||
					media.getWidth() == 1920 && media.getHeight() == 2160
				) &&
				!"16:9".equals(media.getAspectRatioContainer());

		// Scale and pad the video if necessary
		if (isResolutionTooHighForRenderer || (!renderer.isRescaleByRenderer() && renderer.isMaximumResolutionSpecified() && media.getWidth() < 720)) { // Do not rescale for SD video and higher
			scalePadFilterChain.add(String.format("scale=iw*min(%1$d/iw\\,%2$d/ih):ih*min(%1$d/iw\\,%2$d/ih)", renderer.getMaxVideoWidth(), renderer.getMaxVideoHeight()));
			if (keepAR) {
				scalePadFilterChain.add(String.format("pad=%1$d:%2$d:(%1$d-iw)/2:(%2$d-ih)/2", renderer.getMaxVideoWidth(), renderer.getMaxVideoHeight()));
			}
		} else if (keepAR && isMediaValid) {
			if ((media.getWidth() / (double) media.getHeight()) >= (16 / (double) 9)) {
				scalePadFilterChain.add("pad=iw:iw/(16/9):0:(oh-ih)/2");
				scaleHeight = (int) Math.round(scaleWidth / (16 / (double) 9));
			} else {
				scalePadFilterChain.add("pad=ih*(16/9):ih:(ow-iw)/2:0");
				scaleWidth = (int) Math.round(scaleHeight * (16 / (double) 9));
			}

			scaleWidth  = convertToMod4(scaleWidth);
			scaleHeight = convertToMod4(scaleHeight);
			scalePadFilterChain.add("scale=" + scaleWidth + ":" + scaleHeight);
		}

		boolean override = true;
		if (renderer instanceof RendererConfiguration.OutputOverride) {
			RendererConfiguration.OutputOverride or = (RendererConfiguration.OutputOverride)renderer;
			override = or.addSubtitles();
		}

		if (!isDisableSubtitles(params) && override) {
			StringBuilder subsFilter = new StringBuilder();
			if (params.sid.getType().isText()) {
				String originalSubsFilename;
				String subsFilename;
				if (params.sid.isEmbedded() || configuration.isFFmpegFontConfig()) {
					originalSubsFilename = getSubtitles(dlna, media, params, configuration, SubtitleType.ASS).getAbsolutePath();
				} else {
					originalSubsFilename = params.sid.getExternalFile().getAbsolutePath();
				}

				if (originalSubsFilename != null) {
					StringBuilder s = new StringBuilder();
					CharacterIterator it = new StringCharacterIterator(originalSubsFilename);
					for (char ch = it.first(); ch != CharacterIterator.DONE; ch = it.next()) {
						switch (ch) {
							case ':':
								s.append("\\\\:");
								break;
							case '\\':
								s.append("/");
								break;
							case ']':
							case '[':
								s.append("\\");
							default:
								s.append(ch);
								break;
						}
					}

					subsFilename = s.toString();
					subsFilename = subsFilename.replace(",", "\\,");
					subsFilter.append("subtitles=").append(subsFilename);

					// Set the resolution for subtitles to use
					int subtitlesWidth = scaleWidth; 
					int subtitlesHeight = scaleHeight;
					if (params.sid.isExternal() && params.sid.getType() != SubtitleType.ASS || configuration.isFFmpegFontConfig()) {
						if (subtitlesWidth > 0 && subtitlesHeight > 0) {
							// Let ASS/SSA subtitles specify their own resolution
							if (params.sid.getType() == SubtitleType.ASS) {
								setSubtitlesResolution(originalSubsFilename, subtitlesWidth, subtitlesHeight);
							}
							subsFilter.append(":").append(subtitlesWidth).append("x").append(subtitlesHeight);

							// Set the input subtitles character encoding if not UTF-8
							if (!params.sid.isExternalFileUtf8()) {
								String encoding = isNotBlank(configuration.getSubtitlesCodepage()) ?
										configuration.getSubtitlesCodepage() : params.sid.getExternalFileCharacterSet() != null ?
										params.sid.getExternalFileCharacterSet() : null;
								if (encoding != null) {
									subsFilter.append(":").append(encoding);
								}
							}
						}
					}
				}
			} else if (params.sid.getType().isPicture()) {
				if (params.sid.getId() < 100) {
					// Embedded
					subsFilter.append("[0:v][0:s:").append(media.getSubtitleTracksList().indexOf(params.sid)).append("]overlay");
				} else {
					// External
					videoFilterOptions.add("-i");
					videoFilterOptions.add(params.sid.getExternalFile().getAbsolutePath());
					subsFilter.append("[0:v][1:s]overlay"); // this assumes the sub file is single-language
				}
			}
			if (isNotBlank(subsFilter)) {
				filterChain.add(subsFilter.toString());
				// based on https://trac.ffmpeg.org/ticket/2067
				if (params.timeseek > 0) {
					videoFilterOptions.add("-copyts");
					videoFilterOptions.add("-copypriorss");
					videoFilterOptions.add("0");
					videoFilterOptions.add("-avoid_negative_ts");
					videoFilterOptions.add("1");
					videoFilterOptions.add("-af");
					videoFilterOptions.add("asetpts=PTS-" + params.timeseek + "/TB");
					filterChain.add("setpts=PTS-" + params.timeseek + "/TB");
				}
			}
		}

		String overrideVF = renderer.getFFmpegVideoFilterOverride();
		if (StringUtils.isNotEmpty(overrideVF)) {
			filterChain.add(overrideVF);
		} else {
			filterChain.addAll(scalePadFilterChain);
		}

		if (filterChain.size() > 0) {
			videoFilterOptions.add("-filter_complex");
			videoFilterOptions.add(StringUtils.join(filterChain, ", "));
		}

		return videoFilterOptions;
	}

	/**
	 * Returns a list of <code>String</code>s representing ffmpeg output
	 * options (i.e. options that define the output file's video codec,
	 * audio codec and container) compatible with the renderer's
	 * <code>TranscodeVideo</code> profile.
	 *
	 * @param dlna
	 * @param media the media metadata for the video being streamed. May contain unset/null values (e.g. for web videos).
	 * @param params output parameters
	 *
	 * @return a {@link List} of <code>String</code>s representing the FFmpeg output parameters for the renderer according
	 * to its <code>TranscodeVideo</code> profile.
	 */
	public synchronized List<String> getVideoTranscodeOptions(DLNAResource dlna, DLNAMediaInfo media, OutputParams params) {
		List<String> transcodeOptions = new ArrayList<>();
		final String filename = dlna.getSystemName();
		final RendererConfiguration renderer = params.mediaRenderer;
		String customFFmpegOptions = renderer.getCustomFFmpegOptions();

		if (renderer.isTranscodeToWMV() && !renderer.isXbox360()) { // WMV
			transcodeOptions.add("-c:v");
			transcodeOptions.add("wmv2");

			if (!customFFmpegOptions.contains("-c:a ")) {
				transcodeOptions.add("-c:a");
				transcodeOptions.add("wmav2");
			}

			transcodeOptions.add("-f");
			transcodeOptions.add("asf");
		} else { // MPEGPSMPEG2AC3, MPEGTSMPEG2AC3, MPEGTSH264AC3 or MPEGTSH264AAC
			final boolean isTsMuxeRVideoEngineEnabled = configuration.getEnginesAsList(PMS.get().getRegistry()).contains(TsMuxeRVideo.ID);

			// Output audio codec
			dtsRemux = isTsMuxeRVideoEngineEnabled &&
				configuration.isAudioEmbedDtsInPcm() &&
				params.aid != null &&
				params.aid.isDTS() &&
				!avisynth() &&
				renderer.isDTSPlayable();
			
			boolean isSubtitlesAndTimeseek = !isDisableSubtitles(params) && params.timeseek > 0;

			if (configuration.isAudioRemuxAC3() && params.aid != null && params.aid.isAC3() && !avisynth() && renderer.isTranscodeToAC3() && !isSubtitlesAndTimeseek) {
				// AC-3 remux
				if (!customFFmpegOptions.contains("-c:a ")) {
					transcodeOptions.add("-c:a");
					transcodeOptions.add("copy");
				}
			} else {
				if (dtsRemux) {
					// Audio is added in a separate process later
					transcodeOptions.add("-an");
				} else if (type() == Format.AUDIO) {
					// Skip
				} else if (renderer.isTranscodeToMPEGTSH264AAC()) {
					transcodeOptions.add("-c:a");
					transcodeOptions.add("aac");

					transcodeOptions.add("-strict");
					transcodeOptions.add("experimental");
				} else {
					if (!customFFmpegOptions.contains("-c:a ")) {
						transcodeOptions.add("-c:a");
						transcodeOptions.add("ac3");
					}
				}
			}

			InputFile newInput = null;
			if (filename != null) {
				newInput = new InputFile();
				newInput.setFilename(filename);
				newInput.setPush(params.stdin);
			}

			// Output video codec
			if (renderer.isTranscodeToMPEGTSH264AC3() || renderer.isTranscodeToMPEGTSH264AAC()) {
				if (!customFFmpegOptions.contains("-c:v")) {
					transcodeOptions.add("-c:v");
					transcodeOptions.add("libx264");
				}
				if (!customFFmpegOptions.contains("-preset")) {
					transcodeOptions.add("-preset");
					transcodeOptions.add("superfast");
				}
				if (!customFFmpegOptions.contains("-level")) {
					transcodeOptions.add("-level");
					transcodeOptions.add("31");
				}
				transcodeOptions.add("-pix_fmt");
				transcodeOptions.add("yuv420p");
			} else if (!dtsRemux) {
				transcodeOptions.add("-c:v");
				transcodeOptions.add("mpeg2video");
			}

			if (!customFFmpegOptions.contains("-f")) {
				// Output file format
				transcodeOptions.add("-f");
				if (dtsRemux) {
					transcodeOptions.add("mpeg2video");
				} else if (renderer.isTranscodeToMPEGTSMPEG2AC3() || renderer.isTranscodeToMPEGTSH264AC3() || renderer.isTranscodeToMPEGTSH264AAC()) { // MPEGTSMPEG2AC3, MPEGTSH264AC3 or MPEGTSH264AAC
					transcodeOptions.add("mpegts");
				} else { // default: MPEGPSMPEG2AC3
					transcodeOptions.add("vob");
				}
			}
		}

		return transcodeOptions;
	}

	/**
	 * Returns the video bitrate spec for the current transcode according
	 * to the limits/requirements of the renderer and the user's settings.
	 *
	 * @param dlna
	 * @param media the media metadata for the video being streamed. May contain unset/null values (e.g. for web videos).
	 * @param params
	 * @return a {@link List} of <code>String</code>s representing the video bitrate options for this transcode
	 */
	public List<String> getVideoBitrateOptions(DLNAResource dlna, DLNAMediaInfo media, OutputParams params) {
		List<String> videoBitrateOptions = new ArrayList<>();
		boolean low = false;

		int defaultMaxBitrates[] = getVideoBitrateConfig(configuration.getMaximumBitrate());
		int rendererMaxBitrates[] = new int[2];

		if (StringUtils.isNotEmpty(params.mediaRenderer.getMaxVideoBitrate())) {
			rendererMaxBitrates = getVideoBitrateConfig(params.mediaRenderer.getMaxVideoBitrate());
		}

		// Give priority to the renderer's maximum bitrate setting over the user's setting
		if (rendererMaxBitrates[0] > 0 && rendererMaxBitrates[0] < defaultMaxBitrates[0]) {
			defaultMaxBitrates = rendererMaxBitrates;
			LOGGER.trace("Using the video bitrate limit from the renderer config (" + rendererMaxBitrates[0] + ") which is lower than the one from the program settings (" + defaultMaxBitrates[0] + ")");
		} else {
			LOGGER.trace("Using the video bitrate limit from the program settings (" + defaultMaxBitrates[0] + ")");
		}

		if (params.mediaRenderer.getCBRVideoBitrate() == 0 && params.timeend == 0) {
			if (rendererMaxBitrates[0] < 0) {
				// odd specail case here
				// this is -1 so we guess that 300 kbps is good
				defaultMaxBitrates[0] = 300;
				low = true;
			} else {
				// Convert value from Mb to Kb
				defaultMaxBitrates[0] = 1000 * defaultMaxBitrates[0];
			}

			// Halve it since it seems to send up to 1 second of video in advance
			defaultMaxBitrates[0] /= 2;

			LOGGER.trace("Halving the video bitrate limit to " + defaultMaxBitrates[0]);

			int bufSize = 1835;
			boolean bitrateLevel41Limited = false;

			/**
			 * Although the maximum bitrate for H.264 Level 4.1 is
			 * officially 50,000 kbit/s, some 4.1-capable renderers
			 * like the PS3 stutter when video exceeds roughly 31,250
			 * kbit/s.
			 *
			 * We also apply the correct buffer size in this section.
			 */
			if (params.mediaRenderer.isTranscodeToMPEGTSH264AC3() || params.mediaRenderer.isTranscodeToMPEGTSH264AAC()) {
				if (
					params.mediaRenderer.isH264Level41Limited() &&
					defaultMaxBitrates[0] > 31250
				) {
					defaultMaxBitrates[0] = 31250;
					bitrateLevel41Limited = true;
					LOGGER.trace("Adjusting the video bitrate limit to the H.264 Level 4.1-safe value of 31250");
				}
				bufSize = defaultMaxBitrates[0];
			} else {
				if (media.isHDVideo()) {
					bufSize = defaultMaxBitrates[0] / 3;
				}

				if (bufSize > 7000) {
					bufSize = 7000;
				}

				if (defaultMaxBitrates[1] > 0) {
					bufSize = defaultMaxBitrates[1];
				}

				if (params.mediaRenderer.isDefaultVBVSize() && rendererMaxBitrates[1] == 0) {
					bufSize = 1835;
				}
			}

			if (!bitrateLevel41Limited) {
				// Make room for audio
				if (dtsRemux) {
					defaultMaxBitrates[0] -= 1510;
				} else {
					defaultMaxBitrates[0] -= configuration.getAudioBitrate();
				}

				// Round down to the nearest Mb
				defaultMaxBitrates[0] = defaultMaxBitrates[0] / 1000 * 1000;
				if (low) {
					defaultMaxBitrates[0] = 300;
				}

				LOGGER.trace("Adjusting the video bitrate limit to " + defaultMaxBitrates[0] + " to make room for audio");
			}

			// FFmpeg uses bytes for inputs instead of kbytes like MEncoder
			bufSize *= 1000;
			defaultMaxBitrates[0] *= 1000;

			videoBitrateOptions.add("-bufsize");
			videoBitrateOptions.add(String.valueOf(bufSize));

			videoBitrateOptions.add("-maxrate");
			videoBitrateOptions.add(String.valueOf(defaultMaxBitrates[0]));
		}
		int maximumBitrate = defaultMaxBitrates[0];

		if (!params.mediaRenderer.isTranscodeToMPEGTSH264AC3() && !params.mediaRenderer.isTranscodeToMPEGTSH264AAC()) {
			// Add MPEG-2 quality settings
			String mpeg2Options = configuration.getMPEG2MainSettingsFFmpeg();
			String mpeg2OptionsRenderer = params.mediaRenderer.getCustomFFmpegMPEG2Options();

			// Renderer settings take priority over user settings
			if (isNotBlank(mpeg2OptionsRenderer)) {
				mpeg2Options = mpeg2OptionsRenderer;
			} else if (mpeg2Options.contains("Automatic")) {
				boolean isWireless = mpeg2Options.contains("Wireless");
				mpeg2Options = "-g 5 -q:v 1 -qmin 2 -qmax 3";

				// It has been reported that non-PS3 renderers prefer keyint 5 but prefer it for PS3 because it lowers the average bitrate
				if (params.mediaRenderer.isPS3()) {
					mpeg2Options = "-g 25 -q:v 1 -qmin 2 -qmax 3";
				}

				if (isWireless || maximumBitrate < 70) {
					// Lower quality for 720p+ content
					if (media.getWidth() > 1280) {
						mpeg2Options = "-g 25 -qmax 7 -qmin 2";
					} else if (media.getWidth() > 720) {
						mpeg2Options = "-g 25 -qmax 5 -qmin 2";
					}
				}
			}
			String[] customOptions = StringUtils.split(mpeg2Options);
			videoBitrateOptions.addAll(new ArrayList<>(Arrays.asList(customOptions)));
		} else {
			// Add x264 quality settings
			String x264CRF = configuration.getx264ConstantRateFactor();

			// Remove comment from the value
			if (x264CRF.contains("/*")) {
				x264CRF = x264CRF.substring(x264CRF.indexOf("/*"));
			}

			if (x264CRF.contains("Automatic")) {
				if (x264CRF.contains("Wireless") || maximumBitrate < 70) {
					x264CRF = "19";
					// Lower quality for 720p+ content
					if (media.getWidth() > 1280) {
						x264CRF = "23";
					} else if (media.getWidth() > 720) {
						x264CRF = "22";
					}
				} else {
					x264CRF = "16";

					// Lower quality for 720p+ content
					if (media.getWidth() > 720) {
						x264CRF = "19";
					}
				}
			}
			if (isNotBlank(x264CRF) && !params.mediaRenderer.nox264()) {
				videoBitrateOptions.add("-crf");
				videoBitrateOptions.add(x264CRF);
			}
		}

		return videoBitrateOptions;
	}

	/**
	 * Returns the audio bitrate spec for the current transcode according
	 * to the limits/requirements of the renderer.
	 *
	 * @param dlna
	 * @param media the media metadata for the video being streamed. May contain unset/null values (e.g. for web videos).
	 * @param params
	 * @return a {@link List} of <code>String</code>s representing the audio bitrate options for this transcode
	 */
	public List<String> getAudioBitrateOptions(DLNAResource dlna, DLNAMediaInfo media, OutputParams params) {
		List<String> audioBitrateOptions = new ArrayList<>();

		audioBitrateOptions.add("-q:a");
		audioBitrateOptions.add(DEFAULT_QSCALE);

		return audioBitrateOptions;
	}

	protected boolean dtsRemux;
	protected boolean ac3Remux;

	@Override
	public int purpose() {
		return VIDEO_SIMPLEFILE_PLAYER;
	}

	@Override
	// TODO make this static so it can replace ID, instead of having both
	public String id() {
		return ID;
	}

	@Override
	public boolean isTimeSeekable() {
		return true;
	}

	@Override
	public boolean avisynth() {
		return false;
	}

	public String initialString() {
		String threads = " -threads 1";
		if (configuration.isFfmpegMultithreading()) {
			if (Runtime.getRuntime().availableProcessors() == configuration.getNumberOfCpuCores()) {
				threads = "";
			} else {
				threads = " -threads " + configuration.getNumberOfCpuCores();
			}
		}
		return threads;
	}

	@Override
	public String name() {
		return "FFmpeg";
	}

	@Override
	public int type() {
		return Format.VIDEO;
	}

	// unused; return this array for backwards-compatibility
	@Deprecated
	protected String[] getDefaultArgs() {
		List<String> defaultArgsList = new ArrayList<>();

		defaultArgsList.add("-loglevel");
		defaultArgsList.add("warning");

		String[] defaultArgsArray = new String[defaultArgsList.size()];
		defaultArgsList.toArray(defaultArgsArray);

		return defaultArgsArray;
	}

	private int[] getVideoBitrateConfig(String bitrate) {
		int bitrates[] = new int[2];

		if (bitrate.contains("(") && bitrate.contains(")")) {
			bitrates[1] = Integer.parseInt(bitrate.substring(bitrate.indexOf('(') + 1, bitrate.indexOf(')')));
		}

		if (bitrate.contains("(")) {
			bitrate = bitrate.substring(0, bitrate.indexOf('(')).trim();
		}

		if (isBlank(bitrate)) {
			bitrate = "0";
		}

		bitrates[0] = (int) Double.parseDouble(bitrate);

		return bitrates;
	}

	@Override
	@Deprecated
	public String[] args() {
		return getDefaultArgs(); // unused; return this array for for backwards compatibility
	}

	@Override
	public String mimeType() {
		return HTTPResource.VIDEO_TRANSCODE;
	}

	@Override
	public String executable() {
		return configuration.getFfmpegPath();
	}

	@Override
	public boolean isGPUAccelerationReady() {
		return false;
	}

	@Override
	public synchronized ProcessWrapper launchTranscode(
		DLNAResource dlna,
		DLNAMediaInfo media,
		OutputParams params
	) throws IOException {
		final String filename = dlna.getSystemName();
		InputFile newInput = new InputFile();
		newInput.setFilename(filename);
		newInput.setPush(params.stdin);
		PmsConfiguration prev = configuration;
		configuration = (DeviceConfiguration)params.mediaRenderer;
		RendererConfiguration renderer = params.mediaRenderer;

		/*
		 * Check if the video track and the container report different aspect ratios
		 */
		boolean aspectRatiosMatch = true;
		if (
			media.getAspectRatioContainer() != null &&
			media.getAspectRatioVideoTrack() != null &&
			!media.getAspectRatioContainer().equals(media.getAspectRatioVideoTrack())
		) {
			aspectRatiosMatch = false;
		}

		/*
		 * FFmpeg uses multithreading by default, so provided that the
		 * user has not disabled FFmpeg multithreading and has not
		 * chosen to use more or less threads than are available, do not
		 * specify how many cores to use.
		 */
		int nThreads = 1;
		if (configuration.isFfmpegMultithreading()) {
			if (Runtime.getRuntime().availableProcessors() == configuration.getNumberOfCpuCores()) {
				nThreads = 0;
			} else {
				nThreads = configuration.getNumberOfCpuCores();
			}
		}

		List<String> cmdList = new ArrayList<>();
		boolean avisynth = avisynth();
		if (params.timeseek > 0) {
			params.waitbeforestart = 200;
		} else {
			params.waitbeforestart = 2500;
		}

		setAudioAndSubs(filename, media, params);
		cmdList.add(executable());

		// Prevent FFmpeg timeout
		cmdList.add("-y");

		cmdList.add("-loglevel");
		if (LOGGER.isTraceEnabled()) { // Set -loglevel in accordance with LOGGER setting
			cmdList.add("verbose"); // Could be changed to "verbose" or "debug" if "info" level is not enough
		} else {
			cmdList.add("fatal");
		}

		if (params.timeseek > 0) {
			cmdList.add("-ss");
			cmdList.add(String.valueOf((int) params.timeseek));
		}

		// Decoder threads
		if (nThreads > 0) {
			cmdList.add("-threads");
			cmdList.add(String.valueOf(nThreads));
		}

		final boolean isTsMuxeRVideoEngineEnabled = configuration.getEnginesAsList(PMS.get().getRegistry()).contains(TsMuxeRVideo.ID);

		ac3Remux = false;
		dtsRemux = false;

		if (configuration.isAudioRemuxAC3() && params.aid != null && params.aid.isAC3() && !avisynth() && renderer.isTranscodeToAC3()) {
			// AC-3 remux takes priority
			ac3Remux = true;
		} else {
			// Now check for DTS remux and LPCM streaming
			dtsRemux = isTsMuxeRVideoEngineEnabled &&
				configuration.isAudioEmbedDtsInPcm() &&
				params.aid != null &&
				params.aid.isDTS() &&
				!avisynth() &&
				params.mediaRenderer.isDTSPlayable();
		}

		String frameRateRatio = media.getValidFps(true);
		String frameRateNumber = media.getValidFps(false);

		// Input filename
		cmdList.add("-i");
		if (avisynth && !filename.toLowerCase().endsWith(".iso")) {
			File avsFile = AviSynthFFmpeg.getAVSScript(filename, params.sid, params.fromFrame, params.toFrame, frameRateRatio, frameRateNumber, configuration);
			cmdList.add(ProcessUtil.getShortFileNameIfWideChars(avsFile.getAbsolutePath()));
		} else {
			cmdList.add(filename);
		}

		/**
		 * Defer to MEncoder for subtitles if:
		 * - The setting is enabled
		 * - There are subtitles to transcode
		 * - The file is not being played via the transcode folder
		 */
		if (
			!(renderer instanceof RendererConfiguration.OutputOverride) &&
			configuration.isFFmpegDeferToMEncoderForSubtitles() &&
			params.sid != null &&
			!(
				!configuration.getHideTranscodeEnabled() &&
				dlna.isNoName() &&
				(dlna.getParent() instanceof FileTranscodeVirtualFolder)
			)
		) {
			LOGGER.trace("Switching from FFmpeg to MEncoder to transcode subtitles.");
			MEncoderVideo mv = new MEncoderVideo();

			return mv.launchTranscode(dlna, media, params);
		}

		// Decide whether to defer to tsMuxeR or continue to use FFmpeg
		if (! (renderer instanceof RendererConfiguration.OutputOverride) && configuration.isFFmpegMuxWithTsMuxerWhenCompatible()) {
			// Decide whether to defer to tsMuxeR or continue to use FFmpeg
			boolean deferToTsmuxer = true;
			String prependTraceReason = "Not muxing the video stream with tsMuxeR via FFmpeg because ";
			if (deferToTsmuxer == true && !configuration.getHideTranscodeEnabled() && dlna.isNoName() && (dlna.getParent() instanceof FileTranscodeVirtualFolder)) {
				deferToTsmuxer = false;
				LOGGER.trace(prependTraceReason + "the file is being played via a FFmpeg entry in the transcode folder.");
			}
			if (deferToTsmuxer == true && !params.mediaRenderer.isMuxH264MpegTS()) {
				deferToTsmuxer = false;
				LOGGER.trace(prependTraceReason + "the renderer does not support H.264 inside MPEG-TS.");
			}
			if (deferToTsmuxer == true && params.sid != null) {
				deferToTsmuxer = false;
				LOGGER.trace(prependTraceReason + "we need to burn subtitles.");
			}
			if (deferToTsmuxer == true && avisynth()) {
				deferToTsmuxer = false;
				LOGGER.trace(prependTraceReason + "we are using AviSynth.");
			}
			if (deferToTsmuxer == true && params.mediaRenderer.isH264Level41Limited() && !media.isVideoWithinH264LevelLimits(newInput, params.mediaRenderer)) {
				deferToTsmuxer = false;
				LOGGER.trace(prependTraceReason + "the video stream is not within H.264 level limits for this renderer.");
			}
			if (deferToTsmuxer == true && !media.isMuxable(params.mediaRenderer)) {
				deferToTsmuxer = false;
				LOGGER.trace(prependTraceReason + "the video stream is not muxable to this renderer");
			}
			if (deferToTsmuxer == true && !aspectRatiosMatch) {
				deferToTsmuxer = false;
				LOGGER.trace(prependTraceReason + "we need to transcode to apply the correct aspect ratio.");
			}
			if (deferToTsmuxer == true && !params.mediaRenderer.isPS3() && filename.contains("WEB-DL")) {
				deferToTsmuxer = false;
				LOGGER.trace(prependTraceReason + "the version of tsMuxeR supported by this renderer does not support WEB-DL files.");
			}
			if (deferToTsmuxer == true && "bt.601".equals(media.getMatrixCoefficients())) {
				deferToTsmuxer = false;
				LOGGER.trace(prependTraceReason + "the colorspace probably isn't supported by the renderer.");
			}
			if (deferToTsmuxer == true && params.mediaRenderer.isKeepAspectRatio() && !"16:9".equals(media.getAspectRatioContainer())) {
				deferToTsmuxer = false;
				LOGGER.trace(prependTraceReason + "the renderer needs us to add borders so it displays the correct aspect ratio of " + media.getAspectRatioContainer() + ".");
			}
			if (deferToTsmuxer) {
				TsMuxeRVideo tv = new TsMuxeRVideo();
				params.forceFps = media.getValidFps(false);

				if (media.getCodecV() != null) {
					if (media.isH264()) {
						params.forceType = "V_MPEG4/ISO/AVC";
					} else if (media.getCodecV().startsWith("mpeg2")) {
						params.forceType = "V_MPEG-2";
					} else if (media.getCodecV().equals("vc1")) {
						params.forceType = "V_MS/VFW/WVC1";
					}
				}

				return tv.launchTranscode(dlna, media, params);
			}
		}

		// Apply any video filters and associated options. These should go
		// after video input is specified and before output streams are mapped.
		cmdList.addAll(getVideoFilterOptions(dlna, media, params));

		// Map the output streams if necessary
		if (media.getAudioTracksList().size() > 1) {
			// Set the video stream
			cmdList.add("-map");
			cmdList.add("0:v");

			// Set the proper audio stream
			cmdList.add("-map");
			cmdList.add("0:a:" + (media.getAudioTracksList().indexOf(params.aid)));
		}

		// Now configure the output streams

		// Encoder threads
		if (nThreads > 0) {
			cmdList.add("-threads");
			cmdList.add(String.valueOf(nThreads));
		}

		if (params.timeend > 0) {
			cmdList.add("-t");
			cmdList.add(String.valueOf(params.timeend));
		}

		// Add the output options (-f, -c:a, -c:v, etc.)

		// Now that inputs and filtering are complete, see if we should
		// give the renderer the final say on the command
		boolean override = false;
		if (renderer instanceof RendererConfiguration.OutputOverride) {
			override = ((RendererConfiguration.OutputOverride)renderer).getOutputOptions(cmdList, dlna, this, params);
		}

		if (! override) {
			cmdList.addAll(getVideoBitrateOptions(dlna, media, params));

<<<<<<< HEAD
			String customFFmpegOptions = renderer.getCustomFFmpegOptions();
=======
		// Audio bitrate
		if (!ac3Remux && !dtsRemux && !(type() == Format.AUDIO)) {
			int channels = 0;
			if (renderer.isTranscodeToWMV() && !renderer.isXbox360()) {
				channels = 2;
			} else if (params.aid != null && params.aid.getAudioProperties().getNumberOfChannels() > configuration.getAudioChannelCount()) {
				channels = configuration.getAudioChannelCount();
			}
>>>>>>> 50135597

			// Audio bitrate
			if (!ac3Remux && !dtsRemux && !(type() == Format.AUDIO)) {
				int channels = 0;
				if (renderer.isTranscodeToWMV() && !renderer.isXBOX()) {
					channels = 2;
				} else if (params.aid != null && params.aid.getAudioProperties().getNumberOfChannels() > configuration.getAudioChannelCount()) {
					channels = configuration.getAudioChannelCount();
				}

				if (!customFFmpegOptions.contains("-ac ") && channels > 0) {
					cmdList.add("-ac");
					cmdList.add(String.valueOf(channels));
				}

				if (!customFFmpegOptions.contains("-ab ")) {
					cmdList.add("-ab");
					if (renderer.isTranscodeToMPEGTSH264AAC()) {
						cmdList.add(Math.min(configuration.getAudioBitrate(), 320) + "k");
					} else {
						cmdList.add(String.valueOf(CodecUtil.getAC3Bitrate(configuration, params.aid)) + "k");
					}
				}
			}

			// Add the output options (-f, -c:a, -c:v, etc.)
			cmdList.addAll(getVideoTranscodeOptions(dlna, media, params));

			// Add custom options
			if (StringUtils.isNotEmpty(customFFmpegOptions)) {
				parseOptions(customFFmpegOptions, cmdList);
			}
		}


		// Set up the process

		PipeProcess pipe = null;
		
		if (!dtsRemux) {
//			cmdList.add("pipe:");

			// basename of the named pipe:
			String fifoName = String.format(
				"ffmpegvideo_%d_%d",
				Thread.currentThread().getId(),
				System.currentTimeMillis()
			);

			// This process wraps the command that creates the named pipe
			pipe = new PipeProcess(fifoName);
			pipe.deleteLater(); // delete the named pipe later; harmless if it isn't created

			params.input_pipes[0] = pipe;

			// Output file
			cmdList.add(pipe.getInputPipe());
		}

		String[] cmdArray = new String[cmdList.size()];
		cmdList.toArray(cmdArray);

		cmdArray = finalizeTranscoderArgs(
			filename,
			dlna,
			media,
			params,
			cmdArray
		);

		ProcessWrapperImpl pw = new ProcessWrapperImpl(cmdArray, params);

		setOutputParsing(dlna, pw, false);

		if (! dtsRemux) {
			ProcessWrapper mkfifo_process = pipe.getPipeProcess();

			/**
			 * It can take a long time for Windows to create a named pipe (and
			 * mkfifo can be slow if /tmp isn't memory-mapped), so run this in
			 * the current thread.
			 */
			mkfifo_process.runInSameThread();
			pw.attachProcess(mkfifo_process); // Clean up the mkfifo process when the transcode ends

			// Give the mkfifo process a little time
			try {
				Thread.sleep(300);
			} catch (InterruptedException e) {
				LOGGER.error("Thread interrupted while waiting for named pipe to be created", e);
			}
		} else {
			pipe = new PipeProcess(System.currentTimeMillis() + "tsmuxerout.ts");

			TsMuxeRVideo ts = new TsMuxeRVideo();
			File f = new File(configuration.getTempFolder(), "pms-tsmuxer.meta");
			String cmd[] = new String[]{ ts.executable(), f.getAbsolutePath(), pipe.getInputPipe() };
			pw = new ProcessWrapperImpl(cmd, params);

			PipeIPCProcess ffVideoPipe = new PipeIPCProcess(System.currentTimeMillis() + "ffmpegvideo", System.currentTimeMillis() + "videoout", false, true);

			cmdList.add(ffVideoPipe.getInputPipe());

			OutputParams ffparams = new OutputParams(configuration);
			ffparams.maxBufferSize = 1;
			ffparams.stdin = params.stdin;

			String[] cmdArrayDts = new String[cmdList.size()];
			cmdList.toArray(cmdArrayDts);

			cmdArrayDts = finalizeTranscoderArgs(
				filename,
				dlna,
				media,
				params,
				cmdArrayDts
			);

			ProcessWrapperImpl ffVideo = new ProcessWrapperImpl(cmdArrayDts, ffparams);

			ProcessWrapper ff_video_pipe_process = ffVideoPipe.getPipeProcess();
			pw.attachProcess(ff_video_pipe_process);
			ff_video_pipe_process.runInNewThread();
			ffVideoPipe.deleteLater();

			pw.attachProcess(ffVideo);
			ffVideo.runInNewThread();

			PipeIPCProcess ffAudioPipe = new PipeIPCProcess(System.currentTimeMillis() + "ffmpegaudio01", System.currentTimeMillis() + "audioout", false, true);
			StreamModifier sm = new StreamModifier();
			sm.setPcm(false);
			sm.setDtsEmbed(dtsRemux);
			sm.setSampleFrequency(48000);
			sm.setBitsPerSample(16);
			sm.setNbChannels(2);

			List<String> cmdListDTS = new ArrayList<>();
			cmdListDTS.add(executable());
			cmdListDTS.add("-y");
			cmdListDTS.add("-ss");

			if (params.timeseek > 0) {
				cmdListDTS.add(String.valueOf(params.timeseek));
			} else {
				cmdListDTS.add("0");
			}

			if (params.stdin == null) {
				cmdListDTS.add("-i");
			} else {
				cmdListDTS.add("-");
			}
			cmdListDTS.add(filename);

			if (params.timeseek > 0) {
				cmdListDTS.add("-copypriorss");
				cmdListDTS.add("0");
				cmdListDTS.add("-avoid_negative_ts");
				cmdListDTS.add("1");
			}

			cmdListDTS.add("-ac");
			cmdListDTS.add("2");

			cmdListDTS.add("-f");
			cmdListDTS.add("dts");

			cmdListDTS.add("-c:a");
			cmdListDTS.add("copy");

			cmdListDTS.add(ffAudioPipe.getInputPipe());

			String[] cmdArrayDTS = new String[cmdListDTS.size()];
			cmdListDTS.toArray(cmdArrayDTS);

			if (!params.mediaRenderer.isMuxDTSToMpeg()) { // No need to use the PCM trick when media renderer supports DTS
				ffAudioPipe.setModifier(sm);
			}

			OutputParams ffaudioparams = new OutputParams(configuration);
			ffaudioparams.maxBufferSize = 1;
			ffaudioparams.stdin = params.stdin;
			ProcessWrapperImpl ffAudio = new ProcessWrapperImpl(cmdArrayDTS, ffaudioparams);

			params.stdin = null;
			try (PrintWriter pwMux = new PrintWriter(f)) {
				pwMux.println("MUXOPT --no-pcr-on-video-pid --no-asyncio --new-audio-pes --vbr --vbv-len=500");
				String videoType = "V_MPEG-2";

				if (renderer.isTranscodeToMPEGTSH264AC3() || renderer.isTranscodeToMPEGTSH264AAC()) {
					videoType = "V_MPEG4/ISO/AVC";
				}

				if (params.no_videoencode && params.forceType != null) {
					videoType = params.forceType;
				}

				StringBuilder fps = new StringBuilder();
				fps.append("");
				if (params.forceFps != null) {
					fps.append("fps=").append(params.forceFps).append(", ");
				}

				String audioType = "A_AC3";
				if (dtsRemux) {
					if (params.mediaRenderer.isMuxDTSToMpeg()) {
						// Renderer can play proper DTS track
						audioType = "A_DTS";
					} else {
						// DTS padded in LPCM trick
						audioType = "A_LPCM";
					}
				}

				pwMux.println(videoType + ", \"" + ffVideoPipe.getOutputPipe() + "\", " + fps + "level=4.1, insertSEI, contSPS, track=1");
				pwMux.println(audioType + ", \"" + ffAudioPipe.getOutputPipe() + "\", track=2");
			}

			ProcessWrapper pipe_process = pipe.getPipeProcess();
			pw.attachProcess(pipe_process);
			pipe_process.runInNewThread();

			try {
				wait(50);
			} catch (InterruptedException e) {
			}

			pipe.deleteLater();
			params.input_pipes[0] = pipe;

			ProcessWrapper ff_pipe_process = ffAudioPipe.getPipeProcess();
			pw.attachProcess(ff_pipe_process);
			ff_pipe_process.runInNewThread();

			try {
				wait(50);
			} catch (InterruptedException e) {
			}

			ffAudioPipe.deleteLater();
			pw.attachProcess(ffAudio);
			ffAudio.runInNewThread();
		}

		// Launch the transcode command...
		pw.runInNewThread();
		// ...and wait briefly to allow it to start
		try {
			Thread.sleep(200);
		} catch (InterruptedException e) {
			LOGGER.error("Thread interrupted while waiting for transcode to start", e);
		}
		configuration = prev;
		return pw;
	}

	private JCheckBox multithreading;
	private JCheckBox videoRemuxTsMuxer;
	private JCheckBox fc;
	private JCheckBox deferToMEncoderForSubtitles;

	@Override
	public JComponent config() {
		return config("NetworkTab.5");
	}

	protected JComponent config(String languageLabel) {
		FormLayout layout = new FormLayout(
			"left:pref, 0:grow",
			"p, 3dlu, p, 3dlu, p, 3dlu, p, 3dlu, p"
		);
		PanelBuilder builder = new PanelBuilder(layout);
		builder.border(Borders.EMPTY);
		builder.opaque(false);

		CellConstraints cc = new CellConstraints();

		JComponent cmp = builder.addSeparator(Messages.getString(languageLabel), cc.xyw(2, 1, 1));
		cmp = (JComponent) cmp.getComponent(0);
		cmp.setFont(cmp.getFont().deriveFont(Font.BOLD));

		multithreading = new JCheckBox(Messages.getString("MEncoderVideo.35"), configuration.isFfmpegMultithreading());
		multithreading.setContentAreaFilled(false);
		multithreading.addItemListener(new ItemListener() {
			@Override
			public void itemStateChanged(ItemEvent e) {
				configuration.setFfmpegMultithreading(e.getStateChange() == ItemEvent.SELECTED);
			}
		});
		builder.add(multithreading, cc.xy(2, 3));

		videoRemuxTsMuxer = new JCheckBox(Messages.getString("MEncoderVideo.38"), configuration.isFFmpegMuxWithTsMuxerWhenCompatible());
		videoRemuxTsMuxer.setContentAreaFilled(false);
		videoRemuxTsMuxer.addItemListener(new ItemListener() {
			@Override
			public void itemStateChanged(ItemEvent e) {
				configuration.setFFmpegMuxWithTsMuxerWhenCompatible(e.getStateChange() == ItemEvent.SELECTED);
			}
		});
		builder.add(videoRemuxTsMuxer, cc.xy(2, 5));

		fc = new JCheckBox(Messages.getString("MEncoderVideo.21"), configuration.isFFmpegFontConfig());
		fc.setContentAreaFilled(false);
		fc.setToolTipText(Messages.getString("FFmpeg.0"));
		fc.addItemListener(new ItemListener() {
			@Override
			public void itemStateChanged(ItemEvent e) {
				configuration.setFFmpegFontConfig(e.getStateChange() == ItemEvent.SELECTED);
			}
		});
		builder.add(fc, cc.xy(2, 7));

		deferToMEncoderForSubtitles = new JCheckBox(Messages.getString("FFmpeg.1"), configuration.isFFmpegDeferToMEncoderForSubtitles());
		deferToMEncoderForSubtitles.setContentAreaFilled(false);
		deferToMEncoderForSubtitles.setToolTipText(Messages.getString("FFmpeg.2"));
		deferToMEncoderForSubtitles.addItemListener(new ItemListener() {
			@Override
			public void itemStateChanged(ItemEvent e) {
				configuration.setFFmpegDeferToMEncoderForSubtitles(e.getStateChange() == ItemEvent.SELECTED);
			}
		});
		builder.add(deferToMEncoderForSubtitles, cc.xy(2, 9));

		return builder.getPanel();
	}

	protected static List<String> parseOptions(String str) {
		return str == null ? null : parseOptions(str, new ArrayList<String>());
	}

	protected static List<String> parseOptions(String str, List<String> cmdList) {
		while (str.length() > 0) {
			if (str.charAt(0) == '\"') {
				int pos = str.indexOf('"', 1);
				if (pos == -1) {
					// No ", error
					break;
				}
				String tmp = str.substring(1, pos);
				cmdList.add(tmp.trim());
				str = str.substring(pos + 1);
			} else {
				// New arg, find space
				int pos = str.indexOf(' ');
				if (pos == -1) {
					// No space, we're done
					cmdList.add(str);
					break;
				}
				String tmp = str.substring(0, pos);
				cmdList.add(tmp.trim());
				str = str.substring(pos + 1);
			}
		}
		return cmdList;
	}

	/**
	 * Extracts embedded subtitles from video to file in SSA/ASS format, converts external SRT
	 * subtitles file to SSA/ASS format and applies fontconfig setting to that converted file
	 * and applies timeseeking when required.
	 *
	 * @param dlna DLNAResource
	 * @param media DLNAMediaInfo
	 * @param params Output parameters
	 * @param configuration
	 * @return Converted subtitle file
	 * @throws IOException
	 */
	public static File getSubtitles(DLNAResource dlna, DLNAMediaInfo media, OutputParams params, PmsConfiguration configuration, SubtitleType subtitleType) throws IOException {
		if (media == null || params.sid.getId() == -1 || !params.sid.getType().isText()) {
			return null;
		}

		String dir = configuration.getDataFile(SUB_DIR);
		File subsPath = new File(dir);
		if (!subsPath.exists()) {
			subsPath.mkdirs();
		}

		boolean applyFontConfig = configuration.isFFmpegFontConfig();
		boolean isEmbeddedSource = params.sid.getId() < 100;

		String filename = isEmbeddedSource ?
			dlna.getSystemName() : params.sid.getExternalFile().getAbsolutePath();

		String basename;

		long modId = new File(filename).lastModified();
		if (modId != 0) {
			// We have a real file
			basename = FilenameUtils.getBaseName(filename);
		} else {
			// It's something else, e.g. a url or psuedo-url without meaningful
			// lastmodified and (maybe) basename characteristics.
			basename = dlna.getName().replaceAll("[<>:\"\\\\/|?*+\\[\\]\n\r ']", "").trim();
			modId = filename.hashCode();
		}

		File convertedSubs;
		if (applyFontConfig || isEmbeddedSource) {
			convertedSubs = new File(subsPath.getAbsolutePath() + File.separator + basename + "_ID" + params.sid.getId() + "_" + modId + ".ass");
		} else {
			String tmp = params.sid.getExternalFile().getName().replaceAll("[<>:\"\\\\/|?*+\\[\\]\n\r ']", "").trim();
			convertedSubs = new File(subsPath.getAbsolutePath() + File.separator + modId + "_" + tmp);
		}

		if (convertedSubs.canRead()) {
			// subs are already converted
			if (applyFontConfig || isEmbeddedSource) {
				params.sid.setType(SubtitleType.ASS);
				params.sid.setExternalFileCharacterSet(CHARSET_UTF_8);
			}

			return convertedSubs;
		}

		boolean isExternalAss = false;
		if (
			params.sid.getType() == SubtitleType.ASS &&
			params.sid.isExternal() &&
			!isEmbeddedSource
		) {
			isExternalAss = true;
		}

		File tempSubs;
		if (
			isExternalAss ||
			(
				!applyFontConfig &&
				!isEmbeddedSource &&
				(params.sid.getType() == subtitleType) &&
				(params.sid.getType() == SubtitleType.SUBRIP || params.sid.getType() == SubtitleType.WEBVTT)
			)
		) {
			tempSubs = params.sid.getExternalFile();
		} else {
			tempSubs = convertSubsToSubtitleType(filename, media, params, configuration, subtitleType);
		}

		if (tempSubs == null) {
			return null;
		}

		if (!FileUtil.isFileUTF8(tempSubs)) {
			try {
				tempSubs = SubtitleUtils.applyCodepageConversion(tempSubs, convertedSubs);
				params.sid.setExternalFileCharacterSet(CHARSET_UTF_8);
			} catch (IOException ex) {
				params.sid.setExternalFileCharacterSet(null);
				LOGGER.warn("Exception during external file charset detection.", ex);
			}
		} else {
			FileUtils.copyFile(tempSubs, convertedSubs);
			tempSubs = convertedSubs;
		}

		// Now we're sure we actually have our own modifiable file
		if (
			applyFontConfig &&
			!(
				configuration.isUseEmbeddedSubtitlesStyle() &&
				params.sid.getType() == SubtitleType.ASS
			)
		) {
			try {
				tempSubs = applyFontconfigToASSTempSubsFile(tempSubs, media, configuration);
				params.sid.setExternalFileCharacterSet(CHARSET_UTF_8);
			} catch (IOException e) {
				LOGGER.debug("Applying subs setting ends with error: " + e);
				return null;
			}
		}

		if (isEmbeddedSource) {
			params.sid.setExternalFile(tempSubs);
			params.sid.setType(SubtitleType.ASS);
		}

		PMS.get().addTempFile(tempSubs, 30 * 24 * 3600 * 1000);
		return tempSubs;
	}

	/**
	 * Converts external subtitles file in SRT format or extract embedded subs to default SSA/ASS format
	 *
	 * @param fileName Subtitles file in SRT format or video file with embedded subs
	 * @param media
	 * @param params output parameters
	 * @param configuration
	 * @return Converted subtitles file in SSA/ASS format
	 */
	public static File convertSubsToSubtitleType(String fileName, DLNAMediaInfo media, OutputParams params, PmsConfiguration configuration, SubtitleType outputSubtitleType) {
		if (!params.sid.getType().isText()) {
			return null;
		}
		List<String> cmdList = new ArrayList<>();
		File tempSubsFile;
		cmdList.add(configuration.getFfmpegPath());
		cmdList.add("-y");
		cmdList.add("-loglevel");
		if (LOGGER.isTraceEnabled()) { // Set -loglevel in accordance with LOGGER setting
			cmdList.add("info"); // Could be changed to "verbose" or "debug" if "info" level is not enough
		} else {
			cmdList.add("fatal");
		}

		// Try to specify input encoding if we have a non utf-8 external sub
		if (params.sid.getId() >= 100 && !params.sid.isExternalFileUtf8()) {
			String encoding = isNotBlank(configuration.getSubtitlesCodepage()) ?
					// Prefer the global user-specified encoding if we have one.
					// Note: likely wrong if the file isn't supplied by the user.
					configuration.getSubtitlesCodepage() :
				params.sid.getExternalFileCharacterSet() != null ?
					// Fall back on the actually detected encoding if we have it.
					// Note: accuracy isn't 100% guaranteed.
					params.sid.getExternalFileCharacterSet() :
				null; // Otherwise we're out of luck!
			if (encoding != null) {
				cmdList.add("-sub_charenc");
				cmdList.add(encoding);
			}
		}

		cmdList.add("-i");
		cmdList.add(fileName);

		if (params.sid.isEmbedded()) {
			cmdList.add("-map");
			cmdList.add("0:s:" + (media.getSubtitleTracksList().indexOf(params.sid)));
		}

		try {
			tempSubsFile = new File(configuration.getTempFolder(), FilenameUtils.getBaseName(fileName) + "." + outputSubtitleType.getExtension());
		} catch (IOException e1) {
			LOGGER.debug("Subtitles conversion finished wih error: " + e1);
			return null;
		}
		cmdList.add(tempSubsFile.getAbsolutePath());

		String[] cmdArray = new String[cmdList.size()];
		cmdList.toArray(cmdArray);

		ProcessWrapperImpl pw = new ProcessWrapperImpl(cmdArray, params);
		pw.runInNewThread();

		try {
			pw.join(); // Wait until the conversion is finished
			pw.stopProcess(); // Avoid creating a pipe for this process and messing up with buffer progress bar
		} catch (InterruptedException e) {
			LOGGER.debug("Subtitles conversion finished wih error: " + e);
			return null;
		}

		tempSubsFile.deleteOnExit();
		return tempSubsFile;
	}

	public static File applyFontconfigToASSTempSubsFile(File tempSubs, DLNAMediaInfo media, PmsConfiguration configuration) throws IOException {
		LOGGER.debug("Applying fontconfig to subtitles " + tempSubs.getName());
		File outputSubs = tempSubs;
		StringBuilder outputString = new StringBuilder();
		File temp = new File(configuration.getTempFolder(), tempSubs.getName() + ".tmp");
		FileUtils.copyFile(tempSubs, temp);
		BufferedReader input = FileUtil.bufferedReaderWithCorrectCharset(temp);
		BufferedWriter output = new BufferedWriter(new OutputStreamWriter(new FileOutputStream(outputSubs), CHARSET_UTF_8));
		try {
			String line;
			String[] format = null;
			int i;
			boolean playResIsSet = false; // do not apply font size change when video resolution is set
			while ((line = input.readLine()) != null) {
				outputString.setLength(0);
				if (line.contains("[Script Info]")) {
					outputString.append(line).append("\n");
					output.write(outputString.toString());
					while ((line = input.readLine()) != null) {
						outputString.setLength(0);
						if (isNotBlank(line)) {
							if (line.contains("PlayResY:") || line.contains("PlayResX:")) {
								playResIsSet = true;
							}
							outputString.append(line).append("\n");
							output.write(outputString.toString());
						} else {
							if (!playResIsSet) {
								outputString.append("PlayResY: ").append(media.getHeight()).append("\n");
								outputString.append("PlayResX: ").append(media.getWidth()).append("\n");
							}
							break;
						}
					}
				}

				if (line != null && line.contains("Format:")) {
					format = line.split(",");
					outputString.append(line).append("\n");
					output.write(outputString.toString());
					continue;
				}

				if (line != null && line.contains("Style: Default")) {
					String[] params = line.split(",");

					for (i = 0; i < format.length; i++) {
						switch (format[i].trim()) {
							case "Fontname":
								if (!configuration.getFont().isEmpty()) {
									params[i] = configuration.getFont();
								}

								break;
							case "Fontsize":
								if (!playResIsSet) {
									params[i] = Integer.toString((int) ((Integer.parseInt(params[i]) * media.getHeight() / (double) 288 * Double.parseDouble(configuration.getAssScale()))));
								} else {
									params[i] = Integer.toString((int) (Integer.parseInt(params[i]) * Double.parseDouble(configuration.getAssScale())));
								}

								break;
							case "PrimaryColour":
								String primaryColour = Integer.toHexString(configuration.getSubsColor());
								params[i] = "&H" + primaryColour.substring(6, 8) + primaryColour.substring(4, 6) + primaryColour.substring(2, 4);
								break;
							case "Outline":
								params[i] = configuration.getAssOutline();
								break;
							case "Shadow":
								params[i] = configuration.getAssShadow();
								break;
							case "MarginV":
								params[i] = configuration.getAssMargin();
								break;
							default:
								break;
						}
					}

					outputString.append(StringUtils.join(params, ",")).append("\n");
					output.write(outputString.toString());
					continue;
				}

				outputString.append(line).append("\n");
				output.write(outputString.toString());
			}
		} finally {
			input.close();
			output.flush();
			output.close();
			temp.deleteOnExit();
		}

		return outputSubs;
	}

	/**
	 * Collapse the multiple internal ways of saying "subtitles are disabled" into a single method
	 * which returns true if any of the following are true:
	 *
	 *     1) configuration.isDisableSubtitles()
	 *     2) params.sid == null
	 *     3) avisynth()
	 * @param params
	 * @return
	 */
	public boolean isDisableSubtitles(OutputParams params) {
		return configuration.isDisableSubtitles() || (params.sid == null) || avisynth();
	}

	/**
	 * {@inheritDoc}
	 *
	 * @return
	 */
	@Override
	public boolean isCompatible(DLNAResource resource) {
		if (
			PlayerUtil.isVideo(resource, Format.Identifier.MKV) ||
			PlayerUtil.isVideo(resource, Format.Identifier.MPG) ||
			"m3u8".equals(resource.getFormat().getMatchedExtension())
		) {
			return true;
		}

		return false;
	}

	// matches 'Duration: 00:17:17.00' but not 'Duration: N/A'
	static final Matcher reDuration = Pattern.compile("Duration:\\s+([\\d:.]+),").matcher("");

	/**
	 * Set up a filter to parse ffmpeg's stderr output for info
	 * (e.g. duration) if required.
	 */
	public void setOutputParsing(final DLNAResource dlna, ProcessWrapperImpl pw, boolean force) {
		if (configuration.isResumeEnabled() && dlna.getMedia() != null) {
			long duration = force ? 0 : (long) dlna.getMedia().getDurationInSeconds();
			if (duration == 0 || duration == DLNAMediaInfo.TRANS_SIZE) {
				OutputTextLogger ffParser = new OutputTextLogger(null, pw) {
					@Override
					public boolean filter(String line) {
						if (reDuration.reset(line).find()) {
							String d = reDuration.group(1);
							LOGGER.trace("[{}] setting duration: {}", ID, d);
							dlna.getMedia().setDuration(convertStringToTime(d));
							return false; // done, stop filtering
						}
						return true; // keep filtering
					}
				};
				ffParser.setFiltered(true);
				pw.setStderrConsumer(ffParser);
			}
		}
	}

	public static void deleteSubs() {
		FileUtils.deleteQuietly(new File(_configuration.getDataFile(SUB_DIR)));
	}

	private void getOriginalResolution(String subtitles, int originalWidth, int originalHeight) throws IOException {
		BufferedReader input = new BufferedReader(new InputStreamReader(new FileInputStream(new File(subtitles))));
		String line;
		boolean resolved = false;
		while ((line = input.readLine()) != null) {
			if (line.contains("[Script Info]")) {
				while ((line = input.readLine()) != null) {
					if (isNotBlank(line)) {
						if (line.contains("PlayResX:")) {
							originalWidth = Integer.parseInt(line.substring(9).trim());
						} else if (line.contains("PlayResY:")) {
							originalHeight = Integer.parseInt(line.substring(9).trim());
						}
					} else {
						resolved = true;
						break;
					}	
				}
			}
			if (resolved) {
				input.close();
				break;
			}
		}
	}

	private void setSubtitlesResolution(String subtitles, int subtitlesWidth, int subtitlesHeight) throws IOException {
		BufferedReader input = new BufferedReader(new InputStreamReader(new FileInputStream(new File(subtitles))));
		String line;
		boolean resolved = false;
		while ((line = input.readLine()) != null) {
			if (line.contains("[Script Info]")) {
				while ((line = input.readLine()) != null) {
					if (isNotBlank(line)) {
						if (line.contains("PlayResX:")) {
							subtitlesWidth = Integer.parseInt(line.substring(9).trim());
						} else if (line.contains("PlayResY:")) {
							subtitlesHeight = Integer.parseInt(line.substring(9).trim());
						}
					} else {
						resolved = true;
						break;
					}	
				}
			}
			if (resolved) {
				input.close();
				break;
			}
		}
	}
}<|MERGE_RESOLUTION|>--- conflicted
+++ resolved
@@ -919,23 +919,12 @@
 		if (! override) {
 			cmdList.addAll(getVideoBitrateOptions(dlna, media, params));
 
-<<<<<<< HEAD
 			String customFFmpegOptions = renderer.getCustomFFmpegOptions();
-=======
-		// Audio bitrate
-		if (!ac3Remux && !dtsRemux && !(type() == Format.AUDIO)) {
-			int channels = 0;
-			if (renderer.isTranscodeToWMV() && !renderer.isXbox360()) {
-				channels = 2;
-			} else if (params.aid != null && params.aid.getAudioProperties().getNumberOfChannels() > configuration.getAudioChannelCount()) {
-				channels = configuration.getAudioChannelCount();
-			}
->>>>>>> 50135597
 
 			// Audio bitrate
 			if (!ac3Remux && !dtsRemux && !(type() == Format.AUDIO)) {
 				int channels = 0;
-				if (renderer.isTranscodeToWMV() && !renderer.isXBOX()) {
+				if (renderer.isTranscodeToWMV() && !renderer.isXbox360()) {
 					channels = 2;
 				} else if (params.aid != null && params.aid.getAudioProperties().getNumberOfChannels() > configuration.getAudioChannelCount()) {
 					channels = configuration.getAudioChannelCount();
