--- conflicted
+++ resolved
@@ -209,18 +209,6 @@
 		if (overrideVF != null) {
 			filterChain.add(overrideVF);
 		} else {
-<<<<<<< HEAD
-			String rescaleOrPadding = null;
-
-			if (isResolutionTooHighForRenderer || (renderer.isKeepAspectRatio() && !renderer.isRescaleByRenderer() && media.getWidth() < 720)) { // Do not rescale for SD video and higher
-				rescaleOrPadding = String.format(
-					// http://stackoverflow.com/a/8351875
-					"scale=iw*min(%1$d/iw\\,%2$d/ih):ih*min(%1$d/iw\\,%2$d/ih),pad=%1$d:%2$d:(%1$d-iw)/2:(%2$d-ih)/2",
-					renderer.getMaxVideoWidth(),
-					renderer.getMaxVideoHeight()
-				);
-			} else if (renderer.isKeepAspectRatio() && isMediaValid && !media.isDVDResolution()) {
-=======
 			// disable keepAspectRatio for 3D SBS or TB video, use only rescale if needed
 			boolean keepAR = renderer.isKeepAspectRatio() &&
 					!(
@@ -233,7 +221,6 @@
 					filterChain.add(String.format("pad=%1$d:%2$d:(%1$d-iw)/2:(%2$d-ih)/2", renderer.getMaxVideoWidth(), renderer.getMaxVideoHeight()));
 				}
 			} else if (keepAR && isMediaValid) {
->>>>>>> 33cda108
 				if ((media.getWidth() / (double) media.getHeight()) >= (16 / (double) 9)) {
 					filterChain.add("pad=iw:iw/(16/9):0:(oh-ih)/2");
 				} else {
