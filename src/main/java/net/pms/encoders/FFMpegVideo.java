/*
 * PS3 Media Server, for streaming any medias to your PS3.
 * Copyright (C) 2008  A.Brochard
 *
 * This program is free software; you can redistribute it and/or
 * modify it under the terms of the GNU General Public License
 * as published by the Free Software Foundation; version 2
 * of the License only.
 *
 * This program is distributed in the hope that it will be useful,
 * but WITHOUT ANY WARRANTY; without even the implied warranty of
 * MERCHANTABILITY or FITNESS FOR A PARTICULAR PURPOSE.  See the
 * GNU General Public License for more details.
 *
 * You should have received a copy of the GNU General Public License
 * along with this program; if not, write to the Free Software
 * Foundation, Inc., 51 Franklin Street, Fifth Floor, Boston, MA  02110-1301, USA.
 */
package net.pms.encoders;

import com.jgoodies.forms.builder.PanelBuilder;
import com.jgoodies.forms.factories.Borders;
import com.jgoodies.forms.layout.CellConstraints;
import com.jgoodies.forms.layout.FormLayout;
import java.awt.Font;
import java.awt.event.ItemEvent;
import java.awt.event.ItemListener;
import java.io.BufferedReader;
import java.io.BufferedWriter;
import java.io.File;
import java.io.FileReader;
import java.io.FileWriter;
import java.io.IOException;
import java.io.PrintWriter;
import java.text.CharacterIterator;
import java.text.StringCharacterIterator;
import java.util.ArrayList;
import java.util.Arrays;
import java.util.List;
import javax.swing.JCheckBox;
import javax.swing.JComponent;
import net.pms.Messages;
import net.pms.PMS;
import net.pms.configuration.PmsConfiguration;
import net.pms.configuration.RendererConfiguration;
import net.pms.dlna.DLNAMediaInfo;
import net.pms.dlna.DLNAResource;
import net.pms.dlna.InputFile;
import net.pms.formats.Format;
<<<<<<< HEAD
import net.pms.formats.v2.SubtitleType;
=======
>>>>>>> 151e8780
import net.pms.formats.v2.SubtitleUtils;
import net.pms.io.OutputParams;
import net.pms.io.PipeIPCProcess;
import net.pms.io.PipeProcess;
import net.pms.io.ProcessWrapper;
import net.pms.io.ProcessWrapperImpl;
import net.pms.io.StreamModifier;
import net.pms.network.HTTPResource;
import net.pms.util.FileUtil;
import net.pms.util.ProcessUtil;
import org.apache.commons.lang.StringUtils;
import static org.apache.commons.lang.StringUtils.isBlank;
import org.slf4j.Logger;
import org.slf4j.LoggerFactory;

/*
 * Pure FFmpeg video player.
 *
 * Design note:
 *
 * Helper methods that return lists of <code>String</code>s representing options are public
 * to facilitate composition e.g. a custom engine (plugin) that uses tsMuxeR for videos without
 * subtitles and FFmpeg otherwise needs to compose and call methods on both players.
 *
 * To avoid API churn, and to provide wiggle room for future functionality, all of these methods
 * take RendererConfiguration (renderer) and DLNAMediaInfo (media) parameters, even if one or
 * both of these parameters are unused.
 */
public class FFMpegVideo extends Player {
	private static final Logger LOGGER = LoggerFactory.getLogger(FFMpegVideo.class);
	private static final String DEFAULT_QSCALE = "3";
<<<<<<< HEAD
=======
	private static final String SUB_DIR = "subs";
>>>>>>> 151e8780
	protected static PmsConfiguration configuration;
	
	@Deprecated
	public FFMpegVideo() {
		this(PMS.getConfiguration());
	}
	
	public FFMpegVideo(PmsConfiguration configuration) {
		FFMpegVideo.configuration = configuration;
	}

	// FIXME we have an id() accessor for this; no need for the field to be public
	@Deprecated
	public static final String ID = "ffmpegvideo";

	/**
	 * Returns a list of strings representing the rescale options for this transcode i.e. the ffmpeg -vf
	 * options used to show subtitles in SSA/ASS format and resize a video that's too wide and/or high for the specified renderer.
	 * If the renderer has no size limits, or there's no media metadata, or the video is within the renderer's
	 * size limits, an empty list is returned.
	 *
	 * @param extSubs the substrings filename
	 * @param renderer the DLNA renderer the video is being streamed to
	 * @param media metadata for the DLNA resource which is being transcoded
	 * @return a {@link List} of <code>String</code>s representing the rescale options for this video,
	 * or an empty list if the video doesn't need to be resized.
	 */
	public List<String> getVideoFilterOptions(String extSubs, RendererConfiguration renderer, DLNAMediaInfo media) throws IOException {
		List<String> videoFilterOptions = new ArrayList<>();
		String subsOption = null;
		String padding = null;
		String externalSubtitlesFileName;

		boolean isResolutionTooHighForRenderer = renderer.isVideoRescale() && // renderer defines a max width/height
			(media != null && media.isMediaparsed()) &&
			(
				(media.getWidth() > renderer.getMaxVideoWidth()) ||
				(media.getHeight() > renderer.getMaxVideoHeight())
			);

<<<<<<< HEAD
		if (params.sid != null && !configuration.isDisableSubtitles() && params.sid.isExternal()) {
			if (params.sid.isExternalFileUtf16()) {
				// convert UTF-16 -> UTF-8
				File convertedSubtitles = new File(configuration.getTempFolder(), "utf8_" + params.sid.getExternalFile().getName());
				FileUtil.convertFileFromUtf16ToUtf8(params.sid.getExternalFile(), convertedSubtitles);
				externalSubtitlesFileName = ProcessUtil.getShortFileNameIfWideChars(convertedSubtitles.getAbsolutePath());
			} else {
				externalSubtitlesFileName = ProcessUtil.getShortFileNameIfWideChars(params.sid.getExternalFile().getAbsolutePath());
			}

			if (params.sid.getType() == SubtitleType.SUBRIP) {
				try  {
					externalSubtitlesFileName = SubtitleUtils.ConvertSrtToAss(externalSubtitlesFileName, params.timeseek, configuration).getAbsolutePath();
				} catch (IOException e) {
					LOGGER.debug("Converting to ASS file raised an error: {}", e.getMessage());
				}

			}
			
			if (externalSubtitlesFileName != null) {
				StringBuilder s = new StringBuilder();
				CharacterIterator it = new StringCharacterIterator(externalSubtitlesFileName);

				for (char ch = it.first(); ch != CharacterIterator.DONE; ch = it.next()) {
					switch (ch) {
						case ':':
							s.append("\\\\:");
							break;
						case '\\':
							s.append("/");
							break;
						case ']':
						case '[':
							s.append("\\");
						default:
							s.append(ch);
							break;
					}
				}

				String subsFile = s.toString();
				subsFile = subsFile.replace(",", "\\,");
				subsOption = "ass=" + subsFile;
			}
=======
		if (extSubs != null) {
			StringBuilder s = new StringBuilder();
			CharacterIterator it = new StringCharacterIterator(extSubs);

			for (char ch = it.first(); ch != CharacterIterator.DONE; ch = it.next()) {
				switch (ch) {
					case ':':
						s.append("\\\\:");
						break;
					case '\\':
						s.append("/");
						break;
					case ']':
					case '[':
						s.append("\\");
					default:
						s.append(ch);
						break;
				}
			}

			String subsFile = s.toString();
			subsFile = subsFile.replace(",", "\\,");
			subsOption = "ass=" + subsFile;

>>>>>>> 151e8780
		}

		if (renderer.isKeepAspectRatio() && renderer.isRescaleByRenderer()) {
			if (
				media != null &&
				media.isMediaparsed() &&
				media.getHeight() != 0 &&
				(media.getWidth() / (double) media.getHeight()) >= (16 / (double) 9)
			) {
				padding = "pad=iw:iw/(16/9):0:(oh-ih)/2";
			} else {
				padding = "pad=ih*(16/9):ih:(ow-iw)/2:0";
			}
		}

		String rescaleSpec = null;

		if (isResolutionTooHighForRenderer || (renderer.isKeepAspectRatio() && !renderer.isRescaleByRenderer())) {
			rescaleSpec = String.format(
				// http://stackoverflow.com/a/8351875
				"scale=iw*min(%1$d/iw\\,%2$d/ih):ih*min(%1$d/iw\\,%2$d/ih),pad=%1$d:%2$d:(%1$d-iw)/2:(%2$d-ih)/2",
				renderer.getMaxVideoWidth(),
				renderer.getMaxVideoHeight()
			);
		}
		
		String overrideVF = renderer.getFFmpegVideoFilterOverride();

		if (rescaleSpec != null || padding != null || overrideVF != null || subsOption != null) {
			videoFilterOptions.add("-vf");
			StringBuilder filterParams = new StringBuilder();
			
			if (overrideVF != null) {
				filterParams.append(overrideVF);
				if (subsOption != null) {
					filterParams.append(", ");
				}
			} else {
				if (rescaleSpec != null) {
					filterParams.append(rescaleSpec);
					if (subsOption != null || padding != null) {
						filterParams.append(", ");
					}
				}

				if (padding != null && rescaleSpec == null) {
					filterParams.append(padding);
					if (subsOption != null) {
						filterParams.append(", ");
					}
				}
			}

			if (subsOption != null) {
				filterParams.append(subsOption);
			}

			videoFilterOptions.add(filterParams.toString());
		}

		return videoFilterOptions;
	}

	@Deprecated
	public List<String> getTranscodeVideoOptions(RendererConfiguration renderer, DLNAMediaInfo media, OutputParams params) {
		return getTranscodeVideoOptions(renderer, media, params, null);
	}

	/**
	 * Takes a renderer and returns a list of <code>String</code>s representing FFmpeg output options
	 * (i.e. options that define the output file's video codec, audio codec and container)
	 * compatible with the renderer's <code>TranscodeVideo</code> profile.
	 *
	 * @param renderer The {@link RendererConfiguration} instance whose <code>TranscodeVideo</code> profile is to be processed.
	 * @param media the media metadata for the video being streamed. May contain unset/null values (e.g. for web videos).
	 * @param params output parameters
	 * @param fileName the name of the file
	 *
	 * @return a {@link List} of <code>String</code>s representing the FFmpeg output parameters for the renderer according
	 * to its <code>TranscodeVideo</code> profile.
	 */
	public List<String> getTranscodeVideoOptions(RendererConfiguration renderer, DLNAMediaInfo media, OutputParams params, String fileName) {
		List<String> transcodeOptions = new ArrayList<>();

		if (renderer.isTranscodeToWMV()) { // WMV
			transcodeOptions.add("-c:v");
			transcodeOptions.add("wmv2");

			transcodeOptions.add("-c:a");
			transcodeOptions.add("wmav2");

			transcodeOptions.add("-f");
			transcodeOptions.add("asf");
		} else { // MPEGPSAC3, MPEGTSAC3 or H264TSAC3
			final boolean isTsMuxeRVideoEngineEnabled = configuration.getEnginesAsList(PMS.get().getRegistry()).contains(TsMuxeRVideo.ID);

			// Output audio codec
			dtsRemux = isTsMuxeRVideoEngineEnabled &&
				configuration.isDTSEmbedInPCM() &&
				params.aid != null &&
				params.aid.isDTS() &&
				!avisynth() &&
				renderer.isDTSPlayable();

			if (configuration.isRemuxAC3() && params.aid != null && params.aid.isAC3() && !avisynth() && renderer.isTranscodeToAC3()) {
				// AC-3 remux
				transcodeOptions.add("-c:a");
				transcodeOptions.add("copy");
			} else {
				if (dtsRemux) {
					// Audio is added in a separate process later
					transcodeOptions.add("-an");
				} else if (type() == Format.AUDIO) {
					// Skip
				} else {
					transcodeOptions.add("-c:a");
					transcodeOptions.add("ac3");
				}
			}

			InputFile newInput = null;
			if (fileName != null) {
				newInput = new InputFile();
				newInput.setFilename(fileName);
				newInput.setPush(params.stdin);
			}

			// Output video codec
			if (
				media.isMediaparsed() &&
				params.sid == null &&
				!avisynth() &&
				(
					(
						newInput != null &&
						media.isVideoWithinH264LevelLimits(newInput, params.mediaRenderer)
					) ||
					!params.mediaRenderer.isH264Level41Limited()
				) &&
				media.isMuxable(params.mediaRenderer) &&
				configuration.isFFmpegMuxWhenCompatible() &&
				params.mediaRenderer.isMuxH264MpegTS()
			) {
				transcodeOptions.add("-c:v");
				transcodeOptions.add("copy");
				transcodeOptions.add("-bsf");
				transcodeOptions.add("h264_mp4toannexb");
				transcodeOptions.add("-fflags");
				transcodeOptions.add("+genpts");

				videoRemux = true;
			} else if (renderer.isTranscodeToH264TSAC3()) {
				transcodeOptions.add("-c:v");
				transcodeOptions.add("libx264");
				transcodeOptions.add("-crf");
				transcodeOptions.add("20");
				transcodeOptions.add("-preset");
				transcodeOptions.add("superfast");
			} else if (!dtsRemux) {
				transcodeOptions.add("-c:v");
				transcodeOptions.add("mpeg2video");
			}

			// Output file format
			transcodeOptions.add("-f");
			if (dtsRemux) {
				if (videoRemux) {
					transcodeOptions.add("rawvideo");
				} else {
					transcodeOptions.add("mpeg2video");
				}
			} else if (renderer.isTranscodeToMPEGTSAC3() || renderer.isTranscodeToH264TSAC3() || videoRemux) { // MPEGTSAC3
				transcodeOptions.add("mpegts");
			} else { // default: MPEGPSAC3
				transcodeOptions.add("vob");
			}
		}

		return transcodeOptions;
	}

	/**
	 * Takes a renderer and metadata for the current video and returns the video bitrate spec for the current transcode according to
	 * the limits/requirements of the renderer.
	 *
	 * @param renderer a {@link RendererConfiguration} instance representing the renderer being streamed to
	 * @param media the media metadata for the video being streamed. May contain unset/null values (e.g. for web videos).
	 * @return a {@link List} of <code>String</code>s representing the video bitrate options for this transcode
	 */
	public List<String> getVideoBitrateOptions(RendererConfiguration renderer, DLNAMediaInfo media) { // media is currently unused
		List<String> videoBitrateOptions = new ArrayList<>();
		String sMaxVideoBitrate = renderer.getMaxVideoBitrate(); // currently Mbit/s
		int iMaxVideoBitrate = 0;

		if (sMaxVideoBitrate != null) {
			try {
				iMaxVideoBitrate = Integer.parseInt(sMaxVideoBitrate);
			} catch (NumberFormatException nfe) {
				LOGGER.error("Can't parse max video bitrate", nfe); // XXX this should be handled in RendererConfiguration
			}
		}

		if (iMaxVideoBitrate == 0) { // unlimited: try to preserve the bitrate
			videoBitrateOptions.add("-q:v"); // video qscale
			videoBitrateOptions.add(DEFAULT_QSCALE);
		} else { // limit the bitrate FIXME untested
			// convert megabits-per-second (as per the current option name: MaxVideoBitrateMbps) to bps
			// FIXME rather than dealing with megabit vs mebibit issues here, this should be left up to the client i.e.
			// the renderer.conf unit should be bits-per-second (and the option should be renamed: MaxVideoBitrateMbps -> MaxVideoBitrate)
			videoBitrateOptions.add("-maxrate");
			videoBitrateOptions.add("" + iMaxVideoBitrate * 1000 * 1000);
		}

		return videoBitrateOptions;
	}

	/**
	 * Takes a renderer and metadata for the current video and returns the audio bitrate spec for the current transcode according to
	 * the limits/requirements of the renderer.
	 *
	 * @param renderer a {@link RendererConfiguration} instance representing the renderer being streamed to
	 * @param media the media metadata for the video being streamed. May contain unset/null values (e.g. for web videos).
	 * @return a {@link List} of <code>String</code>s representing the audio bitrate options for this transcode
	 */
	public List<String> getAudioBitrateOptions(RendererConfiguration renderer, DLNAMediaInfo media) {
		List<String> audioBitrateOptions = new ArrayList<>();

		audioBitrateOptions.add("-q:a");
		audioBitrateOptions.add(DEFAULT_QSCALE);

		return audioBitrateOptions;
	}

	protected boolean dtsRemux;
	protected boolean ac3Remux;
	protected boolean videoRemux;

	@Override
	public int purpose() {
		return VIDEO_SIMPLEFILE_PLAYER;
	}

	@Override
	// TODO make this static so it can replace ID, instead of having both
	public String id() {
		return ID;
	}

	@Override
	public boolean isTimeSeekable() {
		return true;
	}

	@Override
	public boolean avisynth() {
		return false;
	}

	public String initialString() {
		String threads = "";
		if (configuration.isFfmpegMultithreading()) {
			threads = " -threads " + configuration.getNumberOfCpuCores();
		}
		return configuration.getFfmpegSettings() + threads;
	}

	@Override
	public String name() {
		return "FFmpeg";
	}

	@Override
	public int type() {
		return Format.VIDEO;
	}

	// unused; return this array for backwards-compatibility
	@Deprecated
	protected String[] getDefaultArgs() {
		List<String> defaultArgsList = new ArrayList<>();

		defaultArgsList.add("-loglevel");
		defaultArgsList.add("warning");

		String[] defaultArgsArray = new String[defaultArgsList.size()];
		defaultArgsList.toArray(defaultArgsArray);

		return defaultArgsArray;
	}

	private int[] getVideoBitrateConfig(String bitrate) {
		int bitrates[] = new int[2];

		if (bitrate.contains("(") && bitrate.contains(")")) {
			bitrates[1] = Integer.parseInt(bitrate.substring(bitrate.indexOf("(") + 1, bitrate.indexOf(")")));
		}

		if (bitrate.contains("(")) {
			bitrate = bitrate.substring(0, bitrate.indexOf("(")).trim();
		}

		if (isBlank(bitrate)) {
			bitrate = "0";
		}

		bitrates[0] = (int) Double.parseDouble(bitrate);

		return bitrates;
	}

	@Override
	@Deprecated
	public String[] args() {
		return getDefaultArgs(); // unused; return this array for for backwards compatibility
	}

	// XXX hardwired to false and not referenced anywhere else in the codebase
	@Deprecated
	public boolean mplayer() {
		return false;
	}

	@Override
	public String mimeType() {
		return HTTPResource.VIDEO_TRANSCODE;
	}

	@Override
	public String executable() {
		return configuration.getFfmpegPath();
	}

	@Override
	public boolean isGPUAccelerationReady() {
		return false;
	}

	@Override
	public ProcessWrapper launchTranscode(
		String fileName,
		DLNAResource dlna,
		DLNAMediaInfo media,
		OutputParams params
	) throws IOException {
		int nThreads = configuration.getNumberOfCpuCores();
		List<String> cmdList = new ArrayList<>();
		RendererConfiguration renderer = params.mediaRenderer;
		setAudioAndSubs(fileName, media, params, configuration);
		File tempSubs = null;
//		params.waitbeforestart = 1000;
		boolean avisynth = avisynth();

		if (!isDisableSubtitles(params)) {
			tempSubs = subsConversion(fileName, media, params);
		}

		cmdList.add(executable());

		// Prevent FFmpeg timeout
		cmdList.add("-y");

		cmdList.add("-loglevel");
		
		if (LOGGER.isTraceEnabled()) { // Set -loglevel in accordance with LOGGER setting
			cmdList.add("info"); // Could be changed to "verbose" or "debug" if "info" level is not enough
		} else {
			cmdList.add("warning");
		}

		if (params.timeseek > 0) {
			cmdList.add("-ss");
			cmdList.add("" + params.timeseek);
		}

		// decoder threads
		cmdList.add("-threads");
		cmdList.add("" + nThreads);

		final boolean isTsMuxeRVideoEngineEnabled = configuration.getEnginesAsList(PMS.get().getRegistry()).contains(TsMuxeRVideo.ID);

		ac3Remux = false;
		dtsRemux = false;

		if (configuration.isRemuxAC3() && params.aid != null && params.aid.isAC3() && !avisynth() && renderer.isTranscodeToAC3()) {
			// AC-3 remux takes priority
			ac3Remux = true;
		} else {
			// Now check for DTS remux and LPCM streaming
			dtsRemux = isTsMuxeRVideoEngineEnabled &&
				configuration.isDTSEmbedInPCM() &&
				params.aid != null &&
				params.aid.isDTS() &&
				!avisynth() &&
				params.mediaRenderer.isDTSPlayable();
		}

		String frameRateRatio = media.getValidFps(true);
		String frameRateNumber = media.getValidFps(false);

		// Input filename
		cmdList.add("-i");
		if (avisynth && !fileName.toLowerCase().endsWith(".iso")) {
			File avsFile = AviSynthFFmpeg.getAVSScript(fileName, params.sid, params.fromFrame, params.toFrame, frameRateRatio, frameRateNumber);
			cmdList.add(ProcessUtil.getShortFileNameIfWideChars(avsFile.getAbsolutePath()));
		} else {
			cmdList.add(fileName);

			if (media.getAudioTracksList().size() > 1) {
				// Set the video stream
				cmdList.add("-map");
				cmdList.add("0:v");

				// Set the proper audio stream
				cmdList.add("-map");
				cmdList.add("0:a:" + (media.getAudioTracksList().indexOf(params.aid)));
			}
		}

		// Encoder threads
		cmdList.add("-threads");
		cmdList.add("" + nThreads);

		if (params.timeend > 0) {
			cmdList.add("-t");
			cmdList.add("" + params.timeend);
		}

		// add video bitrate options
		// TODO: Integrate our (more comprehensive) code with this function
		// from PMS to make keeping synchronised easier.
		// Until then, leave the following line commented out.
		// cmdList.addAll(getVideoBitrateOptions(renderer, media));

		// add audio bitrate options
		// TODO: Integrate our (more comprehensive) code with this function
		// from PMS to make keeping synchronised easier.
		// Until then, leave the following line commented out.
		// cmdList.addAll(getAudioBitrateOptions(renderer, media));

		// if the source is too large for the renderer, resize it
		// and/or add subtitles to video filter
		// FFmpeg must be compiled with --enable-libass parameter
		if (tempSubs == null) {
			cmdList.addAll(getVideoFilterOptions(null, renderer, media));
		} else {
			cmdList.addAll(getVideoFilterOptions(tempSubs.getAbsolutePath(), renderer, media));
		}

		int defaultMaxBitrates[] = getVideoBitrateConfig(configuration.getMaximumBitrate());
		int rendererMaxBitrates[] = new int[2];

		if (renderer.getMaxVideoBitrate() != null) {
			rendererMaxBitrates = getVideoBitrateConfig(renderer.getMaxVideoBitrate());
		}

		// Give priority to the renderer's maximum bitrate setting over the user's setting
		if ((defaultMaxBitrates[0] == 0 && rendererMaxBitrates[0] > 0) || rendererMaxBitrates[0] < defaultMaxBitrates[0] && rendererMaxBitrates[0] > 0) {
			defaultMaxBitrates = rendererMaxBitrates;
		}

		if (params.mediaRenderer.getCBRVideoBitrate() == 0 && defaultMaxBitrates[0] > 0) {
			// Convert value from Mb to Kb
			defaultMaxBitrates[0] = 1000 * defaultMaxBitrates[0];

			// Halve it since it seems to send up to 1 second of video in advance
			defaultMaxBitrates[0] = defaultMaxBitrates[0] / 2;

			int bufSize = 1835;
			// x264 uses different buffering math than MPEG-2
			if (!renderer.isTranscodeToH264TSAC3()) {
				if (media.isHDVideo()) {
					bufSize = defaultMaxBitrates[0] / 3;
				}

				if (bufSize > 7000) {
					bufSize = 7000;
				}

				if (defaultMaxBitrates[1] > 0) {
					bufSize = defaultMaxBitrates[1];
				}

				if (params.mediaRenderer.isDefaultVBVSize() && rendererMaxBitrates[1] == 0) {
					bufSize = 1835;
				}
			}

			// Make room for audio
			if (dtsRemux) {
				defaultMaxBitrates[0] = defaultMaxBitrates[0] - 1510;
			} else {
				defaultMaxBitrates[0] = defaultMaxBitrates[0] - configuration.getAudioBitrate();
			}

			// Round down to the nearest Mb
			defaultMaxBitrates[0] = defaultMaxBitrates[0] / 1000 * 1000;

			// FFmpeg uses bytes for inputs instead of kbytes like MEncoder
			bufSize = bufSize * 1000;
			defaultMaxBitrates[0] = defaultMaxBitrates[0] * 1000;

			/**
			 * Level 4.1-limited renderers like the PS3 can stutter when H.264 video exceeds
			 * this bitrate
			 */
			if (renderer.isTranscodeToH264TSAC3() || videoRemux) {
				if (
					params.mediaRenderer.isH264Level41Limited() &&
					defaultMaxBitrates[0] > 31250000
				) {
					defaultMaxBitrates[0] = 31250000;
				}
				bufSize = defaultMaxBitrates[0];
			}

			cmdList.add("-bufsize");
			cmdList.add("" + bufSize);

			cmdList.add("-maxrate");
			cmdList.add("" + defaultMaxBitrates[0]);
		}

		int channels;
		if (renderer.isTranscodeToWMV()) {
			channels = 2;
		} else if (ac3Remux) {
			channels = params.aid.getAudioProperties().getNumberOfChannels(); // AC-3 remux
		} else if (dtsRemux) {
			channels = 2;
		} else {
			channels = configuration.getAudioChannelCount(); // 5.1 max for AC-3 encoding
		}
		cmdList.add("-ac");
		cmdList.add("" + channels);

		// Audio bitrate
		if (!ac3Remux && !dtsRemux && !(type() == Format.AUDIO)) {
			cmdList.add("-ab");
			// Check if audio bitrate meets mp2 specification
			// TODO: Is this needed?
			if (!renderer.isTranscodeToMPEGPSAC3() && configuration.getAudioBitrate() <= 384) {
				cmdList.add(configuration.getAudioBitrate() + "k");
			} else {
				cmdList.add("384k");
			}
		}

		if (params.timeseek > 0) {
			cmdList.add("-copypriorss");
			cmdList.add("0");
			cmdList.add("-avoid_negative_ts");
			cmdList.add("1");
		}

		// Add MPEG-2 quality settings
		if (!renderer.isTranscodeToH264TSAC3() && !videoRemux) {
			String[] customOptions = StringUtils.split(configuration.getFfmpegSettings());
			cmdList.addAll(new ArrayList<>(Arrays.asList(customOptions)));
		}

		// Add the output options (-f, -acodec, -vcodec)
		cmdList.addAll(getTranscodeVideoOptions(renderer, media, params, fileName));

		// Add custom options
		if (StringUtils.isNotEmpty(renderer.getCustomFFmpegOptions())) {
			parseOptions(renderer.getCustomFFmpegOptions(), cmdList);
		}

		if (!dtsRemux) {
			cmdList.add("pipe:");
		}

		String[] cmdArray = new String[cmdList.size()];
		cmdList.toArray(cmdArray);

		cmdArray = finalizeTranscoderArgs(
			fileName,
			dlna,
			media,
			params,
			cmdArray
		);

		ProcessWrapperImpl pw = new ProcessWrapperImpl(cmdArray, params);

		if (dtsRemux) {
			PipeProcess pipe;
			pipe = new PipeProcess(System.currentTimeMillis() + "tsmuxerout.ts");

			TsMuxeRVideo ts = new TsMuxeRVideo(configuration);
			File f = new File(configuration.getTempFolder(), "pms-tsmuxer.meta");
			String cmd[] = new String[]{ ts.executable(), f.getAbsolutePath(), pipe.getInputPipe() };
			pw = new ProcessWrapperImpl(cmd, params);

			PipeIPCProcess ffVideoPipe = new PipeIPCProcess(System.currentTimeMillis() + "ffmpegvideo", System.currentTimeMillis() + "videoout", false, true);

			cmdList.add(ffVideoPipe.getInputPipe());

			OutputParams ffparams = new OutputParams(configuration);
			ffparams.maxBufferSize = 1;
			ffparams.stdin = params.stdin;

			String[] cmdArrayDts = new String[cmdList.size()];
			cmdList.toArray(cmdArrayDts);

			cmdArrayDts = finalizeTranscoderArgs(
				fileName,
				dlna,
				media,
				params,
				cmdArrayDts
			);

			ProcessWrapperImpl ffVideo = new ProcessWrapperImpl(cmdArrayDts, ffparams);

			ProcessWrapper ff_video_pipe_process = ffVideoPipe.getPipeProcess();
			pw.attachProcess(ff_video_pipe_process);
			ff_video_pipe_process.runInNewThread();
			ffVideoPipe.deleteLater();

			pw.attachProcess(ffVideo);
			ffVideo.runInNewThread();

			PipeIPCProcess ffAudioPipe = new PipeIPCProcess(System.currentTimeMillis() + "ffmpegaudio01", System.currentTimeMillis() + "audioout", false, true);
			StreamModifier sm = new StreamModifier();
			sm.setPcm(false);
			sm.setDtsEmbed(dtsRemux);
			sm.setSampleFrequency(48000);
			sm.setBitsPerSample(16);
			sm.setNbChannels(channels);

			String ffmpegLPCMextract[] = new String[]{
				executable(),
				"-y",
				"-ss", "0",
				"-i", fileName,
				"-ac", "" + channels,
				"-f", "dts",
				"-c:a", "copy",
				ffAudioPipe.getInputPipe()
			};

			if (!params.mediaRenderer.isMuxDTSToMpeg()) { // No need to use the PCM trick when media renderer supports DTS
				ffAudioPipe.setModifier(sm);
			}

			if (params.stdin != null) {
				ffmpegLPCMextract[4] = "-";
			}

			if (params.timeseek > 0) {
				ffmpegLPCMextract[3] = "" + params.timeseek;
			}

			OutputParams ffaudioparams = new OutputParams(configuration);
			ffaudioparams.maxBufferSize = 1;
			ffaudioparams.stdin = params.stdin;
			ProcessWrapperImpl ffAudio = new ProcessWrapperImpl(ffmpegLPCMextract, ffaudioparams);

			params.stdin = null;
			try (PrintWriter pwMux = new PrintWriter(f)) {
				pwMux.println("MUXOPT --no-pcr-on-video-pid --no-asyncio --new-audio-pes --vbr --vbv-len=500");
				String videoType = "V_MPEG-2";

				if (videoRemux) {
					videoType = "V_MPEG4/ISO/AVC";
				}

				if (params.no_videoencode && params.forceType != null) {
					videoType = params.forceType;
				}

				String fps = "";
				if (params.forceFps != null) {
					fps = "fps=" + params.forceFps + ", ";
				}

				String audioType = "A_AC3";
				if (dtsRemux) {
					if (params.mediaRenderer.isMuxDTSToMpeg()) {
						// Renderer can play proper DTS track
						audioType = "A_DTS";
					} else {
						// DTS padded in LPCM trick
						audioType = "A_LPCM";
					}
				}

				pwMux.println(videoType + ", \"" + ffVideoPipe.getOutputPipe() + "\", " + fps + "level=4.1, insertSEI, contSPS, track=1");
				pwMux.println(audioType + ", \"" + ffAudioPipe.getOutputPipe() + "\", track=2");
			}

			ProcessWrapper pipe_process = pipe.getPipeProcess();
			pw.attachProcess(pipe_process);
			pipe_process.runInNewThread();

			try {
				Thread.sleep(50);
			} catch (InterruptedException e) {
			}

			pipe.deleteLater();
			params.input_pipes[0] = pipe;

			ProcessWrapper ff_pipe_process = ffAudioPipe.getPipeProcess();
			pw.attachProcess(ff_pipe_process);
			ff_pipe_process.runInNewThread();

			try {
				Thread.sleep(50);
			} catch (InterruptedException e) {
			}

			ffAudioPipe.deleteLater();
			pw.attachProcess(ffAudio);
			ffAudio.runInNewThread();
		}

		pw.runInNewThread();
		return pw;
	}

	private JCheckBox multithreading;
	private JCheckBox videoremux;
	private JCheckBox fc;

	@Override
	public JComponent config() {
		return config("NetworkTab.5");
	}

	protected JComponent config(String languageLabel) {
		FormLayout layout = new FormLayout(
			"left:pref, 0:grow",
			"p, 3dlu, p, 3dlu, p, 3dlu, p"
		);
		PanelBuilder builder = new PanelBuilder(layout);
		builder.setBorder(Borders.EMPTY_BORDER);
		builder.setOpaque(false);

		CellConstraints cc = new CellConstraints();

		JComponent cmp = builder.addSeparator(Messages.getString(languageLabel), cc.xyw(2, 1, 1));
		cmp = (JComponent) cmp.getComponent(0);
		cmp.setFont(cmp.getFont().deriveFont(Font.BOLD));

		multithreading = new JCheckBox(Messages.getString("MEncoderVideo.35"));
		multithreading.setContentAreaFilled(false);
		if (configuration.isFfmpegMultithreading()) {
			multithreading.setSelected(true);
		}
		multithreading.addItemListener(new ItemListener() {
			@Override
			public void itemStateChanged(ItemEvent e) {
				configuration.setFfmpegMultithreading(e.getStateChange() == ItemEvent.SELECTED);
			}
		});
		builder.add(multithreading, cc.xy(2, 3));

		videoremux = new JCheckBox(Messages.getString("FFmpeg.0"));
		videoremux.setContentAreaFilled(false);
		if (configuration.isFFmpegMuxWhenCompatible()) {
			videoremux.setSelected(true);
		}
		videoremux.addItemListener(new ItemListener() {
			@Override
			public void itemStateChanged(ItemEvent e) {
				configuration.setFFmpegMuxWhenCompatible(e.getStateChange() == ItemEvent.SELECTED);
			}
		});
		builder.add(videoremux, cc.xy(2, 5));

		fc = new JCheckBox(Messages.getString("MEncoderVideo.21"));
		fc.setContentAreaFilled(false);
		fc.addItemListener(new ItemListener() {
			@Override
			public void itemStateChanged(ItemEvent e) {
				configuration.setFFmpegFontConfig(e.getStateChange() == ItemEvent.SELECTED);
			}
		});
		builder.add(fc, cc.xy(2, 7));
		fc.setSelected(configuration.isFFmpegrFontConfig());

		return builder.getPanel();
	}

	/**
	 * {@inheritDoc}
	 */
	@Override
	public boolean isCompatible(DLNAResource resource) {
		if (resource == null || resource.getFormat().getType() != Format.VIDEO) {
			return false;
		}
/**
		DLNAMediaSubtitle subtitle = resource.getMediaSubtitle();

		// Check whether the subtitle actually has a language defined,
		// uninitialized DLNAMediaSubtitle objects have a null language.
		// For now supports only external subtitles
		if (
			subtitle != null && subtitle.getLang() != null &&
			subtitle.getExternalFile() == null
		) {
			return false;
		}
*/
		Format format = resource.getFormat();

		if (format != null) {
			Format.Identifier id = format.getIdentifier();

			if (id.equals(Format.Identifier.MKV) || id.equals(Format.Identifier.MPG)) {
				return true;
			}
		}

		return false;
	}

	protected static List<String> parseOptions(String str) {
		return str == null ? null : parseOptions(str, new ArrayList<String>());
	}

	protected static List<String> parseOptions(String str, List<String> cmdList) {
		while (str.length() > 0) {
			if (str.charAt(0) == '\"') {
				int pos = str.indexOf("\"", 1);
				if (pos == -1) {
					// No ", error
					break;
				}
				String tmp = str.substring(1, pos);
				cmdList.add(tmp.trim());
				str = str.substring(pos + 1);
				continue;
			} else {
				// New arg, find space
				int pos = str.indexOf(" ");
				if (pos == -1) {
					// No space, we're done
					cmdList.add(str);
					break;
				}
				String tmp = str.substring(0, pos);
				cmdList.add(tmp.trim());
				str = str.substring(pos + 1);
				continue;
			}
		}
		return cmdList;
	}

<<<<<<< HEAD
	
=======
	/**
	 * Extracts embedded subtitles from video to file in SSA/ASS format, converts external SRT
	 * subtitles file to SSA/ASS format and applies fontconfig setting to that converted file
	 * and applies timeseeking when required.
	 * @param fileName Video file
	 * @param media Media file metadata
	 * @param params Output parameters
	 * @return Converted subtitle file
	 * @throws IOException
	 */
	public File subsConversion(String fileName, DLNAMediaInfo media, OutputParams params) throws IOException {
		File tempSubs = null;

		String dir = configuration.getDataFile(SUB_DIR);
		File subsPath = new File(dir);
		if (!subsPath.exists()) {
			subsPath.mkdirs();
		}

		if (params.sid.isEmbedded()) {
			String convertedSubs = subsPath.getAbsolutePath() + File.separator + new File(fileName).getName() + "_EMB_ID" + params.sid.getId() + ".ass.ass";
			if (new File(convertedSubs).exists()) {
				tempSubs = new File(convertedSubs);
			} else {
				tempSubs = extractSubtitlesToSubDir(fileName, media, params);

				if (tempSubs != null) {
					try {
						tempSubs = applySubsSettingsToTempSubsFile(tempSubs);
					} catch (IOException e) {
						LOGGER.debug("Applying subs setting ends with error: " + e);
						tempSubs = null;
					}
				}
			}
		} else if (params.sid.isExternal()) { // Convert external subs to ASS format
			String convertedSubs = subsPath.getAbsolutePath() + File.separator + params.sid.getExternalFile().getName() + "_EXT.ass";
			if (new File(convertedSubs).exists()) {
				tempSubs = new File(convertedSubs);
			} else {
				String externalSubtitlesFileName;

				if (params.sid.isExternalFileUtf16()) {
					// convert UTF-16 -> UTF-8
					File convertedSubtitles = new File(configuration.getTempFolder(), "UTF-18_" + params.sid.getExternalFile().getName());
					FileUtil.convertFileFromUtf16ToUtf8(params.sid.getExternalFile(), convertedSubtitles);
					externalSubtitlesFileName = ProcessUtil.getShortFileNameIfWideChars(convertedSubtitles.getAbsolutePath());
				} else {
					externalSubtitlesFileName = ProcessUtil.getShortFileNameIfWideChars(params.sid.getExternalFile().getAbsolutePath());
				}

				try {
					tempSubs = SubtitleUtils.ConvertSrtToAss(externalSubtitlesFileName, configuration);
				} catch (IOException e) {
					LOGGER.debug("External subtitles can't be converted to ASS format. Error: " + e);
					tempSubs = null;
				}
			}
		}

		if (tempSubs != null && params.timeseek > 0) {
			try {
				tempSubs = SubtitleUtils.applyTimeSeeking(tempSubs, params.timeseek);
			} catch (IOException e) {
				LOGGER.debug("Applying timeseekin caused an error: " + e);
			}
		}

		return tempSubs;
	}

	/**
	 * Extracts internal subtitles with given ID to file in ASS format.
	 *
	 * @param fileName the video file name 
	 * @param media 
	 * @param params output parameters
	 * @return a <code>String</code> representing file name of extracted subtitles
	 */
	public File extractSubtitlesToSubDir(String fileName, DLNAMediaInfo media, OutputParams params) {
		List<String> cmdList = new ArrayList<>();
		cmdList.add(executable());
		cmdList.add("-y");
		cmdList.add("-loglevel");

		if (LOGGER.isTraceEnabled()) { // Set -loglevel in accordance with LOGGER setting
			cmdList.add("info"); // Could be changed to "verbose" or "debug" if "info" level is not enough
		} else {
			cmdList.add("warning");
		}

		cmdList.add("-i");
		cmdList.add(fileName);

		if (params.sid.isEmbedded()) {
			cmdList.add("-map");
			cmdList.add("0:" + (params.sid.getId() + media.getAudioTracksList().size() + 1));
		}

		String dir = configuration.getDataFile(SUB_DIR);
		File path = new File(dir);
		if (!path.exists()) {
			path.mkdirs();
		}

		File tempSubsFile = new File(path.getAbsolutePath() + File.separator + new File(fileName).getName() + "_EMB_ID" + params.sid.getId() + ".ass");

		cmdList.add(tempSubsFile.getAbsolutePath());

		String[] cmdArray = new String[cmdList.size()];
		cmdList.toArray(cmdArray);

		ProcessWrapperImpl pw = new ProcessWrapperImpl(cmdArray, params);
		pw.runInNewThread();

		try {
			pw.join(); // Wait until the extraction is finished
		} catch (InterruptedException e) {
			LOGGER.debug("Subtitles extraction finished wih error: {}", e);
			return null;
		}

		PMS.get().addTempFile(tempSubsFile, 2 * 24 * 3600 * 1000);
		return tempSubsFile;
	}

	public File applySubsSettingsToTempSubsFile(File tempSubs) throws IOException {
		File outputSubs = new File(tempSubs.getAbsolutePath() + ".ass");
		BufferedWriter output;
		try (BufferedReader input = new BufferedReader(new FileReader(tempSubs))) {
			output = new BufferedWriter(new FileWriter(outputSubs));
			String line;
			String[] format = null;
			int i;
			while (( line = input.readLine()) != null) {
				if (line.startsWith("Format:")) {
					format = line.split(",");
					output.write(line + "\n");
					continue;
				}

				if (line.startsWith("Style: Default")) {
					String[] params = line.split(",");

					for (i = 0; i < format.length; i++) {
						if (format[i].contains("Fontname")) {
							if (!configuration.getFont().isEmpty()) {
								params[i] = configuration.getFont();
							} else {
								params[i] = "Arial";
							}
							continue;
						}

						if (format[i].contains("Fontsize")) {
							params[i] = Integer.toString((int) (14 * Double.parseDouble(configuration.getAssScale())));
							continue;
						}

						if (format[i].contains("PrimaryColour")) {
							String primaryColour = Integer.toHexString(configuration.getSubsColor());
							params[i] = "&H" + primaryColour.substring(6, 8) + primaryColour.substring(4, 6) + primaryColour.substring(2, 4);
							continue;
						}

						if (format[i].contains("Outline")) {
							params[i] = configuration.getAssOutline();
							continue;
						}

						if (format[i].contains("Shadow")) {
							params[i] = configuration.getAssShadow();
							continue;
						}
					}

					output.write(StringUtils.join(params, ",") + "\n");
					continue;
				}

				output.write(line + "\n");
			}
		}
		output.flush();
		output.close();
		PMS.get().addTempFile(outputSubs, 2 * 24 * 3600 * 1000);
		return outputSubs;
	}
	
	/**
	 * Collapse the multiple internal ways of saying "subtitles are disabled" into a single method
	 * which returns true if any of the following are true:
	 *
	 *     1) configuration.isDisableSubtitles()
	 *     2) params.sid == null
	 *     3) avisynth()
	 */
	public boolean isDisableSubtitles(OutputParams params) {
		return configuration.isDisableSubtitles() || (params.sid == null) || avisynth();
	}
>>>>>>> 151e8780
}<|MERGE_RESOLUTION|>--- conflicted
+++ resolved
@@ -47,10 +47,7 @@
 import net.pms.dlna.DLNAResource;
 import net.pms.dlna.InputFile;
 import net.pms.formats.Format;
-<<<<<<< HEAD
-import net.pms.formats.v2.SubtitleType;
-=======
->>>>>>> 151e8780
+import net.pms.formats.v2.SubtitleUtils;
 import net.pms.formats.v2.SubtitleUtils;
 import net.pms.io.OutputParams;
 import net.pms.io.PipeIPCProcess;
@@ -82,10 +79,7 @@
 public class FFMpegVideo extends Player {
 	private static final Logger LOGGER = LoggerFactory.getLogger(FFMpegVideo.class);
 	private static final String DEFAULT_QSCALE = "3";
-<<<<<<< HEAD
-=======
 	private static final String SUB_DIR = "subs";
->>>>>>> 151e8780
 	protected static PmsConfiguration configuration;
 	
 	@Deprecated
@@ -126,16 +120,9 @@
 				(media.getHeight() > renderer.getMaxVideoHeight())
 			);
 
-<<<<<<< HEAD
-		if (params.sid != null && !configuration.isDisableSubtitles() && params.sid.isExternal()) {
-			if (params.sid.isExternalFileUtf16()) {
-				// convert UTF-16 -> UTF-8
-				File convertedSubtitles = new File(configuration.getTempFolder(), "utf8_" + params.sid.getExternalFile().getName());
-				FileUtil.convertFileFromUtf16ToUtf8(params.sid.getExternalFile(), convertedSubtitles);
-				externalSubtitlesFileName = ProcessUtil.getShortFileNameIfWideChars(convertedSubtitles.getAbsolutePath());
-			} else {
-				externalSubtitlesFileName = ProcessUtil.getShortFileNameIfWideChars(params.sid.getExternalFile().getAbsolutePath());
-			}
+		if (extSubs != null) {
+			StringBuilder s = new StringBuilder();
+			CharacterIterator it = new StringCharacterIterator(extSubs);
 
 			if (params.sid.getType() == SubtitleType.SUBRIP) {
 				try  {
@@ -166,38 +153,8 @@
 							break;
 					}
 				}
-
-				String subsFile = s.toString();
-				subsFile = subsFile.replace(",", "\\,");
-				subsOption = "ass=" + subsFile;
-			}
-=======
-		if (extSubs != null) {
-			StringBuilder s = new StringBuilder();
-			CharacterIterator it = new StringCharacterIterator(extSubs);
-
-			for (char ch = it.first(); ch != CharacterIterator.DONE; ch = it.next()) {
-				switch (ch) {
-					case ':':
-						s.append("\\\\:");
-						break;
-					case '\\':
-						s.append("/");
-						break;
-					case ']':
-					case '[':
-						s.append("\\");
-					default:
-						s.append(ch);
-						break;
-				}
-			}
-
-			String subsFile = s.toString();
-			subsFile = subsFile.replace(",", "\\,");
 			subsOption = "ass=" + subsFile;
 
->>>>>>> 151e8780
 		}
 
 		if (renderer.isKeepAspectRatio() && renderer.isRescaleByRenderer()) {
@@ -1051,9 +1008,6 @@
 		return cmdList;
 	}
 
-<<<<<<< HEAD
-	
-=======
 	/**
 	 * Extracts embedded subtitles from video to file in SSA/ASS format, converts external SRT
 	 * subtitles file to SSA/ASS format and applies fontconfig setting to that converted file
@@ -1254,5 +1208,4 @@
 	public boolean isDisableSubtitles(OutputParams params) {
 		return configuration.isDisableSubtitles() || (params.sid == null) || avisynth();
 	}
->>>>>>> 151e8780
 }