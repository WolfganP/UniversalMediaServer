/*
 * PS3 Media Server, for streaming any medias to your PS3.
 * Copyright (C) 2008  A.Brochard
 *
 * This program is free software; you can redistribute it and/or
 * modify it under the terms of the GNU General Public License
 * as published by the Free Software Foundation; version 2
 * of the License only.
 *
 * This program is distributed in the hope that it will be useful,
 * but WITHOUT ANY WARRANTY; without even the implied warranty of
 * MERCHANTABILITY or FITNESS FOR A PARTICULAR PURPOSE.  See the
 * GNU General Public License for more details.
 *
 * You should have received a copy of the GNU General Public License
 * along with this program; if not, write to the Free Software
 * Foundation, Inc., 51 Franklin Street, Fifth Floor, Boston, MA  02110-1301, USA.
 */
package net.pms.encoders;

import com.jgoodies.forms.builder.PanelBuilder;
import com.jgoodies.forms.factories.Borders;
import com.jgoodies.forms.layout.CellConstraints;
import com.jgoodies.forms.layout.FormLayout;
import java.awt.Font;
import java.awt.event.ItemEvent;
import java.awt.event.ItemListener;
import java.io.BufferedReader;
import java.io.BufferedWriter;
import java.io.File;
import java.io.FileInputStream;
import java.io.FileOutputStream;
import java.io.IOException;
import java.io.InputStreamReader;
import java.io.OutputStreamWriter;
import java.io.PrintWriter;
import java.text.CharacterIterator;
import java.text.StringCharacterIterator;
import java.util.ArrayList;
import java.util.Arrays;
import java.util.List;
import java.util.regex.Matcher;
import java.util.regex.Pattern;
import javax.swing.JCheckBox;
import javax.swing.JComponent;
import net.pms.Messages;
import net.pms.PMS;
import net.pms.configuration.PmsConfiguration;
import net.pms.configuration.RendererConfiguration;
import net.pms.dlna.DLNAMediaInfo;
import net.pms.dlna.DLNAResource;
import net.pms.dlna.FileTranscodeVirtualFolder;
import net.pms.dlna.InputFile;
import net.pms.formats.Format;
import net.pms.formats.v2.SubtitleType;
import net.pms.formats.v2.SubtitleUtils;
import net.pms.io.OutputParams;
import net.pms.io.PipeIPCProcess;
import net.pms.io.PipeProcess;
import net.pms.io.ProcessWrapper;
import net.pms.io.ProcessWrapperImpl;
import net.pms.io.StreamModifier;
import net.pms.io.OutputTextLogger;
import net.pms.network.HTTPResource;
import net.pms.util.CodecUtil;
import net.pms.util.FileUtil;
import net.pms.util.PlayerUtil;
import net.pms.util.ProcessUtil;
import org.apache.commons.io.FileUtils;
import static net.pms.util.StringUtil.*;
import org.apache.commons.io.FilenameUtils;
import org.apache.commons.lang3.StringUtils;
import static org.apache.commons.lang3.StringUtils.isBlank;
import static org.apache.commons.lang3.StringUtils.isNotBlank;
import static org.mozilla.universalchardet.Constants.CHARSET_UTF_8;
import org.slf4j.Logger;
import org.slf4j.LoggerFactory;

/*
 * Pure FFmpeg video player.
 *
 * Design note:
 *
 * Helper methods that return lists of <code>String</code>s representing
 * options are public to facilitate composition e.g. a custom engine (plugin)
 * that uses tsMuxeR for videos without subtitles and FFmpeg otherwise needs to
 * compose and call methods on both players.
 *
 * To avoid API churn, and to provide wiggle room for future functionality, all
 * of these methods take the same arguments as launchTranscode (and the same
 * first four arguments as finalizeTranscoderArgs) even if one or more of the
 * parameters are unused e.g.:
 *
 *     public List<String> getAudioBitrateOptions(
 *         String filename,
 *         DLNAResource dlna,
 *         DLNAMediaInfo media,
 *         OutputParams params
 *     )
 */
public class FFMpegVideo extends Player {
	private static final Logger LOGGER = LoggerFactory.getLogger(FFMpegVideo.class);
	private static final String DEFAULT_QSCALE = "3";
	private static final String SUB_DIR = "subs";

	public FFMpegVideo() {
	}

	@Deprecated
	public FFMpegVideo(PmsConfiguration configuration) {
		this();
	}

	// FIXME we have an id() accessor for this; no need for the field to be public
	@Deprecated
	public static final String ID = "ffmpegvideo";

	/**
	 * Returns a list of strings representing the rescale options for this transcode i.e. the ffmpeg -vf
	 * options used to show subtitles in either SSA/ASS or picture-based format and resize a video that's too wide and/or high for the specified renderer.
	 * If the renderer has no size limits, or there's no media metadata, or the video is within the renderer's
	 * size limits, an empty list is returned.
	 *
	 * @param dlna
	 * @param media metadata for the DLNA resource which is being transcoded
	 * @param params
	 * @return a {@link List} of <code>String</code>s representing the rescale options for this video,
	 * or an empty list if the video doesn't need to be resized.
	 * @throws java.io.IOException
	 */
	public List<String> getVideoFilterOptions(DLNAResource dlna, DLNAMediaInfo media, OutputParams params) throws IOException {
		List<String> videoFilterOptions = new ArrayList<>();
		ArrayList<String> filterChain = new ArrayList<>();
		ArrayList<String> scalePadFilterChain = new ArrayList<>();
		final RendererConfiguration renderer = params.mediaRenderer;

		boolean isMediaValid = media != null && media.isMediaparsed() && media.getHeight() != 0;
		boolean isResolutionTooHighForRenderer = renderer.isMaximumResolutionSpecified() && isMediaValid && // renderer defines a max width/height
			(
				media.getWidth() > renderer.getMaxVideoWidth() ||
				media.getHeight() > renderer.getMaxVideoHeight()
			);

		int scaleWidth = 0;
		int scaleHeight = 0;
		if (media.getWidth() > 0 && media.getHeight() > 0) {
			scaleWidth = media.getWidth();
			scaleHeight = media.getHeight();
		}

		boolean is3D = media.is3d() && !media.stereoscopyIsAnaglyph();
		// Make sure the aspect ratio is 16/9 if the renderer needs it.
		boolean keepAR = renderer.isKeepAspectRatio() &&
				!is3D &&
				!"16:9".equals(media.getAspectRatioContainer());

		// Scale and pad the video if necessary
		if (isResolutionTooHighForRenderer || (!renderer.isRescaleByRenderer() && renderer.isMaximumResolutionSpecified() && media.getWidth() < 720)) { // Do not rescale for SD video and higher
			scalePadFilterChain.add(String.format("scale=iw*min(%1$d/iw\\,%2$d/ih):ih*min(%1$d/iw\\,%2$d/ih)", renderer.getMaxVideoWidth(), renderer.getMaxVideoHeight()));
			if (keepAR) {
				scalePadFilterChain.add(String.format("pad=%1$d:%2$d:(%1$d-iw)/2:(%2$d-ih)/2", renderer.getMaxVideoWidth(), renderer.getMaxVideoHeight()));
			}
		} else if (keepAR && isMediaValid) {
			if ((media.getWidth() / (double) media.getHeight()) >= (16 / (double) 9)) {
				scalePadFilterChain.add("pad=iw:iw/(16/9):0:(oh-ih)/2");
				scaleHeight = (int) Math.round(scaleWidth / (16 / (double) 9));
			} else {
				scalePadFilterChain.add("pad=ih*(16/9):ih:(ow-iw)/2:0");
				scaleWidth = (int) Math.round(scaleHeight * (16 / (double) 9));
			}

			scaleWidth  = convertToMod4(scaleWidth);
			scaleHeight = convertToMod4(scaleHeight);
			scalePadFilterChain.add("scale=" + scaleWidth + ":" + scaleHeight);
		}

		if (!isDisableSubtitles(params) && !params.sid.isStreamable() && !(dlna.getPlayer() instanceof WebPlayer)) {
			StringBuilder subsFilter = new StringBuilder();
			if (params.sid.getType().isText()) {
				String originalSubsFilename;
				String subsFilename;
				if (params.sid.isEmbedded() || configuration.isFFmpegFontConfig() || is3D) {
					originalSubsFilename = getSubtitles(dlna, media, params, configuration, SubtitleType.ASS).getAbsolutePath();
				} else {
					originalSubsFilename = params.sid.getExternalFile().getAbsolutePath();
				}

				if (originalSubsFilename != null) {
					StringBuilder s = new StringBuilder();
					CharacterIterator it = new StringCharacterIterator(originalSubsFilename);
					for (char ch = it.first(); ch != CharacterIterator.DONE; ch = it.next()) {
						switch (ch) {
							case ':':
								s.append("\\\\:");
								break;
							case '\\':
								s.append("/");
								break;
							case ']':
							case '[':
								s.append("\\");
							default:
								s.append(ch);
								break;
						}
					}

					subsFilename = s.toString();
					subsFilename = subsFilename.replace(",", "\\,");
					subsFilter.append("subtitles=").append(subsFilename);

					// Set the resolution for subtitles to use
					int subtitlesWidth = scaleWidth; 
					int subtitlesHeight = scaleHeight;
					if (params.sid.isExternal() && params.sid.getType() != SubtitleType.ASS || configuration.isFFmpegFontConfig()) {
						if (subtitlesWidth > 0 && subtitlesHeight > 0) {
							// Let ASS/SSA subtitles specify their own resolution
							if (params.sid.getType() == SubtitleType.ASS) {
								setSubtitlesResolution(originalSubsFilename, subtitlesWidth, subtitlesHeight);
							}

							if (!is3D) {
								subsFilter.append(":").append(subtitlesWidth).append("x").append(subtitlesHeight);
							}

							// Set the input subtitles character encoding if not UTF-8
							if (!params.sid.isExternalFileUtf8()) {
								String encoding = isNotBlank(configuration.getSubtitlesCodepage()) ?
										configuration.getSubtitlesCodepage() : params.sid.getExternalFileCharacterSet() != null ?
										params.sid.getExternalFileCharacterSet() : null;
								if (encoding != null) {
									subsFilter.append(":").append(encoding);
								}
							}
						}
					}
				}
			} else if (params.sid.getType().isPicture()) {
				if (params.sid.getId() < 100) {
					// Embedded
					subsFilter.append("[0:v][0:s:").append(media.getSubtitleTracksList().indexOf(params.sid)).append("]overlay");
				} else {
					// External
					videoFilterOptions.add("-i");
					videoFilterOptions.add(params.sid.getExternalFile().getAbsolutePath());
					subsFilter.append("[0:v][1:s]overlay"); // this assumes the sub file is single-language
				}
			}

			if (isNotBlank(subsFilter)) {
				filterChain.add(subsFilter.toString());
				// based on https://trac.ffmpeg.org/ticket/2067
				if (params.timeseek > 0) {
					videoFilterOptions.add("-copyts");
					videoFilterOptions.add("-copypriorss");
					videoFilterOptions.add("0");
					videoFilterOptions.add("-avoid_negative_ts");
					videoFilterOptions.add("1");
					videoFilterOptions.add("-af");
					videoFilterOptions.add("asetpts=PTS-" + params.timeseek + "/TB");
					filterChain.add("setpts=PTS-" + params.timeseek + "/TB");
				}
			}
		}

		String overrideVF = renderer.getFFmpegVideoFilterOverride();
		if (StringUtils.isNotEmpty(overrideVF)) {
			filterChain.add(overrideVF);
		} else {
			filterChain.addAll(scalePadFilterChain);
		}

		// Convert 3D video to the other output 3D format
		if (is3D &&
				(media.get3DLayout() != null) &&
				isNotBlank(params.mediaRenderer.getOutput3DFormat()) &&
				!media.get3DLayout().toString().toLowerCase().equals(params.mediaRenderer.getOutput3DFormat().trim()))
		{
			filterChain.add("stereo3d=" + media.get3DLayout().toString().toLowerCase() + ":" + params.mediaRenderer.getOutput3DFormat().trim().toLowerCase());
		}

		if (filterChain.size() > 0) {
			videoFilterOptions.add("-filter_complex");
			videoFilterOptions.add(StringUtils.join(filterChain, ", "));
		}

		return videoFilterOptions;
	}

	/**
	 * Returns a list of <code>String</code>s representing ffmpeg output
	 * options (i.e. options that define the output file's video codec,
	 * audio codec and container) compatible with the renderer's
	 * <code>TranscodeVideo</code> profile.
	 *
	 * @param dlna
	 * @param media the media metadata for the video being streamed. May contain unset/null values (e.g. for web videos).
	 * @param params output parameters
	 *
	 * @return a {@link List} of <code>String</code>s representing the FFmpeg output parameters for the renderer according
	 * to its <code>TranscodeVideo</code> profile.
	 */
	public synchronized List<String> getVideoTranscodeOptions(DLNAResource dlna, DLNAMediaInfo media, OutputParams params) {
		List<String> transcodeOptions = new ArrayList<>();
		final String filename = dlna.getSystemName();
		final RendererConfiguration renderer = params.mediaRenderer;
		String customFFmpegOptions = renderer.getCustomFFmpegOptions();

		if (
			(
				renderer.isTranscodeToWMV() &&
				!renderer.isXbox360()
			) ||
			(
				renderer.isXboxOne() &&
				purpose() == VIDEO_WEBSTREAM_PLAYER
			)
		) { // WMV
			transcodeOptions.add("-c:v");
			transcodeOptions.add("wmv2");

			if (!customFFmpegOptions.contains("-c:a ")) {
				transcodeOptions.add("-c:a");
				transcodeOptions.add("wmav2");
			}

			transcodeOptions.add("-f");
			transcodeOptions.add("asf");
		} else { // MPEGPSMPEG2AC3, MPEGTSMPEG2AC3, MPEGTSH264AC3 or MPEGTSH264AAC
			final boolean isTsMuxeRVideoEngineEnabled = configuration.getEnginesAsList(PMS.get().getRegistry()).contains(TsMuxeRVideo.ID);

			// Output audio codec
			dtsRemux = isTsMuxeRVideoEngineEnabled &&
				configuration.isAudioEmbedDtsInPcm() &&
				params.aid != null &&
				params.aid.isDTS() &&
				!avisynth() &&
				renderer.isDTSPlayable();
			
			boolean isSubtitlesAndTimeseek = !isDisableSubtitles(params) && params.timeseek > 0;

			if (configuration.isAudioRemuxAC3() && params.aid != null && params.aid.isAC3() && !avisynth() && renderer.isTranscodeToAC3() && !isSubtitlesAndTimeseek) {
				// AC-3 remux
				if (!customFFmpegOptions.contains("-c:a ")) {
					transcodeOptions.add("-c:a");
					transcodeOptions.add("copy");
				}
			} else {
				if (dtsRemux) {
					// Audio is added in a separate process later
					transcodeOptions.add("-an");
				} else if (type() == Format.AUDIO) {
					// Skip
				} else if (renderer.isTranscodeToAAC()) {
					transcodeOptions.add("-c:a");
					transcodeOptions.add("aac");

					transcodeOptions.add("-strict");
					transcodeOptions.add("experimental");
				} else {
					if (!customFFmpegOptions.contains("-c:a ")) {
						transcodeOptions.add("-c:a");
						transcodeOptions.add("ac3");
					}
				}
			}

			InputFile newInput = null;
			if (filename != null) {
				newInput = new InputFile();
				newInput.setFilename(filename);
				newInput.setPush(params.stdin);
			}

			// Output video codec
			if (renderer.isTranscodeToH264()) {
				transcodeOptions.add("-c:v");
				transcodeOptions.add("libx264");
				transcodeOptions.add("-preset");
				transcodeOptions.add("superfast");
				transcodeOptions.add("-level");
				transcodeOptions.add("31");
				transcodeOptions.add("-pix_fmt");
				transcodeOptions.add("yuv420p");
			} else if (!dtsRemux) {
				transcodeOptions.add("-c:v");
				transcodeOptions.add("mpeg2video");
			}

			// Output file format
			transcodeOptions.add("-f");
			if (dtsRemux) {
				transcodeOptions.add("mpeg2video");
			} else if (renderer.isTranscodeToMPEGTS()) {
				transcodeOptions.add("mpegts");
			} else {
				transcodeOptions.add("vob");
			}
		}

		return transcodeOptions;
	}

	/**
	 * Returns the video bitrate spec for the current transcode according
	 * to the limits/requirements of the renderer and the user's settings.
	 *
	 * @param dlna
	 * @param media the media metadata for the video being streamed. May contain unset/null values (e.g. for web videos).
	 * @param params
	 * @return a {@link List} of <code>String</code>s representing the video bitrate options for this transcode
	 */
	public List<String> getVideoBitrateOptions(DLNAResource dlna, DLNAMediaInfo media, OutputParams params) {
		List<String> videoBitrateOptions = new ArrayList<>();

		int defaultMaxBitrates[] = getVideoBitrateConfig(configuration.getMaximumBitrate());
		int rendererMaxBitrates[] = new int[2];

		if (StringUtils.isNotEmpty(params.mediaRenderer.getMaxVideoBitrate())) {
			rendererMaxBitrates = getVideoBitrateConfig(params.mediaRenderer.getMaxVideoBitrate());
		}

		// Give priority to the renderer's maximum bitrate setting over the user's setting
		if (rendererMaxBitrates[0] > 0 && rendererMaxBitrates[0] < defaultMaxBitrates[0]) {
			defaultMaxBitrates = rendererMaxBitrates;
			LOGGER.trace("Using the video bitrate limit from the renderer config (" + rendererMaxBitrates[0] + ") which is lower than the one from the program settings (" + defaultMaxBitrates[0] + ")");
		} else {
			LOGGER.trace("Using the video bitrate limit from the program settings (" + defaultMaxBitrates[0] + ")");
		}

		boolean isXboxOneWebVideo = params.mediaRenderer.isXboxOne() && purpose() == VIDEO_WEBSTREAM_PLAYER;

		if (params.mediaRenderer.getCBRVideoBitrate() == 0 && params.timeend == 0) {
			// Convert value from Mb to Kb
			defaultMaxBitrates[0] = 1000 * defaultMaxBitrates[0];

			// Halve it since it seems to send up to 1 second of video in advance
			defaultMaxBitrates[0] /= 2;

			LOGGER.trace("Halving the video bitrate limit to " + defaultMaxBitrates[0]);

			int bufSize = 1835;
			boolean bitrateLevel41Limited = false;

			/**
			 * Although the maximum bitrate for H.264 Level 4.1 is
			 * officially 50,000 kbit/s, some 4.1-capable renderers
			 * like the PS3 stutter when video exceeds roughly 31,250
			 * kbit/s.
			 *
			 * We also apply the correct buffer size in this section.
			 */
			if (!isXboxOneWebVideo && params.mediaRenderer.isTranscodeToH264()) {
				if (
					params.mediaRenderer.isH264Level41Limited() &&
					defaultMaxBitrates[0] > 31250
				) {
					defaultMaxBitrates[0] = 31250;
					bitrateLevel41Limited = true;
					LOGGER.trace("Adjusting the video bitrate limit to the H.264 Level 4.1-safe value of 31250");
				}
				bufSize = defaultMaxBitrates[0];
			} else {
				if (media.isHDVideo()) {
					bufSize = defaultMaxBitrates[0] / 3;
				}

				if (bufSize > 7000) {
					bufSize = 7000;
				}

				if (defaultMaxBitrates[1] > 0) {
					bufSize = defaultMaxBitrates[1];
				}

				if (params.mediaRenderer.isDefaultVBVSize() && rendererMaxBitrates[1] == 0) {
					bufSize = 1835;
				}
			}

			if (!bitrateLevel41Limited) {
				// Make room for audio
				if (dtsRemux) {
					defaultMaxBitrates[0] -= 1510;
				} else {
					defaultMaxBitrates[0] -= configuration.getAudioBitrate();
				}

				// Round down to the nearest Mb
				defaultMaxBitrates[0] = defaultMaxBitrates[0] / 1000 * 1000;

				LOGGER.trace("Adjusting the video bitrate limit to " + defaultMaxBitrates[0] + " to make room for audio");
			}

			// FFmpeg uses bytes for inputs instead of kbytes like MEncoder
			bufSize *= 1000;
			defaultMaxBitrates[0] *= 1000;

			videoBitrateOptions.add("-bufsize");
			videoBitrateOptions.add(String.valueOf(bufSize));

			videoBitrateOptions.add("-maxrate");
			videoBitrateOptions.add(String.valueOf(defaultMaxBitrates[0]));
		}
		int maximumBitrate = defaultMaxBitrates[0];

		if (isXboxOneWebVideo || !params.mediaRenderer.isTranscodeToH264()) {
			// Add MPEG-2 quality settings
			String mpeg2Options = configuration.getMPEG2MainSettingsFFmpeg();
			String mpeg2OptionsRenderer = params.mediaRenderer.getCustomFFmpegMPEG2Options();

			// Renderer settings take priority over user settings
			if (isNotBlank(mpeg2OptionsRenderer)) {
				mpeg2Options = mpeg2OptionsRenderer;
			} else if (mpeg2Options.contains("Automatic")) {
				boolean isWireless = mpeg2Options.contains("Wireless");
				mpeg2Options = "-g 5 -q:v 1 -qmin 2 -qmax 3";

				// It has been reported that non-PS3 renderers prefer keyint 5 but prefer it for PS3 because it lowers the average bitrate
				if (params.mediaRenderer.isPS3()) {
					mpeg2Options = "-g 25 -q:v 1 -qmin 2 -qmax 3";
				}

				if (isWireless || maximumBitrate < 70) {
					// Lower quality for 720p+ content
					if (media.getWidth() > 1280) {
						mpeg2Options = "-g 25 -qmax 7 -qmin 2";
					} else if (media.getWidth() > 720) {
						mpeg2Options = "-g 25 -qmax 5 -qmin 2";
					}
				}
			}
			String[] customOptions = StringUtils.split(mpeg2Options);
			videoBitrateOptions.addAll(new ArrayList<>(Arrays.asList(customOptions)));
		} else {
			// Add x264 quality settings
			String x264CRF = configuration.getx264ConstantRateFactor();

			// Remove comment from the value
			if (x264CRF.contains("/*")) {
				x264CRF = x264CRF.substring(x264CRF.indexOf("/*"));
			}

			if (x264CRF.contains("Automatic")) {
				if (x264CRF.contains("Wireless") || maximumBitrate < 70) {
					x264CRF = "19";
					// Lower quality for 720p+ content
					if (media.getWidth() > 1280) {
						x264CRF = "23";
					} else if (media.getWidth() > 720) {
						x264CRF = "22";
					}
				} else {
					x264CRF = "16";

					// Lower quality for 720p+ content
					if (media.getWidth() > 720) {
						x264CRF = "19";
					}
				}
			}
			videoBitrateOptions.add("-crf");
			videoBitrateOptions.add(x264CRF);
		}

		return videoBitrateOptions;
	}

	/**
	 * Returns the audio bitrate spec for the current transcode according
	 * to the limits/requirements of the renderer.
	 *
	 * @param dlna
	 * @param media the media metadata for the video being streamed. May contain unset/null values (e.g. for web videos).
	 * @param params
	 * @return a {@link List} of <code>String</code>s representing the audio bitrate options for this transcode
	 */
	public List<String> getAudioBitrateOptions(DLNAResource dlna, DLNAMediaInfo media, OutputParams params) {
		List<String> audioBitrateOptions = new ArrayList<>();

		audioBitrateOptions.add("-q:a");
		audioBitrateOptions.add(DEFAULT_QSCALE);

		return audioBitrateOptions;
	}

	protected boolean dtsRemux;
	protected boolean ac3Remux;

	@Override
	public int purpose() {
		return VIDEO_SIMPLEFILE_PLAYER;
	}

	@Override
	// TODO make this static so it can replace ID, instead of having both
	public String id() {
		return ID;
	}

	@Override
	public boolean isTimeSeekable() {
		return true;
	}

	@Override
	public boolean avisynth() {
		return false;
	}

	public String initialString() {
		String threads = " -threads 1";
		if (configuration.isFfmpegMultithreading()) {
			if (Runtime.getRuntime().availableProcessors() == configuration.getNumberOfCpuCores()) {
				threads = "";
			} else {
				threads = " -threads " + configuration.getNumberOfCpuCores();
			}
		}
		return threads;
	}

	@Override
	public String name() {
		return "FFmpeg";
	}

	@Override
	public int type() {
		return Format.VIDEO;
	}

	// unused; return this array for backwards-compatibility
	@Deprecated
	protected String[] getDefaultArgs() {
		List<String> defaultArgsList = new ArrayList<>();

		defaultArgsList.add("-loglevel");
		defaultArgsList.add("warning");

		String[] defaultArgsArray = new String[defaultArgsList.size()];
		defaultArgsList.toArray(defaultArgsArray);

		return defaultArgsArray;
	}

	private int[] getVideoBitrateConfig(String bitrate) {
		int bitrates[] = new int[2];

		if (bitrate.contains("(") && bitrate.contains(")")) {
			bitrates[1] = Integer.parseInt(bitrate.substring(bitrate.indexOf('(') + 1, bitrate.indexOf(')')));
		}

		if (bitrate.contains("(")) {
			bitrate = bitrate.substring(0, bitrate.indexOf('(')).trim();
		}

		if (isBlank(bitrate)) {
			bitrate = "0";
		}

		bitrates[0] = (int) Double.parseDouble(bitrate);

		return bitrates;
	}

	@Override
	@Deprecated
	public String[] args() {
		return getDefaultArgs(); // unused; return this array for for backwards compatibility
	}

	@Override
	public String mimeType() {
		return HTTPResource.VIDEO_TRANSCODE;
	}

	@Override
	public String executable() {
		return configuration.getFfmpegPath();
	}

	@Override
	public boolean isGPUAccelerationReady() {
		return false;
	}

	@Override
	public synchronized ProcessWrapper launchTranscode(
		DLNAResource dlna,
		DLNAMediaInfo media,
		OutputParams params
	) throws IOException {
		final String filename = dlna.getSystemName();
		InputFile newInput = new InputFile();
		newInput.setFilename(filename);
		newInput.setPush(params.stdin);

		/*
		 * Check if the video track and the container report different aspect ratios
		 */
		boolean aspectRatiosMatch = true;
		if (
			media.getAspectRatioContainer() != null &&
			media.getAspectRatioVideoTrack() != null &&
			!media.getAspectRatioContainer().equals(media.getAspectRatioVideoTrack())
		) {
			aspectRatiosMatch = false;
		}

		/*
		 * FFmpeg uses multithreading by default, so provided that the
		 * user has not disabled FFmpeg multithreading and has not
		 * chosen to use more or less threads than are available, do not
		 * specify how many cores to use.
		 */
		int nThreads = 1;
		if (configuration.isFfmpegMultithreading()) {
			if (Runtime.getRuntime().availableProcessors() == configuration.getNumberOfCpuCores()) {
				nThreads = 0;
			} else {
				nThreads = configuration.getNumberOfCpuCores();
			}
		}

		List<String> cmdList = new ArrayList<>();
		RendererConfiguration renderer = params.mediaRenderer;
		boolean avisynth = avisynth();
		if (params.timeseek > 0) {
			params.waitbeforestart = 200;
		} else {
			params.waitbeforestart = 2500;
		}

		setAudioAndSubs(filename, media, params);
		cmdList.add(executable());

		// Prevent FFmpeg timeout
		cmdList.add("-y");

		cmdList.add("-loglevel");
		if (LOGGER.isTraceEnabled()) { // Set -loglevel in accordance with LOGGER setting
			cmdList.add("verbose"); // Could be changed to "verbose" or "debug" if "info" level is not enough
		} else {
			cmdList.add("fatal");
		}

		if (params.timeseek > 0) {
			cmdList.add("-ss");
			cmdList.add(String.valueOf((int) params.timeseek));
		}

		// Decoder threads
		if (nThreads > 0) {
			cmdList.add("-threads");
			cmdList.add(String.valueOf(nThreads));
		}

		final boolean isTsMuxeRVideoEngineEnabled = configuration.getEnginesAsList(PMS.get().getRegistry()).contains(TsMuxeRVideo.ID);
		final boolean isXboxOneWebVideo = params.mediaRenderer.isXboxOne() && purpose() == VIDEO_WEBSTREAM_PLAYER;

		ac3Remux = false;
		dtsRemux = false;

		if (
			configuration.isAudioRemuxAC3() &&
			params.aid != null &&
			params.aid.isAC3() &&
			!avisynth() &&
			renderer.isTranscodeToAC3() &&
			!isXboxOneWebVideo
		) {
			// AC-3 remux takes priority
			ac3Remux = true;
		} else {
			// Now check for DTS remux and LPCM streaming
			dtsRemux = isTsMuxeRVideoEngineEnabled &&
				configuration.isAudioEmbedDtsInPcm() &&
				params.aid != null &&
				params.aid.isDTS() &&
				!avisynth() &&
				params.mediaRenderer.isDTSPlayable();
		}

		String frameRateRatio = media.getValidFps(true);
		String frameRateNumber = media.getValidFps(false);

		// Input filename
		cmdList.add("-i");
		if (avisynth && !filename.toLowerCase().endsWith(".iso")) {
			File avsFile = AviSynthFFmpeg.getAVSScript(filename, params.sid, params.fromFrame, params.toFrame, frameRateRatio, frameRateNumber);
			cmdList.add(ProcessUtil.getShortFileNameIfWideChars(avsFile.getAbsolutePath()));
		} else {
			cmdList.add(filename);
		}

		/**
		 * Defer to MEncoder for subtitles if:
		 * - The setting is enabled
		 * - There are subtitles to transcode
		 * - The file is not being played via the transcode folder
		 */
		if (
			configuration.isFFmpegDeferToMEncoderForSubtitles() &&
			params.sid != null &&
			!(
				!configuration.getHideTranscodeEnabled() &&
				dlna.isNoName() &&
				(dlna.getParent() instanceof FileTranscodeVirtualFolder)
			)
		) {
			LOGGER.trace("Switching from FFmpeg to MEncoder to transcode subtitles.");
			MEncoderVideo mv = new MEncoderVideo();

			return mv.launchTranscode(dlna, media, params);
		}

		// Decide whether to defer to tsMuxeR or continue to use FFmpeg
		boolean deferToTsmuxer = true;
		String prependTraceReason = "Not muxing the video stream with tsMuxeR via FFmpeg because ";
		if (!configuration.isFFmpegMuxWithTsMuxerWhenCompatible()) {
			deferToTsmuxer = false;
			LOGGER.trace(prependTraceReason + "the user setting is disabled");
		}
		if (deferToTsmuxer == true && !configuration.getHideTranscodeEnabled() && dlna.isNoName() && (dlna.getParent() instanceof FileTranscodeVirtualFolder)) {
			deferToTsmuxer = false;
			LOGGER.trace(prependTraceReason + "the file is being played via a FFmpeg entry in the transcode folder.");
		}
		if (deferToTsmuxer == true && !params.mediaRenderer.isMuxH264MpegTS()) {
			deferToTsmuxer = false;
			LOGGER.trace(prependTraceReason + "the renderer does not support H.264 inside MPEG-TS.");
		}
		if (deferToTsmuxer == true && params.sid != null) {
			deferToTsmuxer = false;
			LOGGER.trace(prependTraceReason + "we need to burn subtitles.");
		}
		if (deferToTsmuxer == true && avisynth()) {
			deferToTsmuxer = false;
			LOGGER.trace(prependTraceReason + "we are using AviSynth.");
		}
		if (deferToTsmuxer == true && params.mediaRenderer.isH264Level41Limited() && !media.isVideoWithinH264LevelLimits(newInput, params.mediaRenderer)) {
			deferToTsmuxer = false;
			LOGGER.trace(prependTraceReason + "the video stream is not within H.264 level limits for this renderer.");
		}
		if (deferToTsmuxer == true && !media.isMuxable(params.mediaRenderer)) {
			deferToTsmuxer = false;
			LOGGER.trace(prependTraceReason + "the video stream is not muxable to this renderer");
		}
		if (deferToTsmuxer == true && !aspectRatiosMatch) {
			deferToTsmuxer = false;
			LOGGER.trace(prependTraceReason + "we need to transcode to apply the correct aspect ratio.");
		}
		if (deferToTsmuxer == true && !params.mediaRenderer.isPS3() && filename.contains("WEB-DL")) {
			deferToTsmuxer = false;
			LOGGER.trace(prependTraceReason + "the version of tsMuxeR supported by this renderer does not support WEB-DL files.");
		}
		if (deferToTsmuxer == true && "bt.601".equals(media.getMatrixCoefficients())) {
			deferToTsmuxer = false;
			LOGGER.trace(prependTraceReason + "the colorspace probably isn't supported by the renderer.");
		}
		if (deferToTsmuxer == true && params.mediaRenderer.isKeepAspectRatio() && !"16:9".equals(media.getAspectRatioContainer())) {
			deferToTsmuxer = false;
			LOGGER.trace(prependTraceReason + "the renderer needs us to add borders so it displays the correct aspect ratio of " + media.getAspectRatioContainer() + ".");
		}
		if (deferToTsmuxer) {
			TsMuxeRVideo tv = new TsMuxeRVideo();
			params.forceFps = media.getValidFps(false);

			if (media.getCodecV() != null) {
				if (media.isH264()) {
					params.forceType = "V_MPEG4/ISO/AVC";
				} else if (media.getCodecV().startsWith("mpeg2")) {
					params.forceType = "V_MPEG-2";
				} else if (media.getCodecV().equals("vc1")) {
					params.forceType = "V_MS/VFW/WVC1";
				}
			}

			return tv.launchTranscode(dlna, media, params);
		}

		// Apply any video filters and associated options. These should go
		// after video input is specified and before output streams are mapped.
		cmdList.addAll(getVideoFilterOptions(dlna, media, params));

		// Map the output streams if necessary
		if (media.getAudioTracksList().size() > 1) {
			// Set the video stream
			cmdList.add("-map");
			cmdList.add("0:v");

			// Set the proper audio stream
			cmdList.add("-map");
			cmdList.add("0:a:" + (media.getAudioTracksList().indexOf(params.aid)));
		}

		// Now configure the output streams

		// Encoder threads
		if (nThreads > 0) {
			cmdList.add("-threads");
			cmdList.add(String.valueOf(nThreads));
		}

		if (params.timeend > 0) {
			cmdList.add("-t");
			cmdList.add(String.valueOf(params.timeend));
		}

		cmdList.addAll(getVideoBitrateOptions(dlna, media, params));

		// add audio bitrate options
		// TODO: Integrate our (more comprehensive) code with this function
		// from PMS to make keeping synchronised easier.
		// Until then, leave the following line commented out.
		// cmdList.addAll(getAudioBitrateOptions(dlna, media, params));

		String customFFmpegOptions = renderer.getCustomFFmpegOptions();

		// Audio bitrate
		if (!ac3Remux && !dtsRemux && !(type() == Format.AUDIO)) {
			int channels = 0;
			if (
				(
					renderer.isTranscodeToWMV() &&
					!renderer.isXbox360()
				) ||
				(
					renderer.isXboxOne() &&
					purpose() == VIDEO_WEBSTREAM_PLAYER
				)
			) {
				channels = 2;
			} else if (params.aid != null && params.aid.getAudioProperties().getNumberOfChannels() > configuration.getAudioChannelCount()) {
				channels = configuration.getAudioChannelCount();
			}

			if (!customFFmpegOptions.contains("-ac ") && channels > 0) {
				cmdList.add("-ac");
				cmdList.add(String.valueOf(channels));
			}

			if (!customFFmpegOptions.contains("-ab ")) {
				cmdList.add("-ab");
				if (renderer.isTranscodeToAAC()) {
					cmdList.add(Math.min(configuration.getAudioBitrate(), 320) + "k");
				} else {
					cmdList.add(String.valueOf(CodecUtil.getAC3Bitrate(configuration, params.aid)) + "k");
				}
			}
		}

		// Add the output options (-f, -c:a, -c:v, etc.)
		cmdList.addAll(getVideoTranscodeOptions(dlna, media, params));

		// Add custom options
		if (StringUtils.isNotEmpty(customFFmpegOptions)) {
			parseOptions(customFFmpegOptions, cmdList);
		}

		if (!dtsRemux) {
			cmdList.add("pipe:");
		}

		String[] cmdArray = new String[cmdList.size()];
		cmdList.toArray(cmdArray);

		cmdArray = finalizeTranscoderArgs(
			filename,
			dlna,
			media,
			params,
			cmdArray
		);

		ProcessWrapperImpl pw = new ProcessWrapperImpl(cmdArray, params);

		setOutputParsing(dlna, pw, false);

		if (dtsRemux) {
			PipeProcess pipe;
			pipe = new PipeProcess(System.currentTimeMillis() + "tsmuxerout.ts");

			TsMuxeRVideo ts = new TsMuxeRVideo();
			File f = new File(configuration.getTempFolder(), "pms-tsmuxer.meta");
			String cmd[] = new String[]{ ts.executable(), f.getAbsolutePath(), pipe.getInputPipe() };
			pw = new ProcessWrapperImpl(cmd, params);

			PipeIPCProcess ffVideoPipe = new PipeIPCProcess(System.currentTimeMillis() + "ffmpegvideo", System.currentTimeMillis() + "videoout", false, true);

			cmdList.add(ffVideoPipe.getInputPipe());

			OutputParams ffparams = new OutputParams(configuration);
			ffparams.maxBufferSize = 1;
			ffparams.stdin = params.stdin;

			String[] cmdArrayDts = new String[cmdList.size()];
			cmdList.toArray(cmdArrayDts);

			cmdArrayDts = finalizeTranscoderArgs(
				filename,
				dlna,
				media,
				params,
				cmdArrayDts
			);

			ProcessWrapperImpl ffVideo = new ProcessWrapperImpl(cmdArrayDts, ffparams);

			ProcessWrapper ff_video_pipe_process = ffVideoPipe.getPipeProcess();
			pw.attachProcess(ff_video_pipe_process);
			ff_video_pipe_process.runInNewThread();
			ffVideoPipe.deleteLater();

			pw.attachProcess(ffVideo);
			ffVideo.runInNewThread();

			PipeIPCProcess ffAudioPipe = new PipeIPCProcess(System.currentTimeMillis() + "ffmpegaudio01", System.currentTimeMillis() + "audioout", false, true);
			StreamModifier sm = new StreamModifier();
			sm.setPcm(false);
			sm.setDtsEmbed(dtsRemux);
			sm.setSampleFrequency(48000);
			sm.setBitsPerSample(16);
			sm.setNbChannels(2);

			List<String> cmdListDTS = new ArrayList<>();
			cmdListDTS.add(executable());
			cmdListDTS.add("-y");
			cmdListDTS.add("-ss");

			if (params.timeseek > 0) {
				cmdListDTS.add(String.valueOf(params.timeseek));
			} else {
				cmdListDTS.add("0");
			}

			if (params.stdin == null) {
				cmdListDTS.add("-i");
			} else {
				cmdListDTS.add("-");
			}
			cmdListDTS.add(filename);

			if (params.timeseek > 0) {
				cmdListDTS.add("-copypriorss");
				cmdListDTS.add("0");
				cmdListDTS.add("-avoid_negative_ts");
				cmdListDTS.add("1");
			}

			cmdListDTS.add("-ac");
			cmdListDTS.add("2");

			cmdListDTS.add("-f");
			cmdListDTS.add("dts");

			cmdListDTS.add("-c:a");
			cmdListDTS.add("copy");

			cmdListDTS.add(ffAudioPipe.getInputPipe());

			String[] cmdArrayDTS = new String[cmdListDTS.size()];
			cmdListDTS.toArray(cmdArrayDTS);

			if (!params.mediaRenderer.isMuxDTSToMpeg()) { // No need to use the PCM trick when media renderer supports DTS
				ffAudioPipe.setModifier(sm);
			}

			OutputParams ffaudioparams = new OutputParams(configuration);
			ffaudioparams.maxBufferSize = 1;
			ffaudioparams.stdin = params.stdin;
			ProcessWrapperImpl ffAudio = new ProcessWrapperImpl(cmdArrayDTS, ffaudioparams);

			params.stdin = null;
			try (PrintWriter pwMux = new PrintWriter(f)) {
				pwMux.println("MUXOPT --no-pcr-on-video-pid --no-asyncio --new-audio-pes --vbr --vbv-len=500");
				String videoType = "V_MPEG-2";

				if (renderer.isTranscodeToH264()) {
					videoType = "V_MPEG4/ISO/AVC";
				}

				if (params.no_videoencode && params.forceType != null) {
					videoType = params.forceType;
				}

				StringBuilder fps = new StringBuilder();
				fps.append("");
				if (params.forceFps != null) {
					fps.append("fps=").append(params.forceFps).append(", ");
				}

				String audioType = "A_AC3";
				if (dtsRemux) {
					if (params.mediaRenderer.isMuxDTSToMpeg()) {
						// Renderer can play proper DTS track
						audioType = "A_DTS";
					} else {
						// DTS padded in LPCM trick
						audioType = "A_LPCM";
					}
				}

				pwMux.println(videoType + ", \"" + ffVideoPipe.getOutputPipe() + "\", " + fps + "level=4.1, insertSEI, contSPS, track=1");
				pwMux.println(audioType + ", \"" + ffAudioPipe.getOutputPipe() + "\", track=2");
			}

			ProcessWrapper pipe_process = pipe.getPipeProcess();
			pw.attachProcess(pipe_process);
			pipe_process.runInNewThread();

			try {
				wait(50);
			} catch (InterruptedException e) {
			}

			pipe.deleteLater();
			params.input_pipes[0] = pipe;

			ProcessWrapper ff_pipe_process = ffAudioPipe.getPipeProcess();
			pw.attachProcess(ff_pipe_process);
			ff_pipe_process.runInNewThread();

			try {
				wait(50);
			} catch (InterruptedException e) {
			}

			ffAudioPipe.deleteLater();
			pw.attachProcess(ffAudio);
			ffAudio.runInNewThread();
		}

		pw.runInNewThread();
		return pw;
	}

	private JCheckBox multithreading;
	private JCheckBox videoRemuxTsMuxer;
	private JCheckBox fc;
	private JCheckBox deferToMEncoderForSubtitles;

	@Override
	public JComponent config() {
		return config("NetworkTab.5");
	}

	protected JComponent config(String languageLabel) {
		FormLayout layout = new FormLayout(
			"left:pref, 0:grow",
			"p, 3dlu, p, 3dlu, p, 3dlu, p, 3dlu, p"
		);
		PanelBuilder builder = new PanelBuilder(layout);
		builder.border(Borders.EMPTY);
		builder.opaque(false);

		CellConstraints cc = new CellConstraints();

		JComponent cmp = builder.addSeparator(Messages.getString(languageLabel), cc.xyw(2, 1, 1));
		cmp = (JComponent) cmp.getComponent(0);
		cmp.setFont(cmp.getFont().deriveFont(Font.BOLD));

		multithreading = new JCheckBox(Messages.getString("MEncoderVideo.35"), configuration.isFfmpegMultithreading());
		multithreading.setContentAreaFilled(false);
		multithreading.addItemListener(new ItemListener() {
			@Override
			public void itemStateChanged(ItemEvent e) {
				configuration.setFfmpegMultithreading(e.getStateChange() == ItemEvent.SELECTED);
			}
		});
		builder.add(multithreading, cc.xy(2, 3));

		videoRemuxTsMuxer = new JCheckBox(Messages.getString("MEncoderVideo.38"), configuration.isFFmpegMuxWithTsMuxerWhenCompatible());
		videoRemuxTsMuxer.setContentAreaFilled(false);
		videoRemuxTsMuxer.addItemListener(new ItemListener() {
			@Override
			public void itemStateChanged(ItemEvent e) {
				configuration.setFFmpegMuxWithTsMuxerWhenCompatible(e.getStateChange() == ItemEvent.SELECTED);
			}
		});
		builder.add(videoRemuxTsMuxer, cc.xy(2, 5));

		fc = new JCheckBox(Messages.getString("MEncoderVideo.21"), configuration.isFFmpegFontConfig());
		fc.setContentAreaFilled(false);
		fc.setToolTipText(Messages.getString("FFmpeg.0"));
		fc.addItemListener(new ItemListener() {
			@Override
			public void itemStateChanged(ItemEvent e) {
				configuration.setFFmpegFontConfig(e.getStateChange() == ItemEvent.SELECTED);
			}
		});
		builder.add(fc, cc.xy(2, 7));

		deferToMEncoderForSubtitles = new JCheckBox(Messages.getString("FFmpeg.1"), configuration.isFFmpegDeferToMEncoderForSubtitles());
		deferToMEncoderForSubtitles.setContentAreaFilled(false);
		deferToMEncoderForSubtitles.setToolTipText(Messages.getString("FFmpeg.2"));
		deferToMEncoderForSubtitles.addItemListener(new ItemListener() {
			@Override
			public void itemStateChanged(ItemEvent e) {
				configuration.setFFmpegDeferToMEncoderForSubtitles(e.getStateChange() == ItemEvent.SELECTED);
			}
		});
		builder.add(deferToMEncoderForSubtitles, cc.xy(2, 9));

		return builder.getPanel();
	}

	protected static List<String> parseOptions(String str) {
		return str == null ? null : parseOptions(str, new ArrayList<String>());
	}

	protected static List<String> parseOptions(String str, List<String> cmdList) {
		while (str.length() > 0) {
			if (str.charAt(0) == '\"') {
				int pos = str.indexOf('"', 1);
				if (pos == -1) {
					// No ", error
					break;
				}
				String tmp = str.substring(1, pos);
				cmdList.add(tmp.trim());
				str = str.substring(pos + 1);
			} else {
				// New arg, find space
				int pos = str.indexOf(' ');
				if (pos == -1) {
					// No space, we're done
					cmdList.add(str);
					break;
				}
				String tmp = str.substring(0, pos);
				cmdList.add(tmp.trim());
				str = str.substring(pos + 1);
			}
		}
		return cmdList;
	}

	/**
	 * Extracts embedded subtitles from video to file in SSA/ASS format, converts external SRT
	 * subtitles file to SSA/ASS format and applies fontconfig setting to that converted file
	 * and applies timeseeking when required.
	 *
	 * @param dlna DLNAResource
	 * @param media DLNAMediaInfo
	 * @param params Output parameters
	 * @param configuration
	 * @return Converted subtitle file
	 * @throws IOException
	 */
	public static File getSubtitles(DLNAResource dlna, DLNAMediaInfo media, OutputParams params, PmsConfiguration configuration, SubtitleType subtitleType) throws IOException {
		if (media == null || params.sid.getId() == -1 || !params.sid.getType().isText()) {
			return null;
		}

		String dir = configuration.getDataFile(SUB_DIR);
		File subsPath = new File(dir);
		if (!subsPath.exists()) {
			subsPath.mkdirs();
		}

		boolean applyFontConfig = configuration.isFFmpegFontConfig();
		boolean isEmbeddedSource = params.sid.getId() < 100;
		boolean is3D = media.is3d() && !media.stereoscopyIsAnaglyph();

		String filename = isEmbeddedSource ?
			dlna.getSystemName() : params.sid.getExternalFile().getAbsolutePath();

		String basename;

		long modId = new File(filename).lastModified();
		if (modId != 0) {
			// We have a real file
			basename = FilenameUtils.getBaseName(filename);
		} else {
			// It's something else, e.g. a url or psuedo-url without meaningful
			// lastmodified and (maybe) basename characteristics.
			basename = dlna.getName().replaceAll("[<>:\"\\\\/|?*+\\[\\]\n\r ']", "").trim();
			modId = filename.hashCode();
		}

		File convertedSubs;
<<<<<<< HEAD
		if (applyFontConfig || isEmbeddedSource || is3D) {
			convertedSubs = new File(subsPath.getAbsolutePath() + File.separator + basename + "_ID" + params.sid.getId() + "_" + modId + ".ass");
=======
		if (applyFontConfig || isEmbeddedSource || params.sid.getType() != subtitleType) {
			convertedSubs = new File(subsPath.getAbsolutePath() + File.separator + basename + "_ID" + params.sid.getId() + "_" + modId + "." + subtitleType.getExtension());
>>>>>>> 9f1d6e5e
		} else {
			String tmp = params.sid.getExternalFile().getName().replaceAll("[<>:\"\\\\/|?*+\\[\\]\n\r ']", "").trim();
			convertedSubs = new File(subsPath.getAbsolutePath() + File.separator + modId + "_" + tmp);
		}

		if (convertedSubs.canRead()) {
			// subs are already converted
			if (applyFontConfig || isEmbeddedSource || is3D) {
				params.sid.setType(SubtitleType.ASS);
				params.sid.setExternalFileCharacterSet(CHARSET_UTF_8);
				if (is3D) {
					try {
						convertedSubs = SubtitleUtils.convertASSToASS3D(convertedSubs, media, params);
					} catch (IOException | NullPointerException e) {
						LOGGER.debug("Converting to ASS3D format ends with error: " + e);
						return null;
					}
				}
			}

			return convertedSubs;
		}

		boolean isExternalAss = false;
		if (
			params.sid.getType() == SubtitleType.ASS &&
			params.sid.isExternal() &&
			!isEmbeddedSource
		) {
			isExternalAss = true;
		}

		File tempSubs;
		if (
			isExternalAss ||
			(
				!applyFontConfig &&
				!isEmbeddedSource &&
				(params.sid.getType() == subtitleType) &&
				(params.sid.getType() == SubtitleType.SUBRIP || params.sid.getType() == SubtitleType.WEBVTT) &&
				!is3D
			)
		) {
			tempSubs = params.sid.getExternalFile();
		} else {
			tempSubs = convertSubsToSubtitleType(filename, media, params, configuration, subtitleType);
		}

		if (tempSubs == null) {
			return null;
		}

		if (!FileUtil.isFileUTF8(tempSubs)) {
			try {
				tempSubs = SubtitleUtils.applyCodepageConversion(tempSubs, convertedSubs);
				params.sid.setExternalFileCharacterSet(CHARSET_UTF_8);
			} catch (IOException ex) {
				params.sid.setExternalFileCharacterSet(null);
				LOGGER.warn("Exception during external file charset detection.", ex);
			}
		} else {
			FileUtils.copyFile(tempSubs, convertedSubs);
			tempSubs = convertedSubs;
		}

		// Now we're sure we actually have our own modifiable file
		if (
			applyFontConfig &&
			!(
				configuration.isUseEmbeddedSubtitlesStyle() &&
				params.sid.getType() == SubtitleType.ASS
			)
		) {
			try {
				tempSubs = applyFontconfigToASSTempSubsFile(tempSubs, media, configuration);
				params.sid.setExternalFileCharacterSet(CHARSET_UTF_8);
			} catch (IOException e) {
				LOGGER.debug("Applying subs setting ends with error: " + e);
				return null;
			}
		}

		if (is3D) {
			try {
				tempSubs = SubtitleUtils.convertASSToASS3D(tempSubs, media, params);
			} catch (IOException | NullPointerException e) {
				LOGGER.debug("Converting to ASS3D format ends with error: " + e);
				return null;
			}
		}

		if (isEmbeddedSource) {
			params.sid.setExternalFile(tempSubs);
			params.sid.setType(SubtitleType.ASS);
		}

		PMS.get().addTempFile(tempSubs, 30 * 24 * 3600 * 1000);
		return tempSubs;
	}

	/**
	 * Converts external subtitles or extract embedded subs to the requested subtitle type
	 *
	 * @param fileName subtitles file or video file with embedded subs
	 * @param media
	 * @param params output parameters
	 * @param configuration
	 * @param outputSubtitleType requested subtitle type
	 * @return Converted subtitles file in requested type
	 */
	public static File convertSubsToSubtitleType(String fileName, DLNAMediaInfo media, OutputParams params, PmsConfiguration configuration, SubtitleType outputSubtitleType) {
		if (!params.sid.getType().isText()) {
			return null;
		}
		List<String> cmdList = new ArrayList<>();
		File tempSubsFile;
		cmdList.add(configuration.getFfmpegPath());
		cmdList.add("-y");
		cmdList.add("-loglevel");
		if (LOGGER.isTraceEnabled()) { // Set -loglevel in accordance with LOGGER setting
			cmdList.add("info"); // Could be changed to "verbose" or "debug" if "info" level is not enough
		} else {
			cmdList.add("fatal");
		}

		// Try to specify input encoding if we have a non utf-8 external sub
		if (params.sid.getId() >= 100 && !params.sid.isExternalFileUtf8()) {
			String encoding = isNotBlank(configuration.getSubtitlesCodepage()) ?
					// Prefer the global user-specified encoding if we have one.
					// Note: likely wrong if the file isn't supplied by the user.
					configuration.getSubtitlesCodepage() :
				params.sid.getExternalFileCharacterSet() != null ?
					// Fall back on the actually detected encoding if we have it.
					// Note: accuracy isn't 100% guaranteed.
					params.sid.getExternalFileCharacterSet() :
				null; // Otherwise we're out of luck!
			if (encoding != null) {
				cmdList.add("-sub_charenc");
				cmdList.add(encoding);
			}
		}

		cmdList.add("-i");
		cmdList.add(fileName);

		if (params.sid.isEmbedded()) {
			cmdList.add("-map");
			cmdList.add("0:s:" + (media.getSubtitleTracksList().indexOf(params.sid)));
		}

		try {
			tempSubsFile = new File(configuration.getTempFolder(), FilenameUtils.getBaseName(fileName) + "." + outputSubtitleType.getExtension());
		} catch (IOException e1) {
			LOGGER.debug("Subtitles conversion finished wih error: " + e1);
			return null;
		}
		cmdList.add(tempSubsFile.getAbsolutePath());

		String[] cmdArray = new String[cmdList.size()];
		cmdList.toArray(cmdArray);

		ProcessWrapperImpl pw = new ProcessWrapperImpl(cmdArray, params);
		pw.runInNewThread();

		try {
			pw.join(); // Wait until the conversion is finished
			pw.stopProcess(); // Avoid creating a pipe for this process and messing up with buffer progress bar
		} catch (InterruptedException e) {
			LOGGER.debug("Subtitles conversion finished wih error: " + e);
			return null;
		}

		tempSubsFile.deleteOnExit();
		return tempSubsFile;
	}

	public static File applyFontconfigToASSTempSubsFile(File tempSubs, DLNAMediaInfo media, PmsConfiguration configuration) throws IOException {
		LOGGER.debug("Applying fontconfig to subtitles " + tempSubs.getName());
		File outputSubs = tempSubs;
		StringBuilder outputString = new StringBuilder();
		File temp = new File(configuration.getTempFolder(), tempSubs.getName() + ".tmp");
		FileUtils.copyFile(tempSubs, temp);
		BufferedReader input = FileUtil.bufferedReaderWithCorrectCharset(temp);
		BufferedWriter output = new BufferedWriter(new OutputStreamWriter(new FileOutputStream(outputSubs), CHARSET_UTF_8));
		try {
			String line;
			String[] format = null;
			int i;
			boolean playResIsSet = false; // do not apply font size change when video resolution is set
			while ((line = input.readLine()) != null) {
				outputString.setLength(0);
				if (line.contains("[Script Info]")) {
					outputString.append(line).append("\n");
					output.write(outputString.toString());
					while ((line = input.readLine()) != null) {
						outputString.setLength(0);
						if (isNotBlank(line)) {
							if (line.contains("PlayResY:") || line.contains("PlayResX:")) {
								playResIsSet = true;
							}
							outputString.append(line).append("\n");
							output.write(outputString.toString());
						} else {
							if (!playResIsSet) {
								outputString.append("PlayResY: ").append(media.getHeight()).append("\n");
								outputString.append("PlayResX: ").append(media.getWidth()).append("\n");
							}
							break;
						}
					}
				}

				if (line != null && line.contains("Format:")) {
					format = line.split(",");
					outputString.append(line).append("\n");
					output.write(outputString.toString());
					continue;
				}

				if (line != null && line.contains("Style: Default")) {
					String[] params = line.split(",");

					for (i = 0; i < format.length; i++) {
						switch (format[i].trim()) {
							case "Fontname":
								if (!configuration.getFont().isEmpty()) {
									params[i] = configuration.getFont();
								}

								break;
							case "Fontsize":
								if (!playResIsSet) {
									params[i] = Integer.toString((int) ((Integer.parseInt(params[i]) * media.getHeight() / (double) 288 * Double.parseDouble(configuration.getAssScale()))));
								} else {
									params[i] = Integer.toString((int) (Integer.parseInt(params[i]) * Double.parseDouble(configuration.getAssScale())));
								}

								break;
							case "PrimaryColour":
								String primaryColour = Integer.toHexString(configuration.getSubsColor());
								params[i] = "&H" + primaryColour.substring(6, 8) + primaryColour.substring(4, 6) + primaryColour.substring(2, 4);
								break;
							case "Outline":
								params[i] = configuration.getAssOutline();
								break;
							case "Shadow":
								params[i] = configuration.getAssShadow();
								break;
							case "MarginV":
								params[i] = configuration.getAssMargin();
								break;
							default:
								break;
						}
					}

					outputString.append(StringUtils.join(params, ",")).append("\n");
					output.write(outputString.toString());
					continue;
				}

				outputString.append(line).append("\n");
				output.write(outputString.toString());
			}
		} finally {
			input.close();
			output.flush();
			output.close();
			temp.deleteOnExit();
		}

		return outputSubs;
	}

	/**
	 * Collapse the multiple internal ways of saying "subtitles are disabled" into a single method
	 * which returns true if any of the following are true:
	 *
	 *     1) configuration.isDisableSubtitles()
	 *     2) params.sid == null
	 *     3) avisynth()
	 * @param params
	 * @return
	 */
	public boolean isDisableSubtitles(OutputParams params) {
		return configuration.isDisableSubtitles() || (params.sid == null) || avisynth();
	}

	/**
	 * {@inheritDoc}
	 *
	 * @return
	 */
	@Override
	public boolean isCompatible(DLNAResource resource) {
		if (
			PlayerUtil.isVideo(resource, Format.Identifier.MKV) ||
			PlayerUtil.isVideo(resource, Format.Identifier.MPG) ||
			"m3u8".equals(resource.getFormat().getMatchedExtension())
		) {
			return true;
		}

		return false;
	}

	// matches 'Duration: 00:17:17.00' but not 'Duration: N/A'
	static final Matcher reDuration = Pattern.compile("Duration:\\s+([\\d:.]+),").matcher("");

	/**
	 * Set up a filter to parse ffmpeg's stderr output for info
	 * (e.g. duration) if required.
	 */
	public void setOutputParsing(final DLNAResource dlna, ProcessWrapperImpl pw, boolean force) {
		if (configuration.isResumeEnabled() && dlna.getMedia() != null) {
			long duration = force ? 0 : (long) dlna.getMedia().getDurationInSeconds();
			if (duration == 0 || duration == DLNAMediaInfo.TRANS_SIZE) {
				OutputTextLogger ffParser = new OutputTextLogger(null, pw) {
					@Override
					public boolean filter(String line) {
						if (reDuration.reset(line).find()) {
							String d = reDuration.group(1);
							LOGGER.trace("[{}] setting duration: {}", ID, d);
							dlna.getMedia().setDuration(convertStringToTime(d));
							return false; // done, stop filtering
						}
						return true; // keep filtering
					}
				};
				ffParser.setFiltered(true);
				pw.setStderrConsumer(ffParser);
			}
		}
	}

	public static void deleteSubs() {
		FileUtils.deleteQuietly(new File(configuration.getDataFile(SUB_DIR)));
	}

	private void setSubtitlesResolution(String subtitles, int subtitlesWidth, int subtitlesHeight) throws IOException {
		BufferedReader input = new BufferedReader(new InputStreamReader(new FileInputStream(new File(subtitles))));
		String line;
		boolean resolved = false;
		while ((line = input.readLine()) != null) {
			if (line.contains("[Script Info]")) {
				while ((line = input.readLine()) != null) {
					if (isNotBlank(line)) {
						if (line.contains("PlayResX:")) {
							subtitlesWidth = Integer.parseInt(line.substring(9).trim());
						} else if (line.contains("PlayResY:")) {
							subtitlesHeight = Integer.parseInt(line.substring(9).trim());
						}
					} else {
						resolved = true;
						break;
					}	
				}
			}
			if (resolved) {
				input.close();
				break;
			}
		}
	}
}<|MERGE_RESOLUTION|>--- conflicted
+++ resolved
@@ -1280,13 +1280,8 @@
 		}
 
 		File convertedSubs;
-<<<<<<< HEAD
-		if (applyFontConfig || isEmbeddedSource || is3D) {
-			convertedSubs = new File(subsPath.getAbsolutePath() + File.separator + basename + "_ID" + params.sid.getId() + "_" + modId + ".ass");
-=======
-		if (applyFontConfig || isEmbeddedSource || params.sid.getType() != subtitleType) {
+		if (applyFontConfig || isEmbeddedSource || is3D || params.sid.getType() != subtitleType) {
 			convertedSubs = new File(subsPath.getAbsolutePath() + File.separator + basename + "_ID" + params.sid.getId() + "_" + modId + "." + subtitleType.getExtension());
->>>>>>> 9f1d6e5e
 		} else {
 			String tmp = params.sid.getExternalFile().getName().replaceAll("[<>:\"\\\\/|?*+\\[\\]\n\r ']", "").trim();
 			convertedSubs = new File(subsPath.getAbsolutePath() + File.separator + modId + "_" + tmp);
