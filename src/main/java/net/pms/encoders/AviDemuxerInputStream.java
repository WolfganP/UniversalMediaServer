/*
 * PS3 Media Server, for streaming any medias to your PS3.
 * Copyright (C) 2008  A.Brochard
 *
 * This program is free software; you can redistribute it and/or
 * modify it under the terms of the GNU General Public License
 * as published by the Free Software Foundation; version 2
 * of the License only.
 *
 * This program is distributed in the hope that it will be useful,
 * but WITHOUT ANY WARRANTY; without even the implied warranty of
 * MERCHANTABILITY or FITNESS FOR A PARTICULAR PURPOSE.  See the
 * GNU General Public License for more details.
 *
 * You should have received a copy of the GNU General Public License
 * along with this program; if not, write to the Free Software
 * Foundation, Inc., 51 Franklin Street, Fifth Floor, Boston, MA  02110-1301, USA.
 */
package net.pms.encoders;

import java.io.*;
import java.util.ArrayList;
import net.pms.PMS;
import net.pms.configuration.PmsConfiguration;
import net.pms.io.*;
import net.pms.util.H264AnnexBInputStream;
import net.pms.util.PCMAudioOutputStream;
import net.pms.util.ProcessUtil;
import org.slf4j.Logger;
import org.slf4j.LoggerFactory;

public class AviDemuxerInputStream extends InputStream {
	private static final Logger LOGGER = LoggerFactory.getLogger(AviDemuxerInputStream.class);
	private static final PmsConfiguration configuration = PMS.getConfiguration();

	private Process process;
	private InputStream stream;
	private ArrayList<ProcessWrapper> attachedProcesses;
	private long readCount = -1;
	private String streamVideoTag;
	private Track[] track = new Track[2];
	private int numberOfAudioChannels;
	private OutputStream aOut;
	private OutputStream vOut;
	private long audiosize;
	private long videosize;
	private InputStream realIS;
	private Thread parsing;
	private OutputParams params;

	@Override
	public void close() throws IOException {
		if (process != null) {
			ProcessUtil.destroy(process);
		}

		super.close();
	}

	public AviDemuxerInputStream(InputStream fin, final OutputParams params, ArrayList<ProcessWrapper> at) throws IOException {
		stream = fin;
		LOGGER.trace("Opening AVI Stream");
		this.attachedProcesses = at;
		this.params = params;

		aOut = params.output_pipes[1].getOutputStream();
		if (params.no_videoencode && params.forceType != null && params.forceType.equals("V_MPEG4/ISO/AVC") && params.header != null) {
			// NOT USED RIGHT NOW
			PipedOutputStream pout = new PipedOutputStream();
			Runnable r;
<<<<<<< HEAD
=======

			/**
			 * Note: Java 6 needs pin to be final.
			 */
>>>>>>> 822e52a2
			final InputStream pin = new H264AnnexBInputStream(new PipedInputStream(pout), params.header);
				final OutputStream out = params.output_pipes[0].getOutputStream();
				r = new Runnable() {
					@Override
					public void run() {
						try {
							byte[] b = new byte[512 * 1024];
							int n;
							while ((n = pin.read(b)) > -1) {
								out.write(b, 0, n);
							}
						} catch (Exception e) {
							LOGGER.error(null, e);
						}
					}
				};
			pin.close();
			vOut = pout;
			new Thread(r, "Avi Demuxer").start();
		} else {
			vOut = params.output_pipes[0].getOutputStream();
		}

		Runnable r = new Runnable() {
			@Override
			public void run() {
				try {
					// TODO(tcox): Is this used anymore?
					TsMuxeRVideo ts = new TsMuxeRVideo();
					File f = new File(configuration.getTempFolder(), "pms-tsmuxer.meta");
					PrintWriter pw = new PrintWriter(f);
						pw.println("MUXOPT --no-pcr-on-video-pid --no-asyncio --new-audio-pes --vbr --vbv-len=500");
						String videoType = "V_MPEG-2";

						if (params.no_videoencode && params.forceType != null) {
							videoType = params.forceType;
						}

						String fps = "";

						if (params.forceFps != null) {
							fps = "fps=" + params.forceFps + ", ";
						}

						String audioType = "A_LPCM";

						if (params.lossyaudio) {
							audioType = "A_AC3";
						}

						pw.println(videoType + ", \"" + params.output_pipes[0].getOutputPipe() + "\", " + fps + "level=4.1, insertSEI, contSPS, track=1");
						pw.println(audioType + ", \"" + params.output_pipes[1].getOutputPipe() + "\", track=2");
					pw.close();

					PipeProcess tsPipe = new PipeProcess(System.currentTimeMillis() + "tsmuxerout.ts");
					ProcessWrapper pipe_process = tsPipe.getPipeProcess();
					attachedProcesses.add(pipe_process);
					pipe_process.runInNewThread();
					tsPipe.deleteLater();

					String[] cmd = new String[]{ts.executable(), f.getAbsolutePath(), tsPipe.getInputPipe()};
					ProcessBuilder pb = new ProcessBuilder(cmd);
					process = pb.start();
					ProcessWrapper pwi = new ProcessWrapperLiteImpl(process);
					attachedProcesses.add(pwi);

					// "Gob": a cryptic name for (e.g.) StreamGobbler - i.e. a stream
					// consumer that reads and discards the stream
					new Gob(process.getErrorStream()).start();
					new Gob(process.getInputStream()).start();

					realIS = tsPipe.getInputStream();
					ProcessUtil.waitFor(process);
					LOGGER.trace("tsMuxeR muxing finished");
				} catch (IOException e) {
					LOGGER.error(null, e);
				}
			}
		};

		Runnable r2 = new Runnable() {
			@Override
			public void run() {
				try {
					//Thread.sleep(500);
					parseHeader();
				} catch (IOException e) {
					LOGGER.debug("Parsing error", e);
				}
			}
		};

		LOGGER.trace("Launching tsMuxeR muxing");
		new Thread(r, "Avi Demuxer tsMuxeR").start();
		parsing = new Thread(r2, "Avi Demuxer Header Parser");
		LOGGER.trace("Ready to mux");
	}

	private void parseHeader() throws IOException {
		LOGGER.trace("Parsing AVI stream");
		String id = getString(stream, 4);
		getBytes(stream, 4);
		String type = getString(stream, 4);

		if (!"RIFF".equalsIgnoreCase(id) || !"AVI ".equalsIgnoreCase(type)) {
			throw new IOException("Not AVI file");
		}

		byte[] hdrl = null;

		while (true) {
			String command = getString(stream, 4);
			int length = (readBytes(stream, 4) + 1) & ~1;

			if ("LIST".equalsIgnoreCase(command)) {
				command = getString(stream, 4);
				length -= 4;

				if ("movi".equalsIgnoreCase(command)) {
					break;
				}

				if ("hdrl".equalsIgnoreCase(command)) {
					hdrl = getBytes(stream, length);
				}

				if ("idx1".equalsIgnoreCase(command)) {
					/*idx = */
					getBytes(stream, length);
				}

				if ("iddx".equalsIgnoreCase(command)) {
					/*idx = */
					getBytes(stream, length);
				}
			} else {
				getBytes(stream, length);
			}
		}

		int streamNumber = 0;
		int lastTagID = 0;

		for (int i = 0; i < hdrl.length;) {
			String command = new String(hdrl, i, 4);
			int size = str2ulong(hdrl, i + 4);

			if ("LIST".equalsIgnoreCase(command)) {
				i += 12;
				continue;
			}

			String command2 = new String(hdrl, i + 8, 4);

			if ("strh".equalsIgnoreCase(command)) {
				lastTagID = 0;

				if ("vids".equalsIgnoreCase(command2)) {
					String compressor = new String(hdrl, i + 12, 4);
					int scale = str2ulong(hdrl, i + 28);
					int rate = str2ulong(hdrl, i + 32);
					track[0] = new Track(compressor, scale, rate, -1);
					streamVideoTag = new String(new char[]{
							(char) ((streamNumber / 10) + '0'),
							(char) ((streamNumber % 10) + '0'), 'd', 'b'});
					streamNumber++;
					lastTagID = 1;
				}

				if ("auds".equalsIgnoreCase(command2)) {
					int scale = str2ulong(hdrl, i + 28);
					int rate = str2ulong(hdrl, i + 32);
					int sampleSize = str2ulong(hdrl, i + 52);
					track[1 + numberOfAudioChannels++] = new Track(null, scale, rate, sampleSize);

					streamNumber++;
					lastTagID = 2;
				}
			}

			if ("strf".equalsIgnoreCase(command)) {
				if (lastTagID == 1) {

					byte[] information = new byte[size]; // formerly size-4
					System.arraycopy(hdrl, i + 8, information, 0, information.length); // formerly i+4
					track[0].setBih(information);
				}

				if (lastTagID == 2) {
					byte[] information = new byte[size]; // formerly size-4
					System.arraycopy(hdrl, i + 8, information, 0, information.length); // formerly i+4
					Track aud = track[1 + numberOfAudioChannels - 1];
					aud.setBih(information);
					int bitsPerSample = str2ushort(information, 14);
					aud.setBitsPerSample(bitsPerSample);
					int nbAudio = str2ushort(information, 2);
					aud.setNbAudio(nbAudio);
					long fileLength = 100;

					if (params.losslessaudio) {
						aOut = new PCMAudioOutputStream(aOut, nbAudio, 48000, bitsPerSample);
					}

					if (!params.lossyaudio && params.losslessaudio) {
						writePCMHeader(aOut, fileLength, nbAudio, aud.getRate(), aud.getSampleSize(), bitsPerSample);
					}
				}
			}

			if (size % 2 != 0) {
				size++;
			}

			i += size + 8;
		}

		LOGGER.trace("Found " + streamNumber + " stream(s)");
		boolean init = false;

		while (true) {
			String command;

			try {
				command = getString(stream, 4);
			} catch (Exception e) {
				LOGGER.trace("Error reading stream: " + e.getMessage());
				break;
			}

			if (command == null) {
				break;
			}

			command = command.toUpperCase();
			int size = readBytes(stream, 4);
			boolean framed = false;

			while (
				"LIST".equals(command) ||
				"RIFF".equals(command) ||
				"JUNK".equals(command)
			) {
				if (size < 0) {
					size = 4;
				}

				getBytes(stream, "RIFF".equals(command) ? 4 : size);
				command = getString(stream, 4).toUpperCase();
				size = readBytes(stream, 4);

				if (("LIST".equals(command) || "RIFF".equals(command) || "JUNK".equals(command)) && (size % 2 != 0)) {
					readByte(stream);
				}
			}

			String videoTag = streamVideoTag.substring(0, 3);

			if (command.substring(0, 3).equalsIgnoreCase(videoTag) && (command.charAt(3) == 'B' || command.charAt(3) == 'C')) {
				byte[] buffer = getBytes(stream, size);

				if (!command.equalsIgnoreCase("IDX1")) {
					vOut.write(buffer);
					videosize += size;
				}

				framed = true;
			}

			if (!framed) {
				for (int i = 0; i < numberOfAudioChannels; i++) {
					byte[] buffer = getBytes(stream, size);

					if (!command.equalsIgnoreCase("IDX1")) {
						aOut.write(buffer, init ? 4 : 0, init ? (size - 4) : size);
						init = false;
						audiosize += size;
					}

					framed = true;
				}
			}

			if (!framed) {
				throw new IOException("Not header: " + command);
			}

			if (size % 2 != 0) {
				readByte(stream);
			}
		}

		LOGGER.trace("output pipes closed");
		aOut.close();
		vOut.close();
	}

	private String getString(InputStream input, int sz) throws IOException {
		byte[] bb = getBytes(input, sz);
		return new String(bb);
	}

	private byte[] getBytes(InputStream input, int sz) throws IOException {
		byte[] bb = new byte[sz];
		int n = input.read(bb);

		while (n < sz) {
			int u = input.read(bb, n, sz - n);

			if (u == -1) {
				break;
			}

			n += u;
		}

		return bb;
	}

	private int readBytes(InputStream input, int number) throws IOException {
		byte[] buffer = new byte[number];
		int read = input.read(buffer);

		if (read < number) {
			if (read < 0) {
				throw new IOException("End of stream");
			}

			for (int i = read; i < number; i++) {
				buffer[i] = (byte) readByte(input);
			}
		}

		/**
		 * Create integer
		 */
		switch (number) {
			case 1:
				return (buffer[0] & 0xff);
			case 2:
				return (buffer[0] & 0xff) | ((buffer[1] & 0xff) << 8);
			case 3:
				return (buffer[0] & 0xff) | ((buffer[1] & 0xff) << 8)
					| ((buffer[2] & 0xff) << 16);
			case 4:
				return (buffer[0] & 0xff) | ((buffer[1] & 0xff) << 8)
					| ((buffer[2] & 0xff) << 16) | ((buffer[3] & 0xff) << 24);
			default:
				throw new IOException("Illegal Read quantity");
		}
	}

	private int readByte(InputStream input) throws IOException {
		return input.read();
	}

	public static int str2ulong(byte[] data, int i) {
		return (data[i] & 0xff) | ((data[i + 1] & 0xff) << 8)
			| ((data[i + 2] & 0xff) << 16) | ((data[i + 3] & 0xff) << 24);
	}

	public static int str2ushort(byte[] data, int i) {
		return (data[i] & 0xff) | ((data[i + 1] & 0xff) << 8);
	}

	public static byte[] getLe32(long value) {
		byte[] buffer = new byte[4];
		buffer[0] = (byte) (value & 0xff);
		buffer[1] = (byte) ((value >> 8) & 0xff);
		buffer[2] = (byte) ((value >> 16) & 0xff);
		buffer[3] = (byte) ((value >> 24) & 0xff);

		return buffer;
	}

	public static byte[] getLe16(int value) {
		byte[] buffer = new byte[2];
		buffer[0] = (byte) (value & 0xff);
		buffer[1] = (byte) ((value >> 8) & 0xff);

		return buffer;
	}

	@Override
	public int read() throws IOException {
		if (readCount == -1) {
			parsing.start();
			readCount = 0;
		}

		int c = 0;

		while ((realIS == null || videosize == 0 || audiosize == 0) && c < 15) {
			try {
				Thread.sleep(500);
			} catch (InterruptedException e) {
				LOGGER.trace("Sleep interrupted", e);
			}

			c++;
		}

		if (realIS != null) {
			readCount++;
			return realIS.read();
		} else {
			return -1;
		}
	}

	@Override
	public int read(byte[] b) throws IOException {
		if (readCount == -1) {
			parsing.start();
			readCount = 0;
		}

		int c = 0;

		while ((realIS == null || videosize == 0 || audiosize == 0) && c < 15) {
			try {
				Thread.sleep(500);
			} catch (InterruptedException e) {
				LOGGER.trace("Sleep interrupted", e);
			}

			c++;
		}

		if (realIS != null) {
			int n = realIS.read(b);
			readCount += n;
			return n;
		} else {
			return -1;
		}
	}

	public static void writePCMHeader(OutputStream aOut, long fileLength, int nbAudio, int rate, int sampleSize, int bitsPerSample) { }
}<|MERGE_RESOLUTION|>--- conflicted
+++ resolved
@@ -68,13 +68,10 @@
 			// NOT USED RIGHT NOW
 			PipedOutputStream pout = new PipedOutputStream();
 			Runnable r;
-<<<<<<< HEAD
-=======
 
 			/**
 			 * Note: Java 6 needs pin to be final.
 			 */
->>>>>>> 822e52a2
 			final InputStream pin = new H264AnnexBInputStream(new PipedInputStream(pout), params.header);
 				final OutputStream out = params.output_pipes[0].getOutputStream();
 				r = new Runnable() {
