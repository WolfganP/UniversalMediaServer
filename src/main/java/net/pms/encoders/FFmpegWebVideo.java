--- conflicted
+++ resolved
@@ -237,11 +237,7 @@
 			cmdList.add("-ss");
 			cmdList.add("" + params.timeseek);
 		}
-<<<<<<< HEAD
-
-=======
 		
->>>>>>> 8c719a87
 		cmdList.add("-i");
 		cmdList.add(fileName);
 
