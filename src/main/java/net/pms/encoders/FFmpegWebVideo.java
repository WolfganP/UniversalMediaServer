--- conflicted
+++ resolved
@@ -139,40 +139,12 @@
 		// Add (http) headers
 		if (params.header != null && params.header.length > 0) {
 			String hdr = new String(params.header);
-<<<<<<< HEAD
 			parseOptions(hdr, cmdList);
 		}
 		
 		// add custom options
 		if (StringUtils.isNotEmpty(renderer.getCustomFFMpegOptions())) {
 			parseOptions(renderer.getCustomFFMpegOptions(), cmdList);
-=======
-			while (hdr.length() > 0) {
-				if (hdr.charAt(0) == '\"') {
-					int pos = hdr.indexOf("\"", 1);
-					if (pos == -1) {
-						// No ", error
-						break;
-					}
-					String tmp = hdr.substring(1, pos);
-					cmdList.add(tmp.trim());
-					hdr = hdr.substring(pos + 1);
-					continue;
-				} else {
-					// New arg, find space
-					int pos = hdr.indexOf(" ");
-					if (pos == -1) {
-						// No space, we're done
-						cmdList.add(hdr);
-						break;
-					}
-					String tmp = hdr.substring(0, pos);
-					cmdList.add(tmp.trim());
-					hdr = hdr.substring(pos + 1);
-					continue;
-				}
-			}
->>>>>>> 4dd7a677
 		}
 
 		// output file
