--- conflicted
+++ resolved
@@ -800,11 +800,7 @@
 					URL soapActionUrl = new URL(cb);
 					String addr = soapActionUrl.getHost();
 					int port = soapActionUrl.getPort();
-<<<<<<< HEAD
-					Socket sock = new Socket(addr,port);
-=======
 					Socket sock = new Socket(addr, port);
->>>>>>> a48e0911
 					OutputStream out = sock.getOutputStream();
 						out.write(("NOTIFY /" + argument + " HTTP/1.1").getBytes());
 						out.write(CRLF.getBytes());
