--- conflicted
+++ resolved
@@ -117,13 +117,9 @@
 		}
 
 		public void mark(String uuid, int property, Object value) {
-<<<<<<< HEAD
-			for (T i : get(uuid).values()) {
-=======
 			HashMap<String, T> m = get(uuid);
 			if (m != null) {
 				for (T i : m.values()) {
->>>>>>> d5676837
 				/**
 				 * Note: Cast to Boolean and Integer on Java 6 instead of boolean and int.
 				 */
@@ -133,10 +129,7 @@
 						i.renew = (Boolean) value;
 				} else if (property == CONTROLS) {
 						i.controls = (Integer) value;
-<<<<<<< HEAD
-=======
-				}
->>>>>>> d5676837
+				}
 				}
 			}
 		}
