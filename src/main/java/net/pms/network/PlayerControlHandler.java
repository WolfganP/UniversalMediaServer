--- conflicted
+++ resolved
@@ -84,17 +84,9 @@
 					log = false;
 			} else if ("play".equals(p[2])) {
 					player.pressPlay(translate(q.get("uri")), q.get("title"));
-<<<<<<< HEAD
 			} else if ("stop".equals(p[2])) {
-					player.stop();
+					player.pressStop();
 			} else if ("prev".equals(p[2])) {
-=======
-					break;
-				case "stop":
-					player.pressStop();
-					break;
-				case "prev":
->>>>>>> 7c098500
 					player.prev();
 			} else if ("next".equals(p[2])) {
 					player.next();
@@ -110,15 +102,7 @@
 					player.add(-1, translate(q.get("uri")), q.get("title"), null, false);
 			} else if ("remove".equals(p[2])) {
 					player.remove(translate(q.get("uri")));
-<<<<<<< HEAD
 			} else if ("seturi".equals(p[2])) {
-=======
-					break;
-				case "clear":
-					player.clear();
-					break;
-				case "seturi":
->>>>>>> 7c098500
 					player.setURI(translate(q.get("uri")), q.get("title"));
 			}
 			json.add(getPlayerState(player));
