/*
 * PS3 Media Server, for streaming any medias to your PS3.
 * Copyright (C) 2008  A.Brochard
 *
 * This program is free software; you can redistribute it and/or
 * modify it under the terms of the GNU General Public License
 * as published by the Free Software Foundation; version 2
 * of the License only.
 *
 * This program is distributed in the hope that it will be useful,
 * but WITHOUT ANY WARRANTY; without even the implied warranty of
 * MERCHANTABILITY or FITNESS FOR A PARTICULAR PURPOSE.  See the
 * GNU General Public License for more details.
 *
 * You should have received a copy of the GNU General Public License
 * along with this program; if not, write to the Free Software
 * Foundation, Inc., 51 Franklin Street, Fifth Floor, Boston, MA  02110-1301, USA.
 */
package net.pms.newgui;

import com.jgoodies.forms.builder.PanelBuilder;
import com.jgoodies.forms.factories.Borders;
import com.jgoodies.forms.layout.CellConstraints;
import com.jgoodies.forms.layout.FormLayout;
import com.sun.jna.Platform;
import java.awt.*;
import java.awt.event.*;
import java.io.*;
import java.util.ArrayList;
import java.util.Collections;
import java.util.List;
import java.util.Locale;
import javax.swing.*;
import net.pms.Messages;
import net.pms.PMS;
import net.pms.configuration.Build;
import net.pms.configuration.PmsConfiguration;
import net.pms.configuration.RendererConfiguration;
import net.pms.network.NetworkConfiguration;
import net.pms.newgui.GuiUtil.CustomJButton;
import net.pms.util.FormLayoutUtil;
import net.pms.util.KeyedComboBoxModel;
import org.apache.commons.lang3.StringUtils;
import org.slf4j.Logger;
import org.slf4j.LoggerFactory;

public class GeneralTab {
	private static final Logger LOGGER = LoggerFactory.getLogger(GeneralTab.class);

	private static final String COL_SPEC = "left:pref, 3dlu, p, 3dlu , p, 3dlu, p, 3dlu, pref:grow";
	private static final String ROW_SPEC = "p, 0dlu, p, 0dlu, p, 3dlu, p, 3dlu, p, 3dlu, p, 3dlu, p, 3dlu, p, 3dlu, p, 3dlu, p, 3dlu, p, 3dlu, p, 15dlu, p, 3dlu, p, 3dlu, p, 3dlu, p, 3dlu, p, 3dlu, p, 15dlu, p, 3dlu, p, 3dlu, p, 3dlu, p, 3dlu, p, 3dlu, p, 3dlu, p, 3dlu, p";

	public JCheckBox smcheckBox;
	private JCheckBox autoStart;
	private JCheckBox autoUpdateCheckBox;
	private JCheckBox hideAdvancedOptions;
	private JCheckBox newHTTPEngine;
	private JCheckBox preventSleep;
	private JTextField host;
	private JTextField port;
	private JComboBox langs;
	private JTextField serverName;
	private JComboBox networkinterfacesCBX;
	private JTextField ip_filter;
	public JTextField maxbitrate;
	private JCheckBox adaptBitrate;
	private JComboBox renderers;
	private final PmsConfiguration configuration;
	private JCheckBox fdCheckBox;
	private JCheckBox extNetBox;
	private JCheckBox appendProfileName;
	private JCheckBox runWizardOnProgramStartup;
	private LooksFrame looksFrame;
	private JCheckBox singleInstance;

	GeneralTab(PmsConfiguration configuration, LooksFrame looksFrame) {
		this.configuration = configuration;
		this.looksFrame = looksFrame;
	}

	public JComponent build() {
		// count the lines easier to add new ones
		int ypos = 1;
		// Apply the orientation for the locale
		Locale locale = new Locale(configuration.getLanguage());
		ComponentOrientation orientation = ComponentOrientation.getOrientation(locale);
		String colSpec = FormLayoutUtil.getColSpec(COL_SPEC, orientation);

		FormLayout layout = new FormLayout(colSpec, ROW_SPEC);
		PanelBuilder builder = new PanelBuilder(layout);
		builder.border(Borders.DLU4);
		builder.opaque(true);

		CellConstraints cc = new CellConstraints();

		smcheckBox = new JCheckBox(Messages.getString("NetworkTab.3"), configuration.isMinimized());
		smcheckBox.setContentAreaFilled(false);
		smcheckBox.addItemListener((ItemEvent e) -> {
			configuration.setMinimized((e.getStateChange() == ItemEvent.SELECTED));
		});

		JComponent cmp = builder.addSeparator(Messages.getString("NetworkTab.5"), FormLayoutUtil.flip(cc.xyw(1, ypos, 9), colSpec, orientation));
		cmp = (JComponent) cmp.getComponent(0);
		cmp.setFont(cmp.getFont().deriveFont(Font.BOLD));
		ypos = 7; // we hardcode here (promise last time)
		builder.addLabel(Messages.getString("NetworkTab.0"), FormLayoutUtil.flip(cc.xy(1, ypos), colSpec, orientation));
		final KeyedComboBoxModel kcbm = new KeyedComboBoxModel(new Object[] {
				"ar", "bg", "ca", "zhs", "zht", "cz", "da", "nl", "en", "en_uk", "fi", "fr",
				"de", "el", "iw", "is", "it", "ja", "ko", "no", "pl", "pt", "br",
				"ro", "ru", "sl", "es", "sv", "tr"}, new Object[] {
				"Arabic", "Bulgarian", "Catalan", "Chinese (Simplified)",
				"Chinese (Traditional)", "Czech", "Danish", "Dutch", "English (US)", "English (UK)",
				"Finnish", "French", "German", "Greek", "Hebrew", "Icelandic", "Italian",
				"Japanese", "Korean", "Norwegian", "Polish", "Portuguese",
				"Portuguese (Brazilian)", "Romanian", "Russian", "Slovenian",
				"Spanish", "Swedish", "Turkish"});
		langs = new JComboBox(kcbm);
		langs.setEditable(false);

		String defaultLang;
		if (configuration.getLanguage() != null && configuration.getLanguage().length() > 0) {
			defaultLang = configuration.getLanguage();
		} else {
			defaultLang = Locale.getDefault().getLanguage();
		}

		if (defaultLang == null) {
			defaultLang = "en";
		}

		kcbm.setSelectedKey(defaultLang);

		if (langs.getSelectedIndex() == -1) {
			langs.setSelectedIndex(0);
		}

		langs.addItemListener((ItemEvent e) -> {
			if (e.getStateChange() == ItemEvent.SELECTED) {
				configuration.setLanguage((String) kcbm.getSelectedKey());
			}
		});

		builder.add(langs, FormLayoutUtil.flip(cc.xyw(3, ypos, 7), colSpec, orientation));
		ypos += 2;

		if (!configuration.isHideAdvancedOptions()) {
			serverName = new JTextField(configuration.getServerName());
			serverName.addKeyListener(new KeyAdapter() {
				@Override
				public void keyReleased(KeyEvent e) {
					configuration.setServerName(serverName.getText());
				}
			});
			builder.addLabel(Messages.getString("NetworkTab.71"), FormLayoutUtil.flip(cc.xy(1, ypos), colSpec, orientation));
			builder.add(serverName, FormLayoutUtil.flip(cc.xyw(3, ypos, 3), colSpec, orientation));

			appendProfileName = new JCheckBox(Messages.getString("NetworkTab.72"), configuration.isAppendProfileName());
			appendProfileName.setToolTipText(Messages.getString("NetworkTab.73"));
			appendProfileName.setContentAreaFilled(false);
			appendProfileName.addItemListener((ItemEvent e) -> {
				configuration.setAppendProfileName((e.getStateChange() == ItemEvent.SELECTED));
			});
			builder.add(appendProfileName, FormLayoutUtil.flip(cc.xy(7, ypos), colSpec, orientation));
			ypos += 2;
		}

		builder.add(smcheckBox, FormLayoutUtil.flip(cc.xy(1, ypos), colSpec, orientation));

		if (Platform.isWindows()) {
			autoStart = new JCheckBox(Messages.getString("NetworkTab.57"), configuration.isAutoStart());
			autoStart.setContentAreaFilled(false);
			autoStart.addItemListener((ItemEvent e) -> {
				configuration.setAutoStart((e.getStateChange() == ItemEvent.SELECTED));
			});
			builder.add(autoStart, FormLayoutUtil.flip(cc.xyw(3, ypos, 7), colSpec, orientation));
		}
		ypos += 2;

		if (!configuration.isHideAdvancedOptions()) {
			CustomJButton service = new CustomJButton(Messages.getString("NetworkTab.4"));
			service.setToolTipText(Messages.getString("NetworkTab.63"));
			service.addActionListener((ActionEvent e) -> {
				if (PMS.get().installWin32Service()) {
					LOGGER.info(Messages.getString("PMS.41"));
					JOptionPane.showMessageDialog(
						looksFrame,
						Messages.getString("NetworkTab.11") +
							Messages.getString("NetworkTab.12"),
						Messages.getString("Dialog.Information"),
						JOptionPane.INFORMATION_MESSAGE
					);
				} else {
					JOptionPane.showMessageDialog(
						looksFrame,
						Messages.getString("NetworkTab.14"),
						Messages.getString("Dialog.Error"),
						JOptionPane.ERROR_MESSAGE
					);
				}
			});
			builder.add(service, FormLayoutUtil.flip(cc.xy(1, ypos), colSpec, orientation));
			if (System.getProperty(LooksFrame.START_SERVICE) != null || !Platform.isWindows()) {
				service.setEnabled(false);
			}

			CustomJButton serviceUninstall = new CustomJButton(Messages.getString("GeneralTab.2"));
			serviceUninstall.addActionListener((ActionEvent e) -> {
				PMS.get().uninstallWin32Service();
				LOGGER.info(Messages.getString("GeneralTab.3"));
				JOptionPane.showMessageDialog(
					looksFrame,
					Messages.getString("GeneralTab.3"),
					Messages.getString("Dialog.Information"),
					JOptionPane.INFORMATION_MESSAGE
				);
			});
			builder.add(serviceUninstall, FormLayoutUtil.flip(cc.xy(3, ypos), colSpec, orientation));
			if (System.getProperty(LooksFrame.START_SERVICE) != null || !Platform.isWindows()) {
				serviceUninstall.setEnabled(false);
			}
			ypos += 2;
		}

		CustomJButton checkForUpdates = new CustomJButton(Messages.getString("NetworkTab.8"));
		checkForUpdates.addActionListener((ActionEvent e) -> {
			looksFrame.checkForUpdates(false);
		});
		builder.add(checkForUpdates, FormLayoutUtil.flip(cc.xy(1, ypos), colSpec, orientation));

		autoUpdateCheckBox = new JCheckBox(Messages.getString("NetworkTab.9"), configuration.isAutoUpdate());
		autoUpdateCheckBox.setContentAreaFilled(false);
		autoUpdateCheckBox.addItemListener((ItemEvent e) -> {
			configuration.setAutoUpdate((e.getStateChange() == ItemEvent.SELECTED));
		});
		builder.add(autoUpdateCheckBox, FormLayoutUtil.flip(cc.xyw(3, ypos, 7), colSpec, orientation));
		ypos += 2;
		if (!Build.isUpdatable()) {
			checkForUpdates.setEnabled(false);
			autoUpdateCheckBox.setEnabled(false);
		}

		hideAdvancedOptions = new JCheckBox(Messages.getString("NetworkTab.61"), configuration.isHideAdvancedOptions());
		hideAdvancedOptions.setContentAreaFilled(false);
		hideAdvancedOptions.addActionListener((ActionEvent e) -> {
			configuration.setHideAdvancedOptions(hideAdvancedOptions.isSelected());
		});
		builder.add(hideAdvancedOptions, FormLayoutUtil.flip(cc.xyw(1, ypos, 9), colSpec, orientation));
		ypos += 2;

		runWizardOnProgramStartup = new JCheckBox(Messages.getString("GeneralTab.9"), configuration.isRunWizard());
		runWizardOnProgramStartup.setContentAreaFilled(false);
		runWizardOnProgramStartup.addActionListener((ActionEvent e) -> {
			configuration.setRunWizard(runWizardOnProgramStartup.isSelected());
		});
		builder.add(runWizardOnProgramStartup, FormLayoutUtil.flip(cc.xyw(1, ypos, 9), colSpec, orientation));
		ypos += 2;

		if (!configuration.isHideAdvancedOptions()) {
			singleInstance = new JCheckBox(Messages.getString("GeneralTab.10"), configuration.isRunSingleInstance());
			singleInstance.setContentAreaFilled(false);
			singleInstance.setToolTipText(Messages.getString("GeneralTab.11"));
			singleInstance.addActionListener((ActionEvent e) -> {
				configuration.setRunSingleInstance(singleInstance.isSelected());
			});
			builder.add(singleInstance, FormLayoutUtil.flip(cc.xyw(1, ypos, 9), colSpec, orientation));
			ypos += 2;
		}

		ArrayList<RendererConfiguration> allConfs = RendererConfiguration.getEnabledRenderersConfigurations();
		ArrayList<Object> keyValues = new ArrayList<>();
		ArrayList<Object> nameValues = new ArrayList<>();
		keyValues.add("");
		nameValues.add(Messages.getString("NetworkTab.37"));

		if (allConfs != null) {
			sortRendererConfiurationsByName(allConfs);			
			for (RendererConfiguration renderer : allConfs) {
				if (renderer != null) {
					keyValues.add(renderer.getRendererName());
					nameValues.add(renderer.getRendererName());
				}
			}
		}

		final KeyedComboBoxModel renderersKcbm = new KeyedComboBoxModel(
			(Object[]) keyValues.toArray(new Object[keyValues.size()]),
			(Object[]) nameValues.toArray(new Object[nameValues.size()]));
		renderers = new JComboBox(renderersKcbm);
		renderers.setEditable(false);
		String defaultRenderer = configuration.getRendererDefault();
		renderersKcbm.setSelectedKey(defaultRenderer);

		if (renderers.getSelectedIndex() == -1) {
			renderers.setSelectedIndex(0);
		}

		if (!configuration.isHideAdvancedOptions()) {
			// Edit UMS configuration file manually
			CustomJButton confEdit = new CustomJButton(Messages.getString("NetworkTab.51"));
<<<<<<< HEAD
			confEdit.addActionListener((ActionEvent e) -> {
				JPanel tPanel = new JPanel(new BorderLayout());
				final File conf = new File(configuration.getProfilePath());
				final JTextArea textArea = new JTextArea();
				textArea.setFont(new Font("Courier", Font.PLAIN, 12));
				JScrollPane scrollPane = new JScrollPane(textArea);
				scrollPane.setPreferredSize(new java.awt.Dimension(900, 450));

				try {
					try (FileInputStream fis = new FileInputStream(conf); BufferedReader in = new BufferedReader(new InputStreamReader(fis))) {
						String line;
						StringBuilder sb = new StringBuilder();

						while ((line = in.readLine()) != null) {
							sb.append(line);
							sb.append("\n");
=======
			confEdit.addActionListener(new ActionListener() {
				@Override
				public void actionPerformed(ActionEvent e) {
					JPanel tPanel = new JPanel(new BorderLayout());
					final File conf = new File(configuration.getProfilePath());
					final JTextArea textArea = new JTextArea();
					textArea.setFont(new Font("Courier", Font.PLAIN, 12));
					JScrollPane scrollPane = new JScrollPane(textArea);
					scrollPane.setPreferredSize(new Dimension(900, 450));

					try {
						try (FileInputStream fis = new FileInputStream(conf); BufferedReader in = new BufferedReader(new InputStreamReader(fis))) {
							String line;
							StringBuilder sb = new StringBuilder();

							while ((line = in.readLine()) != null) {
								sb.append(line);
								sb.append("\n");
							}
							textArea.setText(sb.toString());
>>>>>>> c723dc06
						}
						textArea.setText(sb.toString());
					}
				} catch (IOException e1) {
					return;
				}

				tPanel.add(scrollPane, BorderLayout.NORTH);
				Object[] options = {Messages.getString("LooksFrame.9"), Messages.getString("NetworkTab.45")};

				if (JOptionPane.showOptionDialog(looksFrame,
					tPanel, Messages.getString("NetworkTab.51"),
					JOptionPane.OK_CANCEL_OPTION,
					JOptionPane.PLAIN_MESSAGE, null, options, null) == JOptionPane.OK_OPTION) {
					String text = textArea.getText();

					try {
						try (FileOutputStream fos = new FileOutputStream(conf)) {
							fos.write(text.getBytes());
							fos.flush();
						}
						configuration.reload();
					} catch (Exception e1) {
						JOptionPane.showMessageDialog(looksFrame, Messages.getString("NetworkTab.52") + e1.toString());
					}
				}
			});
			builder.add(confEdit, FormLayoutUtil.flip(cc.xy(1, ypos), colSpec, orientation));
			ypos += 2;

			host = new JTextField(configuration.getServerHostname());
			host.addKeyListener(new KeyAdapter() {
				@Override
				public void keyReleased(KeyEvent e) {
					configuration.setHostname(host.getText());
				}
			});

			port = new JTextField(configuration.getServerPort() != 5001 ? "" + configuration.getServerPort() : "");
			port.setToolTipText(Messages.getString("NetworkTab.64"));
			port.addKeyListener(new KeyAdapter() {
				@Override
				public void keyReleased(KeyEvent e) {
					try {
						String p = port.getText();
						if (StringUtils.isEmpty(p)) {
							p = "5001";
						}
						int ab = Integer.parseInt(p);
						configuration.setServerPort(ab);
					} catch (NumberFormatException nfe) {
						LOGGER.debug("Could not parse port from \"" + port.getText() + "\"");
					}

				}
			});

			cmp = builder.addSeparator(Messages.getString("NetworkTab.22"), FormLayoutUtil.flip(cc.xyw(1, ypos, 9), colSpec, orientation));
			ypos += 2;
			cmp = (JComponent) cmp.getComponent(0);
			cmp.setFont(cmp.getFont().deriveFont(Font.BOLD));

			final KeyedComboBoxModel networkInterfaces = createNetworkInterfacesModel();
			networkinterfacesCBX = new JComboBox(networkInterfaces);
			networkInterfaces.setSelectedKey(configuration.getNetworkInterface());
			networkinterfacesCBX.addItemListener((ItemEvent e) -> {
				if (e.getStateChange() == ItemEvent.SELECTED) {
					configuration.setNetworkInterface((String) networkInterfaces.getSelectedKey());
				}
			});

			ip_filter = new JTextField(configuration.getIpFilter());
			ip_filter.addKeyListener(new KeyAdapter() {
				@Override
				public void keyReleased(KeyEvent e) {
					configuration.setIpFilter(ip_filter.getText());
				}
			});

			maxbitrate = new JTextField(configuration.getMaximumBitrateDisplay());
			maxbitrate.setToolTipText(Messages.getString("NetworkTab.65"));
			maxbitrate.addKeyListener(new KeyAdapter() {
				@Override
				public void keyReleased(KeyEvent e) {
					configuration.setMaximumBitrate(maxbitrate.getText());
				}
			});
			if (configuration.isAutomaticMaximumBitrate()) {
				maxbitrate.setEnabled(false);
			} else {
				maxbitrate.setEnabled(true);
			}

			adaptBitrate = new JCheckBox(Messages.getString("GeneralTab.12"), configuration.isAutomaticMaximumBitrate());
			adaptBitrate.setContentAreaFilled(false);
			adaptBitrate.addActionListener((ActionEvent e) -> {
				configuration.setAutomaticMaximumBitrate(adaptBitrate.isSelected());
				maxbitrate.setEnabled(configuration.isAutomaticMaximumBitrate());
			});

			builder.addLabel(Messages.getString("NetworkTab.20"), FormLayoutUtil.flip(cc.xy(1, ypos), colSpec, orientation));
			builder.add(networkinterfacesCBX, FormLayoutUtil.flip(cc.xyw(3, ypos, 7), colSpec, orientation));
			ypos += 2;
			builder.addLabel(Messages.getString("NetworkTab.23"), FormLayoutUtil.flip(cc.xy(1, ypos), colSpec, orientation));
			builder.add(host, FormLayoutUtil.flip(cc.xyw(3, ypos, 7), colSpec, orientation));
			ypos += 2;
			builder.addLabel(Messages.getString("NetworkTab.24"), FormLayoutUtil.flip(cc.xy(1, ypos), colSpec, orientation));
			builder.add(port, FormLayoutUtil.flip(cc.xyw(3, ypos, 7), colSpec, orientation));
			ypos += 2;
			builder.addLabel(Messages.getString("NetworkTab.30"), FormLayoutUtil.flip(cc.xy(1, ypos), colSpec, orientation));
			builder.add(ip_filter, FormLayoutUtil.flip(cc.xyw(3, ypos, 7), colSpec, orientation));
			ypos += 2;
			builder.addLabel(Messages.getString("NetworkTab.35"), FormLayoutUtil.flip(cc.xy(1, ypos), colSpec, orientation));
			builder.add(maxbitrate, FormLayoutUtil.flip(cc.xyw(3, ypos, 3), colSpec, orientation));
			builder.add(adaptBitrate, FormLayoutUtil.flip(cc.xy(7, ypos), colSpec, orientation));
			ypos += 2;

			cmp = builder.addSeparator(Messages.getString("NetworkTab.31"), FormLayoutUtil.flip(cc.xyw(1, ypos, 9), colSpec, orientation));
			ypos += 2;
			cmp = (JComponent) cmp.getComponent(0);
			cmp.setFont(cmp.getFont().deriveFont(Font.BOLD));

			newHTTPEngine = new JCheckBox(Messages.getString("NetworkTab.32"), configuration.isHTTPEngineV2());
			newHTTPEngine.addItemListener((ItemEvent e) -> {
				configuration.setHTTPEngineV2((e.getStateChange() == ItemEvent.SELECTED));
			});
			builder.add(newHTTPEngine, FormLayoutUtil.flip(cc.xy(1, ypos), colSpec, orientation));

			if (Platform.isWindows()) {
				preventSleep = new JCheckBox(Messages.getString("NetworkTab.33"), configuration.isPreventsSleep());
				preventSleep.addItemListener((ItemEvent e) -> {
					configuration.setPreventsSleep((e.getStateChange() == ItemEvent.SELECTED));
				});
				builder.add(preventSleep, FormLayoutUtil.flip(cc.xy(3, ypos), colSpec, orientation));
			}
			ypos += 2;

			final SelectRenderers selectRenderers = new SelectRenderers();
			
			builder.addLabel(Messages.getString("NetworkTab.62"), FormLayoutUtil.flip(cc.xy(1, ypos), colSpec, orientation));
			final CustomJButton setRenderers = new CustomJButton(Messages.getString("GeneralTab.5"));
			setRenderers.addActionListener((ActionEvent e) -> {
				selectRenderers.showDialog();
			});

			builder.add(setRenderers, FormLayoutUtil.flip(cc.xy(3, ypos), colSpec, orientation));
			ypos += 2;

			builder.addLabel(Messages.getString("NetworkTab.36"), FormLayoutUtil.flip(cc.xy(1, ypos), colSpec, orientation));

			builder.add(renderers, FormLayoutUtil.flip(cc.xyw(3, ypos, 3), colSpec, orientation));

			fdCheckBox = new JCheckBox(Messages.getString("NetworkTab.38"), configuration.isRendererForceDefault());
			fdCheckBox.setContentAreaFilled(false);
			fdCheckBox.addItemListener((ItemEvent e) -> {
				configuration.setRendererForceDefault((e.getStateChange() == ItemEvent.SELECTED));
			});
			builder.add(fdCheckBox, FormLayoutUtil.flip(cc.xy(7, ypos), colSpec, orientation));

			ypos += 2;

			// External network box
			extNetBox = new JCheckBox(Messages.getString("NetworkTab.56"), configuration.getExternalNetwork());
			extNetBox.setToolTipText(Messages.getString("NetworkTab.67"));
			extNetBox.setContentAreaFilled(false);
			extNetBox.addItemListener((ItemEvent e) -> {
				configuration.setExternalNetwork((e.getStateChange() == ItemEvent.SELECTED));
			});
			builder.add(extNetBox, FormLayoutUtil.flip(cc.xy(1, ypos), colSpec, orientation));
			ypos += 2;
		}

		JPanel panel = builder.getPanel();

		// Apply the orientation to the panel and all components in it
		panel.applyComponentOrientation(orientation);

		JScrollPane scrollPane = new JScrollPane(
			panel,
			JScrollPane.VERTICAL_SCROLLBAR_AS_NEEDED,
			JScrollPane.HORIZONTAL_SCROLLBAR_AS_NEEDED
		);
		scrollPane.setBorder(BorderFactory.createEmptyBorder());
		return scrollPane;
	}

	private KeyedComboBoxModel createNetworkInterfacesModel() {
		List<String> keys = NetworkConfiguration.getInstance().getKeys();
		List<String> names = NetworkConfiguration.getInstance().getDisplayNames();
		keys.add(0, "");
		names.add(0, "");
		final KeyedComboBoxModel networkInterfaces = new KeyedComboBoxModel(keys.toArray(), names.toArray());
		return networkInterfaces;
	}

	/**
	 * Add the renderer configuration selection after they have been
	 * initialized.
	 */
	public void addRenderers() {
		ArrayList<RendererConfiguration> allConfs = RendererConfiguration.getEnabledRenderersConfigurations();
		ArrayList<Object> keyValues = new ArrayList<>();
		ArrayList<Object> nameValues = new ArrayList<>();
		keyValues.add("");
		nameValues.add(Messages.getString("NetworkTab.37"));

		if (allConfs != null) {
			sortRendererConfiurationsByName(allConfs);
			for (RendererConfiguration renderer : allConfs) {
				if (renderer != null) {
					keyValues.add(renderer.getRendererName());
					nameValues.add(renderer.getRendererName());
				}
			}
		}

		final KeyedComboBoxModel renderersKcbm = new KeyedComboBoxModel(
			(Object[]) keyValues.toArray(new Object[keyValues.size()]),
			(Object[]) nameValues.toArray(new Object[nameValues.size()])
		);
		renderers.setModel(renderersKcbm);
		renderers.setEditable(false);
		String defaultRenderer = configuration.getRendererDefault();
		renderersKcbm.setSelectedKey(defaultRenderer);

		if (renderers.getSelectedIndex() == -1) {
			renderers.setSelectedIndex(0);
		}

		renderers.addItemListener((ItemEvent e) -> {
			if (e.getStateChange() == ItemEvent.SELECTED) {
				LOGGER.info("Setting renderer default: \"" + renderersKcbm.getSelectedKey() + "\"");
				configuration.setRendererDefault((String) renderersKcbm.getSelectedKey());
			}
		});
	}
	
	private void sortRendererConfiurationsByName(ArrayList<RendererConfiguration> rendererConfigurations){
		Collections.sort(rendererConfigurations , (RendererConfiguration o1, RendererConfiguration o2) -> {
			if(o1 == null && o2 == null){
				return 0;
			}

			if(o1 == null) {
				return 1;
			}

			if(o2 == null) {
				return -1;
			}

			return o1.getRendererName().toLowerCase().compareTo(o2.getRendererName().toLowerCase());
		});
	}
}<|MERGE_RESOLUTION|>--- conflicted
+++ resolved
@@ -297,61 +297,38 @@
 		if (!configuration.isHideAdvancedOptions()) {
 			// Edit UMS configuration file manually
 			CustomJButton confEdit = new CustomJButton(Messages.getString("NetworkTab.51"));
-<<<<<<< HEAD
 			confEdit.addActionListener((ActionEvent e) -> {
 				JPanel tPanel = new JPanel(new BorderLayout());
 				final File conf = new File(configuration.getProfilePath());
 				final JTextArea textArea = new JTextArea();
 				textArea.setFont(new Font("Courier", Font.PLAIN, 12));
 				JScrollPane scrollPane = new JScrollPane(textArea);
-				scrollPane.setPreferredSize(new java.awt.Dimension(900, 450));
-
+				scrollPane.setPreferredSize(new Dimension(900, 450));
+				
 				try {
 					try (FileInputStream fis = new FileInputStream(conf); BufferedReader in = new BufferedReader(new InputStreamReader(fis))) {
 						String line;
 						StringBuilder sb = new StringBuilder();
-
+						
 						while ((line = in.readLine()) != null) {
 							sb.append(line);
 							sb.append("\n");
-=======
-			confEdit.addActionListener(new ActionListener() {
-				@Override
-				public void actionPerformed(ActionEvent e) {
-					JPanel tPanel = new JPanel(new BorderLayout());
-					final File conf = new File(configuration.getProfilePath());
-					final JTextArea textArea = new JTextArea();
-					textArea.setFont(new Font("Courier", Font.PLAIN, 12));
-					JScrollPane scrollPane = new JScrollPane(textArea);
-					scrollPane.setPreferredSize(new Dimension(900, 450));
-
-					try {
-						try (FileInputStream fis = new FileInputStream(conf); BufferedReader in = new BufferedReader(new InputStreamReader(fis))) {
-							String line;
-							StringBuilder sb = new StringBuilder();
-
-							while ((line = in.readLine()) != null) {
-								sb.append(line);
-								sb.append("\n");
-							}
-							textArea.setText(sb.toString());
->>>>>>> c723dc06
 						}
 						textArea.setText(sb.toString());
 					}
 				} catch (IOException e1) {
 					return;
 				}
-
+				
 				tPanel.add(scrollPane, BorderLayout.NORTH);
 				Object[] options = {Messages.getString("LooksFrame.9"), Messages.getString("NetworkTab.45")};
-
+				
 				if (JOptionPane.showOptionDialog(looksFrame,
 					tPanel, Messages.getString("NetworkTab.51"),
 					JOptionPane.OK_CANCEL_OPTION,
 					JOptionPane.PLAIN_MESSAGE, null, options, null) == JOptionPane.OK_OPTION) {
 					String text = textArea.getText();
-
+					
 					try {
 						try (FileOutputStream fos = new FileOutputStream(conf)) {
 							fos.write(text.getBytes());
