AviSynthMEncoder.3=Omogo\u010di spremembo AviSynth spremenljivo hitrost okvirjev v konstantno hitrost okvirjev (convertfps=true)
FFmpegDVRMSRemux.0=Nadomestna pot FFmpeg:
FoldTab.0=<Vsi pogoni>
FoldTab.2=Prei\u0161\u010di vse mape v skupni rabi
<<<<<<< HEAD
FoldTab.3=Preglejujem vse mape v skupni rabi, lahko traja precej \u010dasa !\n
=======
FoldTab.3=Preglejujem vse mape v skupni rabi, lahko traja precej \u010dasa \!\n
>>>>>>> 054f0156
FoldTab.4=Ali ste prepri\u010dani, da \u017eelite zagnati pregledovanje?\n\n
FoldTab.5=Skrij kon\u010dnice datotek
FoldTab.7=Mape skupne rabe
FoldTab.8=Skrij imena prekodirnih krmilnikov
FoldTab.9=Dodaj imenik
FoldTab.10=Ali \u017eelite ustaviti skeniranje?\n\n
FoldTab.12=Razvrsti mape v skupni rabi
FoldTab.13=Sli\u010dice
FoldTab.14=Uporabi MPlayer za video sli\u010dice
FoldTab.15=Privzeto
FoldTab.16=Pogostej\u0161e najprej
FoldTab.18=Na\u010din sortiranja datotek:
FoldTab.23=Prenesi iz Amazon.com
FoldTab.24=Prenesi iz discogs.com
FoldTab.26=Prikaz avdio sli\u010dic:
FoldTab.27=Mapa nadomestnih video ovitkov
FoldTab.28=Izberi mapo
FontFileFilter.3=Pisave TrueType
LooksFrame.5=Kon\u010daj
LooksFrame.6=Glavna konzola
LooksFrame.9=Shrani
LooksFrame.12=Ponovni zagon Stre\u017enika
LooksFrame.18=Stanje
LooksFrame.19=Sledenja
LooksFrame.20=Splo\u0161na konfiguracija
LooksFrame.21=Nastavitve prekodiranja
LooksFrame.22=Nastavitve Navigacije/Skupne rabe
LooksFrame.24=Pomo\u010d
LooksFrame.25=Vizitka
MEncoderVideo.0=Presko\u010di ponavljajo\u010di se deblokirni filter za H.264. LAHKO ZMANJ\u0160A KVALITETO
MEncoderVideo.2=Alternativni na\u010din A/V sync
MEncoderVideo.3=Uporabi privzete aplikacijske parametre kodekov (Priporo\u010deno!)
MEncoderVideo.4=Vsili hitrost okvirjev raz\u010dlenjenih iz FFmpeg
MEncoderVideo.6=Mo\u017enosti po meri:
MEncoderVideo.7=Prioritete avdio jezika:
MEncoderVideo.8=Nastavitve podnapisov
MEncoderVideo.9=Prioritea jezika podnapisov:
MEncoderVideo.10=Prioriteta jezika Avdio/podnapisi (na primer: en,off;eng,off)
MEncoderVideo.11=Kodna stran podnapisov:
MEncoderVideo.12=Nastavitve pisav ASS:
MEncoderVideo.13=Obris pisave
MEncoderVideo.14=Senca pisave
MEncoderVideo.15=Pisavno podobrobje
MEncoderVideo.16=Privzete nastavitve pisave:
MEncoderVideo.17=Obris pisave
MEncoderVideo.18=Zabris pisave
MEncoderVideo.19=Pisavno podobrobje
MEncoderVideo.20=Podnapisi ASS/SSA
MEncoderVideo.21=Fontconfig/Vgrajene pisave
MEncoderVideo.22=Avtomatsko nalaganje podnapisov *.srt/*.sub z istim imenom datoteke
MEncoderVideo.24=Specifi\u010dne pisave TrueType (za azijske jezike):
MEncoderVideo.25=Izberite pisavo TrueType
MEncoderVideo.26=Filter neprepletenosti
MEncoderVideo.27=Uporabi umerilnik videa:
MEncoderVideo.28=\u0160irina
MEncoderVideo.29=Napredne nastavitve: Specifi\u010dni parametri kodekov
MEncoderVideo.30=vi\u0161ina
MEncoderVideo.33=Parametri po meri:
MEncoderVideo.34=Uredi specifi\u010dne parametre kodekov
MEncoderVideo.35=Izbolj\u0161ana ve\u010djederna podpora
MEncoderVideo.36=Uporabi privzeti slog ASS
MEncoderVideo.37=Nadomestna mapa podnapisov
MEncoderVideo.38=Preklopi na tsMuxeR, ko je video H.264 zdru\u017ejiv s PS3 in ni konfiguriranih podnapisov [TS/M2T/MOV/MP4/AVI/MKV]
<<<<<<< HEAD
MEncoderVideo.68=#Tukaj lahko vnesete specifi\u010dne parametre za nekatere kombinacije kodekov.\n
MEncoderVideo.70=#Smatrajte to kot napredne nastavitve, vendar tega ne uporabljajte, \u010de ne veste to\u010dno kaj delate\n
MEncoderVideo.71=#Sintaksa je {java pogoj} :: {MEncoder mo\u017enosti} ; lahko zdru\u017eite ve\u010d mo\u017enosti\n
MEncoderVideo.72=#Avtorizirani \u017eetoni: ime_datoteke srtfile zabojnik vcodec acodec hitrost_vzorca hitrost_okvirja \u0161irina vi\u0161ina kanali trajanje\n
MEncoderVideo.75=#Posebne mo\u017enosti:\n
MEncoderVideo.76=# -noass:   vsekakor onemogo\u010di podnapise ASS/SSA saj lahko desinhronizirajo A/V\n
MEncoderVideo.77=# -nosync:  vsekakor onemogo\u010di alternativno metodo A/V Sync za to stanje (-mc bo storijo enako)\n
MEncoderVideo.78=# -quality: obidi nastavitve kvalitete videa\n
MEncoderVideo.87=#Zdaj lahko vstavite svoje pogoje/mo\u017enosti ! Nekaj primerov: za vklop ve\u010djederne razli\u010dice MEncoder-ja\n
MEncoderVideo.89=#za odstranitev tresljajev 24p na 50Hz TV: 			 framerate == 23.976 :: -speed 1.042709376 -ofps 25\n
MEncoderVideo.91=#remux ko je video MPEG-2 in ni podnapisov: 			 vcodec == mpeg2 && srtfile == null :: -ovc copy -nosync
=======
MEncoderVideo.68=\#Tukaj lahko vnesete specifi\u010dne parametre za nekatere kombinacije kodekov.\n
MEncoderVideo.70=\#Smatrajte to kot napredne nastavitve, vendar tega ne uporabljajte, \u010de ne veste to\u010dno kaj delate\n
MEncoderVideo.71=\#Sintaksa je {java pogoj} :: {MEncoder mo\u017enosti} ; lahko zdru\u017eite ve\u010d mo\u017enosti\n
MEncoderVideo.72=\#Avtorizirani \u017eetoni: ime_datoteke srtfile zabojnik vcodec acodec hitrost_vzorca hitrost_okvirja \u0161irina vi\u0161ina kanali trajanje\n
MEncoderVideo.75=\#Posebne mo\u017enosti:\n
MEncoderVideo.76=\# -noass:   vsekakor onemogo\u010di podnapise ASS/SSA saj lahko desinhronizirajo A/V\n
MEncoderVideo.77=\# -nosync:  vsekakor onemogo\u010di alternativno metodo A/V Sync za to stanje (-mc bo storijo enako)\n
MEncoderVideo.78=\# -quality: obidi nastavitve kvalitete videa\n
MEncoderVideo.87=\#Zdaj lahko vstavite svoje pogoje/mo\u017enosti ! Nekaj primerov: za vklop ve\u010djederne razli\u010dice MEncoder-ja\n
MEncoderVideo.89=\#za odstranitev tresljajev 24p na 50Hz TV: 			 framerate == 23.976 :: -speed 1.042709376 -ofps 25\n
MEncoderVideo.91=\#remux ko je video MPEG-2 in ni podnapisov: 			 vcodec == mpeg2 && srtfile == null :: -ovc copy -nosync
>>>>>>> 054f0156
MEncoderVideo.133=Umerjanje pisave
NetworkTab.0=jezik [potreben ponovni zagon aplikacije]:
NetworkTab.1=Brskanje po datotekah .RAR / .ZIP / .CBR
NetworkTab.2=Generiranje sli\u010dice
NetworkTab.3=Za\u010dni minimizirano
NetworkTab.4=Namesti kot storitev Windows
NetworkTab.5=Splo\u0161ne nastavitve
<<<<<<< HEAD
NetworkTab.11=Namestili ste kot storitev Windows ! Za uporabo je potrebno zaklju\u010diti to aplikacijo,\n
=======
NetworkTab.11=Namestili ste kot storitev Windows \! Za uporabo je potrebno zaklju\u010diti to aplikacijo,\n
>>>>>>> 054f0156
NetworkTab.12=nato za\u017eenite (in konfigurirajte) storitev iz upraviteljske plo\u0161\u010de Windows.\n\n
NetworkTab.13=Medijska knji\u017enica bo ponovno inicializirana\n
NetworkTab.14=Napaka pri namestitvi kot storitev sistema Windows!\n
NetworkTab.16=Polo\u017eaj iskanja sli\u010dice (v sekundah):
NetworkTab.17=Omogo\u010di medijsko knji\u017enico
NetworkTab.18=Ponastavi medijsko knji\u017enico
NetworkTab.19=Ali ste prepri\u010dani?
NetworkTab.20=Vsili omre\u017eevanje na vmesniku:
NetworkTab.22=Omre\u017ene nastavitve, spreminjajte samo \u010de so te\u017eave
NetworkTab.23=Vsili IP stre\u017enika:
NetworkTab.24=Vsili vrata stre\u017enika (5001 so privzeta):
NetworkTab.30=Uporabi filter IP:
NetworkTab.35=Najve\u010dja pasovna \u0161irina v Mb/s (0 pomeni brez omejitve):
PMS.1=Avdio
<<<<<<< HEAD
PMS.2=#- Medijska knji\u017enica -#
=======
PMS.2=\#- Medijska knji\u017enica -\#
>>>>>>> 054f0156
PMS.3=Alternativen na\u010din A/V Sync
PMS.4=Filter neprepletenosti
PMS.8=Podnapisi
PMS.9=Vsi avdio seznami predvajanja
PMS.11=Vse avdio sledi
PMS.12=Po datumu
PMS.13=S Po izvajalcu
PMS.14=Privzeto premultipleksiranje H.264 z MEncoder-jem
PMS.16=Po albumu
PMS.19=Po \u017eanru
PMS.21=Po modelu kamere
PMS.22=Po izvajalcu/albumu
PMS.25=Po nastavitvah ISO
PMS.26=Po \u017eanru/izvajalcu/albumu
PMS.31=Fotografija
PMS.32=Vse fotografije
PMS.34=Video
PMS.35=Vsi videji
PMS.36=HD Videji
<<<<<<< HEAD
PMS.37=#- Video Nastavitve -#
=======
PMS.37=\#- Video Nastavitve -\#
>>>>>>> 054f0156
PMS.39=SD Videji
PMS.41=(Ponovno) name\u0161\u010danje storitve Win32
StatusTab.2=Stanje
StatusTab.3=\u010cakam ...
StatusTab.5=Prazno
TrTab2.0=Omogo\u010di/onemogo\u010di prekodirni krmilnik
TrTab2.1=Trenutno brez nastavitev
TrTab2.5=Splo\u0161ne prekodirne nastavitve
TrTab2.6=Sortiraj seznam krmilnikov prekodiranja. Prvi bo naveden v izvirni mapi Video
TrTab2.7=Razli\u010dne mo\u017enosti
TrTab2.8=Presko\u010di prekodiranje za naslednje raz\u0161iritve (pika je lo\u010dilo):
TrTab2.9=Vsili prekodiranje za naslednje raz\u0161iritve (pika je lo\u010dilo):
TrTab2.11=Krmilniki
TrTab2.14=Krmilniki video datotek
TrTab2.15=Krmilniki avdio datotek
TrTab2.16=Krmilniki spletnega pretakanja videa
TrTab2.17=Krmilniki spletnega pretakanja avdia
TrTab2.18=Razli\u010dni krmilniki
TrTab2.19=Povdarjen krmilnik bo imel prednost
TrTab2.20=in bo nadomestil izvirni video
TrTab2.21=AviSynth ni podprt.
TrTab2.24=\u0160tevilo jeder, ki se uporabljajo za prekodiranje (zdi se, da imate %d):
TrTab2.29=Bitna hitrost AC-3 Avdio (v Kbits/s) (npr.: 384, 576, 640):
TrTab2.32=MPEG-2 kakovosti videa:
TrTab2.50=\u0160tevilo avdio kanalov:
TrTab2.51=Definitivno onemogo\u010di podnapise
TracesTab.3=Po\u010disti
<<<<<<< HEAD
TreeNodeSettings.4=Krmilnik ni nalo\u017een!
=======
TreeNodeSettings.4=Krmilnik ni nalo\u017een\!
>>>>>>> 054f0156
TsMuxeRVideo.2=vsili FPS raz\u010dlenjen iz FFmpeg v meta datoteki
TsMuxeRVideo.19=Multipleksiraj vse avdio sledi<|MERGE_RESOLUTION|>--- conflicted
+++ resolved
@@ -2,11 +2,7 @@
 FFmpegDVRMSRemux.0=Nadomestna pot FFmpeg:
 FoldTab.0=<Vsi pogoni>
 FoldTab.2=Prei\u0161\u010di vse mape v skupni rabi
-<<<<<<< HEAD
-FoldTab.3=Preglejujem vse mape v skupni rabi, lahko traja precej \u010dasa !\n
-=======
 FoldTab.3=Preglejujem vse mape v skupni rabi, lahko traja precej \u010dasa \!\n
->>>>>>> 054f0156
 FoldTab.4=Ali ste prepri\u010dani, da \u017eelite zagnati pregledovanje?\n\n
 FoldTab.5=Skrij kon\u010dnice datotek
 FoldTab.7=Mape skupne rabe
@@ -70,19 +66,6 @@
 MEncoderVideo.36=Uporabi privzeti slog ASS
 MEncoderVideo.37=Nadomestna mapa podnapisov
 MEncoderVideo.38=Preklopi na tsMuxeR, ko je video H.264 zdru\u017ejiv s PS3 in ni konfiguriranih podnapisov [TS/M2T/MOV/MP4/AVI/MKV]
-<<<<<<< HEAD
-MEncoderVideo.68=#Tukaj lahko vnesete specifi\u010dne parametre za nekatere kombinacije kodekov.\n
-MEncoderVideo.70=#Smatrajte to kot napredne nastavitve, vendar tega ne uporabljajte, \u010de ne veste to\u010dno kaj delate\n
-MEncoderVideo.71=#Sintaksa je {java pogoj} :: {MEncoder mo\u017enosti} ; lahko zdru\u017eite ve\u010d mo\u017enosti\n
-MEncoderVideo.72=#Avtorizirani \u017eetoni: ime_datoteke srtfile zabojnik vcodec acodec hitrost_vzorca hitrost_okvirja \u0161irina vi\u0161ina kanali trajanje\n
-MEncoderVideo.75=#Posebne mo\u017enosti:\n
-MEncoderVideo.76=# -noass:   vsekakor onemogo\u010di podnapise ASS/SSA saj lahko desinhronizirajo A/V\n
-MEncoderVideo.77=# -nosync:  vsekakor onemogo\u010di alternativno metodo A/V Sync za to stanje (-mc bo storijo enako)\n
-MEncoderVideo.78=# -quality: obidi nastavitve kvalitete videa\n
-MEncoderVideo.87=#Zdaj lahko vstavite svoje pogoje/mo\u017enosti ! Nekaj primerov: za vklop ve\u010djederne razli\u010dice MEncoder-ja\n
-MEncoderVideo.89=#za odstranitev tresljajev 24p na 50Hz TV: 			 framerate == 23.976 :: -speed 1.042709376 -ofps 25\n
-MEncoderVideo.91=#remux ko je video MPEG-2 in ni podnapisov: 			 vcodec == mpeg2 && srtfile == null :: -ovc copy -nosync
-=======
 MEncoderVideo.68=\#Tukaj lahko vnesete specifi\u010dne parametre za nekatere kombinacije kodekov.\n
 MEncoderVideo.70=\#Smatrajte to kot napredne nastavitve, vendar tega ne uporabljajte, \u010de ne veste to\u010dno kaj delate\n
 MEncoderVideo.71=\#Sintaksa je {java pogoj} :: {MEncoder mo\u017enosti} ; lahko zdru\u017eite ve\u010d mo\u017enosti\n
@@ -94,7 +77,6 @@
 MEncoderVideo.87=\#Zdaj lahko vstavite svoje pogoje/mo\u017enosti ! Nekaj primerov: za vklop ve\u010djederne razli\u010dice MEncoder-ja\n
 MEncoderVideo.89=\#za odstranitev tresljajev 24p na 50Hz TV: 			 framerate == 23.976 :: -speed 1.042709376 -ofps 25\n
 MEncoderVideo.91=\#remux ko je video MPEG-2 in ni podnapisov: 			 vcodec == mpeg2 && srtfile == null :: -ovc copy -nosync
->>>>>>> 054f0156
 MEncoderVideo.133=Umerjanje pisave
 NetworkTab.0=jezik [potreben ponovni zagon aplikacije]:
 NetworkTab.1=Brskanje po datotekah .RAR / .ZIP / .CBR
@@ -102,11 +84,7 @@
 NetworkTab.3=Za\u010dni minimizirano
 NetworkTab.4=Namesti kot storitev Windows
 NetworkTab.5=Splo\u0161ne nastavitve
-<<<<<<< HEAD
-NetworkTab.11=Namestili ste kot storitev Windows ! Za uporabo je potrebno zaklju\u010diti to aplikacijo,\n
-=======
 NetworkTab.11=Namestili ste kot storitev Windows \! Za uporabo je potrebno zaklju\u010diti to aplikacijo,\n
->>>>>>> 054f0156
 NetworkTab.12=nato za\u017eenite (in konfigurirajte) storitev iz upraviteljske plo\u0161\u010de Windows.\n\n
 NetworkTab.13=Medijska knji\u017enica bo ponovno inicializirana\n
 NetworkTab.14=Napaka pri namestitvi kot storitev sistema Windows!\n
@@ -121,11 +99,7 @@
 NetworkTab.30=Uporabi filter IP:
 NetworkTab.35=Najve\u010dja pasovna \u0161irina v Mb/s (0 pomeni brez omejitve):
 PMS.1=Avdio
-<<<<<<< HEAD
-PMS.2=#- Medijska knji\u017enica -#
-=======
 PMS.2=\#- Medijska knji\u017enica -\#
->>>>>>> 054f0156
 PMS.3=Alternativen na\u010din A/V Sync
 PMS.4=Filter neprepletenosti
 PMS.8=Podnapisi
@@ -145,11 +119,7 @@
 PMS.34=Video
 PMS.35=Vsi videji
 PMS.36=HD Videji
-<<<<<<< HEAD
-PMS.37=#- Video Nastavitve -#
-=======
 PMS.37=\#- Video Nastavitve -\#
->>>>>>> 054f0156
 PMS.39=SD Videji
 PMS.41=(Ponovno) name\u0161\u010danje storitve Win32
 StatusTab.2=Stanje
@@ -177,10 +147,6 @@
 TrTab2.50=\u0160tevilo avdio kanalov:
 TrTab2.51=Definitivno onemogo\u010di podnapise
 TracesTab.3=Po\u010disti
-<<<<<<< HEAD
-TreeNodeSettings.4=Krmilnik ni nalo\u017een!
-=======
 TreeNodeSettings.4=Krmilnik ni nalo\u017een\!
->>>>>>> 054f0156
 TsMuxeRVideo.2=vsili FPS raz\u010dlenjen iz FFmpeg v meta datoteki
 TsMuxeRVideo.19=Multipleksiraj vse avdio sledi