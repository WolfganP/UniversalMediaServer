2.5.3 - 2013-03-??

	General:
<<<<<<< HEAD
=======
		

2.5.2.1 - 2013-03-??

	General:
		Fixed the startup error introduced in 2.5.2

2.5.2 - 2013-03-18

	General:
>>>>>>> 1e7abacb
		Offer to automatically update Java on Windows from 6 to 7
		Fixed library updating with cache enabled
		Made detection of network speed more accurate (thanks, ExSport!)
		Library scanning interface improvements
		Set a higher maximum memory by default via the Windows installer for computers with 4GB+ of RAM

2.5.1 - 2013-03-15

	General:
		Improved subtitle support on non-PS3 renderers
		Made library/file loading faster
		Fixed 24-bit flac support with tsMuxeR
		Stopped using 2 database locations for media caching on Windows
		Allow library scanning to be stopped
		Library scanning interface improvements
	Renderers:
		Added support for Sony Home Theatre systems
		Added support for Onkyo TX-NR717
		Improved Samsung AllShare compatibility

2.5.0 - 2013-03-05

	General:
		Updated layout on the Transcoding Settings tab
		Improved aspect ratio handling on Panasonic and Sony TVs
		Enabled ASS/SSA subtitle support on Linux by default
		Now compiled with Java 7
		Optimized code for Java 7
		The installer only tells Windows to run UMS at startup on new installs or if the user has specified it in UMS
		Added RTMP support to FFmpeg Web Video engine
		Fixed fontconfig support on OS X
		FFmpeg can transcode to x264 with the renderer option TranscodeVideo=H264TSAC3
		FFmpeg supports video muxing
		Made muxing more reliable
		Improved audio sync in FFmpeg
		Improved FFmpeg buffering
		Bandwidth limit is more accurate with FFmpeg
	Renderers:
		Added support for KalemSoft Media Player on BlackBerry PlayBook devices
		Added support for Netgear NeoTV
		Added support for Telstra T-Box
		Added support for Yamaha RX-3900
		Improved support for Sony Blu-ray players
	Languages:
		Made languages more consistent with eachother
		Updated Russian translation (thanks, Tianuchka!)
		Changed default audio/subtitles language priority for English users, which:
			Disables subtitles when audio is English, otherwise look for English subtitles, prioritizing external before internal subtitles
		Added language flags for Arabic, Croatian, Estonian, Latvian, Serbian and Vietnamese
	External Components:
		Updated FFmpeg for Windows and Linux to SB8, which:
			Increases x264 encoding speed
		Updated InterFrame to 2.5.0, which:
			Improves scene-change detection
			Minimizes artifacts
		Updated Java Runtime Environment automatic downloader for Windows to 7u17, which:
			Fixes serious security holes
		Updated MediaInfo for Windows to 0.7.62

2.4.2 - 2013-02-17

	General:
		Fixed bug on some renderers where no files/folders were showing
		The Clean Install option on Windows deletes the MPlayer Contconfig cache
	External Components:
		Updated FFmpeg for OS X to 1.1.2, which:
			Adds automatic multithreading
			Improves QuickTime format support
			Supports decoding WMA Lossless
			Supports decoding RealAudio Lossless
			Fixes security issues
			Fixes over 150 bugs
			Supports RTMP
			Supports Opus
			Supports encoding external subtitles
			Supports decoding DTS-HD

2.4.1 - 2013-02-15

	General:
		Improved autostart support
	Renderers:
		Added support for Sharp Aquos TVs
		Added support for Showtime 4
	External Components:
		Updated MPlayer/MEncoder for Windows and Linux to SB50, which:
			Silences meaningless errors
			Supports 32-bit Linux installations
		Updated FFmpeg for Windows and Linux to SB7, which:
			Adds RTMP support
			Supports 32-bit Linux installations

2.4.0 - 2013-02-10

	General:
		FFmpeg supports external subtitles
		Linux build includes MPlayer, MEncoder and FFmpeg binaries like the other versions always have
		Fixed user setting to automatically load external subtitles
		Audio/subtitle language priority is now blank by default
		Improved RealVideo file support
		Added log level selector to the Logs tab
		Improved MP4 compatibility on PS3
		The word "the" at the start of filenames is ignored while sorting by default
		Program runs on Windows startup by default, can be changed on the General Configuration tab
		Fixed support for the Channels plugin
	Languages:
		Updated Czech translation
		Updated Russian translation (thanks, Tianuchka!)
		Made more things translatable
	External Components:
		Added MPlayer/MEncoder SB49 for Linux
		Added FFmpeg SB6 for Linux
		Updated Java Runtime Environment automatic downloader for Windows to 7u13, which:
			Fixes serious security holes
		Updated FFmpeg for Windows to SB6, which:
			Enables external subtitles

2.3.0 - 2013-01-27

	General:
		FFmpeg supports audio selection
		Improved MKV/MP4 support on PS3
		Fixed rare bug where files stop half way through
		Support streaming mp4 to WD TV Live
		Added initial support for Vizio Smart TVs
		Fixed playback on unknown renderers
		Fixed several FFmpeg-related bugs
		Improved support for videos whose containers change aspect ratios
		Tried to fix headless mode detection on Ubuntu
		Fixed various bugs
	External Components:
		Updated FFmpeg for Windows to SB5, which:
			Improves AC-3 audio buffering
			Fixes memory leaks
			Fixes a bug which detected transport streams as finished when they weren't
			Improved MPEG-PS encoding
			Made error codes more meaningful
			Improves Matroska (MKV) support
			Improves threading
			Optimized AC-3 decoding
		Updated InterFrame to 2.4.0, which:
			Improves scene-change detection

2.2.6 - 2013-01-21

	General:
		Some renderers (like Philips HTS) can connect more quickly with the server
		Improved support for Sony Bravia HX series TVs
		Improved design on OS X
		Fixed FFmpeg video transcoding on Xbox
		Fixed file permissions on Linux
		Plugins can use custom icons for files (thanks, skeptical!)
	Languages:
		Updated Korean translation (thanks, sunghyuk!)
	External Components:
		Updated MPlayer/MEncoder for Windows to SB49, which:
			Improves MP3 encoding speed
			Improves MKV support
			Improves threading
			Fixes memory leaks

2.2.5 - 2013-01-16

	General:
		Fixed transcoding support on some renderers (thanks for testing, Raker13!)
		Merged the Video Settings folder into the Server Settings folder
		Fixed a bug with the cache (thanks, valib!)
		Several code optimizations (thanks, valib!)
	External Components:
		Updated Java Runtime Environment automatic downloader for Windows to 7u11, which:
			Fixes serious security holes

2.2.4 - 2013-01-09

	General:
		Prevents internal and external subtitles from showing at the same time
	External Components:
		Updated MPlayer/MEncoder to SB48, which:
			Runs faster
			Crashes less
			Detects framerates more accurately
			Fixed subtitle bug on certain CPUs
			Improved audio/video sync
			Fixed memory leaks
			Improves AVI support
			Fixed audio stuttering/repeating bug
			Fixed alpha for ASS subtitles
			Improves permissions handling on Windows
			Removes incorrectly categorised fonts
			Makes ASS/SSA subtitle rendering up to 3.5x faster
			Improves AC-3 audio buffering
			Fixes a bug which detected transport streams as finished when they weren't
			Improved MPEG-PS encoding

2.2.3 - 2013-01-07

	General:
		Temporarily rolled back MPlayer/MEncoder for Windows to SB42 to fix playback bugs

2.2.2 - 2013-01-03

	General:
		Improved support of many files, especially on non-PS3 renderers
		Fixed AVI support on Panasonic TVs
		Cleaned up the "serving" text at the bottom of the program
		Fixed conditional horizontal scrollbar
		More accurately determine which formats tsMuxeR supports
	External Components:
		Updated InterFrame to 2.3.0, which:
			Increased speed
			Improved quality in high-action scenes
			Optimised memory use
			Supports more video cards
		Updated MPlayer/MEncoder to SB47, which:
			Disabled direct rendering for non-ref frames only again
			Fixes a bug which detected transport streams as finished when they weren't

2.2.1 - 2012-12-21

	General:
		Improved MEncoder audio sync
		Improved TS video support on PS3
		Installer offers to automatically close UMS if it is running
		Updated JRE auto-download to 7u10
		Fixed tsMuxeR support on non-PS3 renderers
		Improved MediaInfo support
		More files work on Panasonic TVs
		Updated images for PS3 and Panasonic TV renderers
	External Components:
		Updated MPlayer/MEncoder to SB46, which:
			Makes ASS/SSA subtitle rendering up to 3.5x faster
			Improves sync for files with negative timestamps
			Improves AC-3 audio buffering
			Fixes memory leaks

2.2.0 - 2012-12-11

	General:
		Added option that creates virtual A-Z subfolders in folders with a lot of files (the last option on the Navigation/Share Settings page)
		Added option to the Windows installer to perform a "clean install", which removes all configuration files before installing
		Design and usability improvements
		Logging improvements
		Fixed audio/subtitle priority defaults
		"Definitely disable subtitles" is more reliable
		Fixed FFmpeg Web Video streaming
		Fixed DTS support in FFmpeg
		Improved FFmpeg speed
		Added support for creating thumbnails from TIFF and other formats
		Fixed numerous smaller bugs
		Made thumbnail generation and browsing faster
		Don't show the text "{External Subtitles}" if the display name is "[No Encoding]" within the transcode folder
		Added support for True Motion and convertfps to AviSynth/FFmpeg engine
		Made multithreading more stable with AviSynth/FFmpeg engine
		Fixed RTL subtitle support
		Improved stability while seeking and transcoding
		Fixed custom MEncoder settings at renderer level
		Added a check to the Windows installer that prevents installation until UMS is closed
	Languages:
		Minor updates to all languages
		More text is translatable
		Updated Brazilian
		Updated Czech
	Renderers:
		Support more Android players (thanks, ExSport!)
		Improved support for Panasonic TVs (thanks, ExSport!)
	External Components:
		Updated MPlayer/MEncoder to SB45, which:
			Fixed audio stuttering/repeating bug
			Fixed alpha for ASS subtitles
			Improves permissions handling on Windows
			Removes incorrectly categorised fonts
		Updated FFmpeg to SB4, which:
			Improves audio sync when seeking
			Supports more rare avi files
			Improves support for demuxing DTS-HD
			Fixes dozens of memory leaks
			Improves audio sync for some AVI files using MP3 audio
			Improves FPS detection
			Improved sync for interlaced video
			Allows mid-stream channel layout change for flac audio
			Supports 24-bit flac encoding
			Improves support for some CPU-optimisations
			Fixed a lot of bugs with the implementation of h264

2.1.2 - 2012-12-01

	General:
		Fixed subtitle support for RTL languages (Arabic, Persian, etc.)
		Updated MPlayer/MEncoder to SB44, which:
			Fixed subtitle bug on certain CPUs
			Improved audio/video sync in some cases
			Fixed memory leaks
			Improves AVI support

2.1.1 - 2012-11-25

	General:
		Fixed a bug preventing UMS from starting
		Improved Plugin Management page design
		Minor language update

2.1.0 - 2012-11-23

	General:
		Enabled HiDPI for retina displays
		Fixed a bug that prevented showing Galaxy Nexus pictures
		Allow plugins more freedom on install
		Logging improvements
		Stop Windows Media Player from being detected because it has never been supported
		Language clarifications
		Updated Dutch Traditional translation (thanks, leroy!)
		Added support for all 3D SBS videos
		Fixed blocky video with some files
		Fixed bug where the program would not start without an internet connection
		Checks for VSFilter (AviSynth subtitles plugin) in K-Lite Codec Pack
		Fixed crash when scanning some MP3 files with large cover images on Linux (#22)
		Added support for external subtitles with the AviSynth/MEncoder engine
		Stopped virtual folder names being cut off after periods
		Fixed several rare crashes
		Renamed the Traces tab to Logs
		Made text and buttons on the Logs page more readable
	Plugin Management:
		Fixed and improved credentials management
		Improved Plugin Management tab design
		Buggy plugins no longer logspam
	Renderers:
		Added support for Sony Bravia EX620 TVs (thanks, morisato!)
	External components:
		Updated H2 Database Engine to 1.3.169, which:
			Makes library scanning faster
		Updated InterFrame to 2.2.0, which:
			Has less artifacts in the interpolated frames
		Rolled back MediaInfo on OS X to 0.7.58, which:
			Fixes a bug that caused all videos to be transcoded instead of streamed
		Updated MPlayer/MEncoder to SB43, which:
			Runs faster
			Crashes less
			Leaks memory less
			Detects framerates more accurately
			Improves audio sync

2.0.0 - 2012-10-31

	General:
		Design facelift
		Added support for more file archive formats (7-Zip, gzip and tar)
		Improved DVD and ISO support
		Fixed ASS/SSA subtitle position when using overscan compensation
		Fixed a rare bug where videos played at half-speed
		Updated JRE auto-download to 7u9 (latest)
		Admin permissions notifications work on Windows 8 (before they only worked on 7 and Vista)
		Fixed the FFmpeg Audio engine
		Updated English settings/descriptions
		Made some log messages more descriptive
		MEncoder's "A/V sync alternative method" option is applied correctly again
		Fixed error while loading iPhoto library
		Updated many program dependencies to benefit from many bugfixes
		Fixed bug where disabled engines would be picked
		Updated links on the Help page
		Made renderer config layouts more synchronised
		Added a button to uninstall the Windows service
		Removed fontconfig from MEncoder for Mac OSX for improved subs compatibility
		Made names in the transcode folder shorter by removing redundant information
		The user preference to hide file extensions is applied to the transcode folder subfolder names
	External components:
		Updated MPlayer/MEncoder to SB42, which:
			Runs faster
			Improves audio/video sync
			Faster handling of ASS/SSA subtitles
			Improves DVD support
		Updated FFmpeg to SB3, which:
			Fixes memory leaks
			Fixes other bugs
		Updated MediaInfo to 0.7.61, which:
			Fixes MKV framerate detection bug
			Fixes E-AC-3 duration detection bug
			More reliable DTS bitrate detection
		Updated Java Service Wrapper to 3.5.15, which:
			Improves Windows permissions handling
	Renderers:
		Added support for Sony Bravia HX800 TVs (thanks, lelin!)
		Enabled streaming more file formats to Android devices
		Improved DivX support on Panasonic devices (thanks, ExSport!)
	Plugin Management:
		Created new "Plugin Management" tab
		Added button to edit the plugin credential file
		Improved plugin installation process
		Added button to reload available plugin list
		Updated author column of plugin installer to include maintainers
		Added "version" column to plugin installer
	Languages:
		Turkish flag added for the transcode folder
		Updated settings labels for all languages

1.6.0 - 2012-10-01

	General:
		MEncoder and tsMuxeR no longer produce stretched audio with some videos
		Improved handling of initialization errors
		Updated h2 database to 1.3.168 (thanks, valib!)
		Changed audio/subtitle defaults to accept anything
		We no longer display language options in the transcode folder for engines that don't accept them
		Renamed the FFmpeg/AviSynth engine to AviSynth/FFmpeg
		The AviSynth/FFmpeg engine works again
	FFmpeg:
		Added DTS output support
		Video quality settings fixed
		Now respects the "remux AC-3" setting instead of always remuxing AC-3
	Renderers:
		Added support for Samsung SMT-G7400 (UPC Horizon)
	Languages:
		Made English language settings more accurate
		Updated Chinese Traditional translation (thanks, mcc!)

1.5.2 - 2012-09-27

	General:
		Temporarily rolled back MPlayer/MEncoder to SB37, which fixes DVD support
		Updated FFmpeg to SB2, which fixes seeking bugs
	Plugin Installer:
		Added Description column
		Added "run as administrator" reminder for Windows 7 and Vista users
		Installation progress window is centered
		Disabled manual row-editing
		Customised the column widths so all text is visible
	Languages:
		Removed deprecated part of Russian translation

1.5.1 - 2012-09-19

	General:
		FFmpeg and FFmpeg/AviSynth engines now use the "Video quality settings" from the "Common transcode settings" page
		Many improvements to the layout of settings
		Updated FFmpeg to 8bdba0b (20120914)
		Updated MPlayer and MEncoder for Windows to SB38, which:
			Enables more CPU optimisations (runs faster)
			Improves audio sync
			Tries to fix very occasional freezing issue
	Languages:
		Updated all languages

1.5.0 - 2012-09-04

	General:
		Made videos adhere more exactly to the maximum bandwidth limit
		Updated MPlayer/MEncoder to SB37, changelog: http://www.spirton.com/mplayer-mencoder-sb37-released/
		Updated MediaInfo to 0.7.60, changelog: http://mediainfo.sourceforge.net/Log
		Files are now sorted alphanuerically by default, e.g. Episode 2 before Episode 10
		#--TRANSCODE--# folder name is localized
		Cleaned up FFmpeg and MEncoder commands
		Use automatic enabling of multithreading with FFmpeg and FFmpeg/AviSynth engines
		Many improvements to UMS.conf and how it responds to updates, it is recommended to delete your old one
		Only use tsMuxeR to compensate for MEncoder ignoring audio delay when A/V sync alternative method is enabled (which it is by default)
		Fixed bugs in plugin installer
		Automatic encoding detection of non UTF-8 external subtitles for Russian, Greek, Hebrew, Chinese, Korean and Japanese languages (leave "Subtitles codepage" option blank)
		Improved handling of UTF-8 external subtitles
		Prevented image distortion on some DLNA clients with "Keep AC-3 track" option enabled
		Don't show entries for disabled engines in #--TRANSCODE--# folder
		Allow Traces tab panel to auto-scroll (thanks, LordQuackstar!)
		Replaced ImageMagick with Thumbnailator for thumbnail generation
		Fix FFmpeg engine's handling of unsupported custom options (thanks, ajamess)
		Fixed FFmpeg command line arguments used by tsMuxeR video
		Fixed DNLA 2114 errors when scanning non-readable subfolders with "hide empty folders" enabled
		Linux tarball: fix "cannot find tsMuxeR" error
		Fixed numerous small bugs
	Renderers:
		Added Sony SMP-N100 
		Added Yamaha RX-A1010 (thanks, merelin)
		Deprecated misnamed TranscodeVideo profile MPEGAC3: use MPEGPSAC3 instead
		Documented and cleaned up TranscodeVideo and TranscodeAudio profiles
	FFmpeg:
		Updated FFmpeg to a366bea (20120827)
		Follow the maximum bandwidth setting
		Mux AC3 instead of transcoding it
		Use better commands
	MEncoder:
		Disabled AC-3 remux if audio track has delay, which improves audio sync
		Disabled DTS and LPCM remuxing if tsMuxeR engine is unavailable
	Languages:
		Updated Bulgarian translation (thanks, JORDITO)
		Updated Dutch translation (thanks, leroy)
		Updated Russian
		Updated English settings labels

1.4.0 - 2012-07-18

	General:
		Many improvements to FFmpeg, from audio sync to file-support to stability
		Updated MPlayer and MEncoder for Windows to SB36, which:
			Supports a lot more file formats and colour-spaces
			Improves audio/video sync, especially with PAL (25FPS) videos
		Added FFmpeg multithreading option
		Updated FFmpeg for OS X to 57d5a224
		Added a GUI config editor for those who like to edit manually
		Improved audio/video sync when using MEncoder
		Improved audio channel detection
		Fixed support for some plugins
		Added support for TX3G (MPEG-4 Timed Text) subtitles
		Added support for WebM videos downloaded from YouTube
		Fixed DV video detection
		Fixed "Definitely disable subtitles" option with ASS/SSA subtitles
		Fixed default audio/subtitle priority options
		Fixed running on headless servers
		Windows 7 and Vista users are reminded to run as administrator before attempting to automatically update
		Fixed multithreading bug with MEncoder on Linux
		Made layout more consistent
	Plugin Installer:
		Added Plugin Installer which lets you automatically browse plugins and install them, see this page for details: http://www.universalmediaserver.com/forum/viewtopic.php?f=8&t=152
	Web:
		Added new default web video engine: FFMpeg Web Video
		Updated WEB.conf with working default video streams
		Added support for new web protocols: mmsh:// and mmst://
		Added The Onion to the default video feeds
	Languages:
		Updated Simplified Chinese (thanks, lovenemesis!)
		Updated Czech (thanks, valib!)
		Updated English
		Added image for Hebrew subtitle choosing

1.3.0 - 2012-07-09

	General:
		Enabled FFmpeg video player for all platforms
		Updated FFmpeg for Windows to e01f478 (20120319)
		Updated 32-bit MediaInfo to the 20120611 development snapshot which fixes a bug with detecting the duration of some avi files
		Improved FFmpeg commands
		Added support for PGS (Blu-ray) subtitles
		Added support for VobSub (DVD) subtitles in MP4 container
		Better handling of embedded ASS/SSA subtitle styling
		Fixed audio track selection for MP4 and MOV containers
		Localized audio and subtitle priority defaults
		Added option on Traces tab to pack useful debug information into a zip file
		Fixed 64-bit OS detection for Windows and OS X
		Made program-closing more reliable
		Fixed default settings
	Languages:
		Updated Catalan (thanks, aseques)
		Improved English

1.2.1 - 2012-06-30

	General:
		Improved video buffer stability
		The default versions of UMS.conf and WEB.conf are now put in ProgramData on Windows (thanks to vulcan for reporting this bug)
		Updated UMS.conf
		Updated renderer.conf creation instructions
		Fixed AviSynth/FFmpeg crash
		Improved AviSynth/FFmpeg engine code
		Enabled convertfps by default
		Made the AviSynth script instructions separate to the input box
		Minor design improvements to the Transcoding tab
		Made True Motion smoother
		Assorted bugfixes
	Languages:
		Updated Catalan
		Updated English

1.2.0 - 2012-06-26

	General:
		Create thumbnails from 2 seconds into the video by default
		Fixed silent installation
		Updated MPlayer and MEncoder for Windows to SB35, which:
			Supports more colours in ASS/SSA subtitles
			Fixes memory leaks
			Starts faster
			Improves fonts
			Improves caching
			Improves multithreading stability
		Updated MPlayer and MEncoder for OSX to SB32
		Lots of code optimisations
		Made program restarts more reliable
		Fixed AviSynth ConvertFPS option
		Improved AviSynth frame-serving stability
	Renderers:
		Added support for DirecTV HR series (thanks, DeFlanko!)
		Added workaround for 2.0 384 kbits AC3 PS3 audio bug (PMS issue #230 & #1414)
		Improved support for Panasonic TVs
	Installer:
		Only offer to run AviSynth installer if it isn't already installed
	Languages:
		Updated Czech

1.1.1 - 2012-06-14

	General:
		Fixed memory buffer handling
		Added LPCM transcoding option for all audio tracks
		Added DTS HD-MA support up to 7.1 channels: DTS core remux, LPCM and AC3 transcoding
		Added Dolby TrueHD support up to 7.1 channels: LPCM (recommended) and AC3 (buggy for 7.1) transcoding
		Added support for more rare audio formats
		Updated documentation in UMS.conf
	Languages:
		Improved English settings labels
		Fixed spacing across all languages on the "Common transcode settings" page
		Improved Russian translations
		Removed outdated translations
		Fixed display of maximum transcode buffer size in 5 languages (ca, es, is, it, sv)
		Improved support for RTL languages

1.1.0 - 2012-06-09

	General:
		Made program restarts more reliable
		Fixed bug that occurred when resetting cache
		Made buffer display in megabytes instead of bytes
		Updated MediaInfo to 0.7.58
		Branding
		Fixed overscan compensation bug on some renderers (thanks to tMH for reporting the bug!)
		Improved OS X tray icon (thanks, glebb!)
		Added workaround for folder depth limits
		Use UMS_PROFILE instead of PMS_PROFILE
		Added support for audio that is 48Hz/24Hz
		Fixed settings folder permissions
	Renderers:
		Added Yamaha RX-V671 (thanks, adresd!)
		Added LG Smart TV Upgrader (600ST)
		Added OPPO BDP-83 (thanks, counsil!)
		Added OPPO BDP-93 (thanks, counsil!)
		Added Sony Bravia 5500 series image
		Added Sony Bravia EX series image
		Added Panasonic TV image
		Improved D-Link DSM-510 image
		Improved Sony Blu-ray Player image
		Improved Xbox 360 image
		Improved Philips Streamium support
		Fixed support for Samsung 2012 TVs (thanks, trooperryan!)
		Numerous small improvements
	AviSynth True Motion (InterFrame):
		Supports more video cards
		Improved stability
		Improved compatibility with AviSynth 2.6
	Languages:
		Made Status tab more consistent across languages
		Removed outdated translations
	Installer:
		Option to install AviSynth 2.6 MT
		Option to set custom memory limit

1.0.1 - 2012-06-03

	Fixed a bug where XBOX 360 couldn't see the server (thanks to cmonster and Secate for testing)
	Lots of language updates and fixes
	AviSynth support was broken for some languages
	Fixed an iPhoto bug
	More branding
	Code improvements

1.0.0 - 2012-05-31

	Renamed and rebranded to Universal Media Server
	Updated MPlayer and MEncoder to SB34
	Updated MediaInfo to 0.7.57
	Enabled automatic updating
	Fixed NPE when toggling HTTP Engine V2
	Fixed global custom MEncoder options
	Fixed startup for symlinked UMS.sh (thanks, Matthijs!)
	Added documentation to UMS.conf (thanks, Hagar!)
	Updated JNA to support multiarch directories on Linux
	Added GUI support for right-to-left languages
	Language updates:
		- Added Arabic
		- Updated Czech
		- Added Hebrew (thanks, zvi-yamin!)
		- Updated English
	Renderer updates:
		- Added D-link DSM-510 (thanks, glenrocks!)
		- Added AcePlayer app (thanks, md.versi!)
		- Fixed Samsung 2012 TVs timeout (thanks, troop!)
	Added option to select and force the default renderer


↑ ========================================================== ↑
↑      Universal Media Server changelog above this line      ↑
↓ PS3 Media Server (SubJunk Build) changelog below this line ↓
↓ ========================================================== ↓


1.52.2-SB71:
    * Synchronised with official r1330 (43c3455a91), changelog: https://github.com/ps3mediaserver/ps3mediaserver/commits/master
    * Added new True Motion feature to the Avisynth engine, along with the ability to use GPU to boost speed
    * Added support for automatic multithreading in Avisynth (was only possible manually before)
    * Disabled convertfps by default in Avisynth since it was missing a value and therefore caused 1 missing frame per second
    * Updated MediaInfo to 0.7.56, changelog: http://mediainfo.sourceforge.net/Log

1.52.2-SB70:
    * Synchronised with official r1322 (03bfb207f5), changelog: https://github.com/ps3mediaserver/ps3mediaserver/commits/master
    * Updated MPlayer and MEncoder to SB30, changelog: http://www.spirton.com/mplayer-mencoder-subjunk-build/#Changelog
    * Updated ImageMagick Convert to 6.7.6-4

1.52.1-SB69:
    * Synchronised with official r1305 (03bfb207f5), changelog: https://github.com/ps3mediaserver/ps3mediaserver/commits/master
    * Updated MPlayer and MEncoder to SB29, changelog: http://www.spirton.com/mplayer-mencoder-subjunk-build/#Changelog

1.51.0-SB68:
    * Synchronised with official r1253 (f1bc902f83), changelog: https://github.com/ps3mediaserver/ps3mediaserver/commits/master
    * Updated MPlayer and MEncoder to SB28, changelog: http://www.spirton.com/mplayer-mencoder-subjunk-build/#Changelog
    * Updated MediaInfo to 0.7.54, changelog: http://mediainfo.sourceforge.net/Log
    * Updated ImageMagick Convert to 6.7.6, changelog: http://www.imagemagick.org/script/changelog.php

1.51.0-SB67:
    * Synchronised with official r1241 (e257484166) from r1228 (3b76460a29), changelog: https://github.com/ps3mediaserver/ps3mediaserver/commits/master
    * Updated MPlayer and MEncoder to SB26 from SB24, changelog: http://www.spirton.com/mplayer-mencoder-subjunk-build/#Changelog
    * Fixed the display of SRT and embedded plaintext subtitles for the Hebrew language.
    * Made font scale larger by default
    * Stop disabling certain options since the logic wasn't good

1.50.2-SB66:
    * Synchronised with official r1228 (3b76460a29) from r1175 (0579dc80ff), changelog: https://github.com/ps3mediaserver/ps3mediaserver/commits/master
    * Updated MPlayer and MEncoder to SB24 from SB23, changelog: http://www.spirton.com/mplayer-mencoder-subjunk-build/#Changelog
    * Fixed video aspect ratios and subtitle positioning when using overscan compensation
    * Clarified some MEncoder settings that were misleading/wrong

1.50.2-SB65:
    * Synchronised with official r1175 (0579dc80ff) from r1131 (d9f34153dd), changelog: https://github.com/ps3mediaserver/ps3mediaserver/commits/master

1.50.2-SB64:
    * Switched from using SVN source to Git
    * Synchronised with official r1131 (d9f34153dd) from r1088, changelog: https://github.com/ps3mediaserver/ps3mediaserver/commits/master
    * MEncoder video scaling code rewrite, details: https://github.com/SubJunk/ps3mediaserver/commit/f604e9c3ade23bab6711c53f7fa1cea3e63818ae

1.50.2-SB63:
    * Synchronised with official r1088 from r1085, changelog: https://code.google.com/p/ps3mediaserver/source/list?num=3&start=1088

1.50.2-SB62:
    * Synchronised with official r1085 from r1024, changelog: https://code.google.com/p/ps3mediaserver/source/list?num=61&start=1085
    * Updated MPlayer and MEncoder to SB23 from SB19, changelog: http://www.spirton.com/mplayer-mencoder-subjunk-build/#Changelog

1.50.1-SB61:
    * Switched from using Git source back to SVN
    * Synchronised with official r1024 from r1014, changelog: https://code.google.com/p/ps3mediaserver/source/list?num=10&start=1024
    * Updated to latest versions of libraries (codec, jdom, logback and slf4j)

1.50.1-SB60:
    * Synchronised with official r1108 (4daa388b93) from r1106, changelog: https://github.com/ps3mediaserver/ps3mediaserver/commits/master
    * Reverted installation directory

1.50.1-SB59:
    * Switched from using SVN source to Git
    * Synchronised with official r1106 (dd74c3be7f) from r1010, changelog: https://github.com/ps3mediaserver/ps3mediaserver/commits/master
    * Updated MPlayer and MEncoder to SB22 from SB19, changelog: http://www.spirton.com/mplayer-mencoder-subjunk-build/#Changelog
    * Updated FFmpeg to r35509 from r31564

1.50.1-SB58:
    * Synchronised with official r1014 from r1010, changelog: https://code.google.com/p/ps3mediaserver/source/list?num=4&start=1014
    * Improved audio synchronisation (thanks, ExSport! from http://www.ps3mediaserver.org/forum/viewtopic.php?f=11&t=11284&p=62808#p62765)

1.50.1-SB57:
    * Synchronised with official r1010 from r1005, changelog: https://code.google.com/p/ps3mediaserver/source/list?num=5&start=1010
    * Made default file sorting method ASCIIbetical

1.50.1-SB56:
    * Synchronised with official r1005 from r982, changelog: https://code.google.com/p/ps3mediaserver/source/list?num=23&start=1005

1.50.0-SB55:
    * Synchronised with official r982 from r979, changelog: https://code.google.com/p/ps3mediaserver/source/list?num=3&start=982

1.50.0-SB54:
    * Synchronised with official r979 from r957, changelog: https://code.google.com/p/ps3mediaserver/source/list?num=22&start=979

1.50.0-SB54:
    * Synchronised with official r979 from r957, changelog: https://code.google.com/p/ps3mediaserver/source/list?num=22&start=979

1.50.0-SB53:
    * Synchronised with official r957 from r951, changelog: https://code.google.com/p/ps3mediaserver/source/list?num=6&start=957

1.50.0-SB52:
    * Synchronised with official r951 from r930, changelog: https://code.google.com/p/ps3mediaserver/source/list?num=21&start=951
    * Updated MPlayer and MEncoder to SB16 from SB15, changelog: http://www.spirton.com/mplayer-mencoder-sb16-released/

1.50.0-SB51:
    * Synchronised with official r930 from r910, changelog: https://code.google.com/p/ps3mediaserver/source/list?num=20&start=930

1.50.0-SB50:
    * Synchronised with official r910 from r856, changelog: https://code.google.com/p/ps3mediaserver/source/list?num=54&start=910
    * Modified Status tab to display a tick when any renderer is found, instead of either the PS3 or warning message.
    * Language improvements

1.40.1-SB49:
    * Synchronised with official r856 from r847, changelog: https://code.google.com/p/ps3mediaserver/source/list?num=9&start=856
    * Rollback FFmpeg to r31564 from r32754 to fix the "AVC informations" bug
    * tsMuxer works again, hopefully

1.40.1-SB48:
    * Synchronised with official r847 from r841, changelog: https://code.google.com/p/ps3mediaserver/source/list?num=6&start=847
    * Moved "maximum bandwidth" setting to General Configuration tab from Transcoding Settings tab
    * Maximum bandwidth limit now takes into account audio bitrate
    * Status tab displays speeds in MB/s instead of KB/s
    * Made descriptions of settings clearer

1.40.1-SB47:
    * Updated MPlayer and MEncoder to SB15 from SB14, changelog: http://www.spirton.com/mplayer-mencoder-sb15-released/

1.40.1-SB46:
    * Synchronised with official r841 from r820, changelog: https://code.google.com/p/ps3mediaserver/source/list?num=21&start=841
    * Updated MEncoder to SB14 from SB13, changelog: http://www.spirton.com/mplayer-mencoder-sb14-released/
    * Updated MediaInfo to 0.7.50 from 0.7.48, changelog: http://mediainfo.sourceforge.net/Log
    * Updated FFmpeg to r32754 from r31564
    * Added Samsung Allshare 1.3.1 from http://www.ps3mediaserver.org/forum/viewtopic.php?f=15&t=8889 (thanks, djfred)
    * Updated libs (commons-configuration, jgoodies and slf4j)
    * Try to fix #85 (Maximum bandwidth option appears not to be working)
    * Possible fix for AC3 Passthrough (patch from #1069 by mario.ffranco)

1.40.0-SB45:
    * Synchronised with official r820 from r819, changelog: https://code.google.com/p/ps3mediaserver/source/list?num=1&start=820
    * Updated MEncoder to SB13 from SB12, changelog: http://www.spirton.com/mplayer-mencoder-sb13-released/
    * Improved DVD audio sync. It is fixed on some DVDs, and improved on others.
    * Improved default settings (max MEncoder bitrate, disabled tsMuxeR)

1.40.0-SB44:
    * Synchronised with official r819 from r813, changelog: https://code.google.com/p/ps3mediaserver/source/list?num=6&start=819
    * Updated MEncoder to SB12 from SB11, changelog: http://www.spirton.com/mplayer-mencoder-sb12-released/
    * Updated MediaInfo to 0.7.48 from 0.7.47, changelog: http://mediainfo.sourceforge.net/Log
    * Fixed DVD ISO support (testing needed)

1.40.0-SB43:
    * Synchronised with official r813 from r797, changelog: https://code.google.com/p/ps3mediaserver/source/list?num=16&start=813
    * Try to fix multi-channel FLAC file support
    * Revert default subtitle font (might fix problems with subs)

1.31.0-SB42:
    * Synchronised with official r797 from r793, changelog: https://code.google.com/p/ps3mediaserver/source/list?num=4&start=797
    * Updated MEncoder to SB11 from SB10, changelog: http://www.spirton.com/mplayer-mencoder-sb11-released/
    * Fixed MPlayer thumbnail generation
    * Fixed seeking (Go To) for ASS/SSA subtitles

1.31.0-SB41:
    * Synchronised with official r793 from r787, changelog: https://code.google.com/p/ps3mediaserver/source/list?num=5&start=793
    * Updated MEncoder to SB10 from SB9, changelog: http://www.spirton.com/mplayer-mencoder-sb10-released/

1.31.0-SB40:
    * Synchronised with official r787 from r781, changelog: https://code.google.com/p/ps3mediaserver/source/list?num=6&start=787
    * Updated MEncoder to SB9 from SB8, changelog: http://www.spirton.com/mplayer-mencoder-sb9-released/
    * Updated MPlayer to SB9 from Sherpya's r30369
    * DTS tracks muxed with MKV header stripping now work

1.31.0-SB39:
    * Synchronised with official r781 from r771, changelog: https://code.google.com/p/ps3mediaserver/source/list?num=10&start=781
    * Updated MEncoder to SB8 from SB7, changelog: http://www.spirton.com/mplayer-mencoder-sb8-released/
    * Updated a bunch of libraries (codec, gson, jgoodies, logback & netty)
    * Complete ExSport's patches and slightly tweak (increase flavor character limit)
    * Fixed a bug with MKV header stripping

1.31.0-SB38:
    * Synchronised with official r771 from r769, changelog: https://code.google.com/p/ps3mediaserver/source/list?num=2&start=771
    * Updated MEncoder to SB7 from SB6, changelog: http://www.spirton.com/mplayer-mencoder-sb7-released/

1.31.0-SB37:
    * Synchronised with official r769 from r755, changelog: https://code.google.com/p/ps3mediaserver/source/list?num=14&start=769
    * Updated MEncoder to SB6 from SB5, changelog: http://www.spirton.com/mplayer-mencoder-sb6-released/
    * Updated MediaInfo to 0.7.47 from 0.7.46, changelog: http://mediainfo.sourceforge.net/Log
    * Updated FFmpeg to r31564 from r30656
    * Applied ExSport's patches from http://www.ps3mediaserver.org/forum/viewtopic.php?f=11&t=11514

1.31.0-SB36:
    * Synchronised with official r755 from r748, changelog: https://code.google.com/p/ps3mediaserver/source/list?num=7&start=755
    * Updated MEncoder to SB5 from SB4, changelog: http://www.spirton.com/mplayer-mencoder-sb5-released/

1.31.0-SB35:
    * Synchronised with official r748 from r732, changelog: https://code.google.com/p/ps3mediaserver/source/list?num=16&start=748
    * Updated MEncoder to SB4 from SB3, changelog: http://www.spirton.com/mplayer-mencoder-sb4-released/
    * Fixed DTS support
    * Fixed rare avi support

1.31.0-SB34:
    * Synchronised with official r732 from r696, changelog: https://code.google.com/p/ps3mediaserver/source/list?num=36&start=732
    * Started using the SubJunk Build of MEncoder for everything except ASS/SSA subtitle support
    * Cleaned up MEncoder input string
    * Updated MediaInfo to 0.7.46 from 0.7.45, changelog: http://mediainfo.sourceforge.net/Log

1.30.0-SB33:
    * Synchronised with official r696 from r693, changelog: https://code.google.com/p/ps3mediaserver/source/list?num=3&start=696
    * Rolled back MPlayer to r30369 from r33684 to fix DVD ISO support
    * Updated FFmpeg to r30656 from r30172
    * Minor language update

1.30.0-SB32:
    * Synchronised with official r693 from r692, changelog: https://code.google.com/p/ps3mediaserver/source/list?num=1&start=693
    * Applied patches from http://www.ps3mediaserver.org/forum/viewtopic.php?f=11&t=11363
    * Fixed internal VOBsub error introduced in SB31

1.30.0-SB31:
    * Synchronised with official r692 from r653, changelog: https://code.google.com/p/ps3mediaserver/source/list?num=39&start=692

1.25.2-SB30:
    * Synchronised with official r653 from r614, changelog: https://code.google.com/p/ps3mediaserver/source/list?num=39&start=653
    * Updated MediaInfo to 0.7.45 from 0.7.44, changelog: http://mediainfo.sourceforge.net/Log

1.23.0-SB29:
    * Synchronised with official r614 from r601, changelog: https://code.google.com/p/ps3mediaserver/source/list?num=13&start=614
    * Added overscan compensation options for MEncoder (#984, https://code.google.com/p/ps3mediaserver/issues/detail?id=984)
    * Fix #485 with patch from http://www.ps3mediaserver.org/forum/viewtopic.php?f=11&t=11088 (thanks, spots)
    * Code cleanup

1.23.0-SB28:
    * Synchronised with official r601 from r588, changelog: https://code.google.com/p/ps3mediaserver/source/list?num=13&start=601
    * Fix playback with certain renderers like Panasonic TVs (thanks t_osinski and ExSport)
    * Improve VOBSUB subtitle support
    * Update FFMPEG to r30172 from r28671

1.22.0-SB27:
    * Synchronised with official r588 from r578, changelog: https://code.google.com/p/ps3mediaserver/source/list?num=10&start=588
    * Windows service hopefully fixed by using ProgramData instead of AppData by default for configs

1.22.0-SB26:
    * Synchronised with official r578 from r561, changelog: https://code.google.com/p/ps3mediaserver/source/list?num=17&start=578

1.21.2-SB25:
    * Synchronised with official r561 from r557, changelog: https://code.google.com/p/ps3mediaserver/source/list?num=4&start=561
    * Applied patch for IP-DSCP prioritization by bgm from http://www.ps3mediaserver.org/forum/viewtopic.php?f=11&t=7408
    * Rolled back previous MEncoder version change because it caused corrupt data for some files
    * Removed PMSEncoder
    * Hopefully fixed some instances of buggy DVD playback (still needs testing)

1.21.2-SB24:
    * Synchronised with official r557 from r553, changelog: https://code.google.com/p/ps3mediaserver/source/list?num=4&start=557
    * Rollback MEncoder from 32674 to 32198 to fix visible glitches in video. 32198 contains all known advantages from 32674 (VOBSUB and header compression support) so there is no known downside.

1.21.2-SB23:
    * Synchronised with official r553 from r535, changelog: https://code.google.com/p/ps3mediaserver/source/list?num=18&start=553

1.21.0-SB22:
    * Fixed minor error for non-Windows users

1.21.0-SB21:
    * Support custom config folder on Windows (not too useful right now but it works)
    * Synchronised with official r535 from r517, changelog: https://code.google.com/p/ps3mediaserver/source/list?num=18&start=535
    * Lower max RAM from 600 to 400 to prevent confusion (higher than 400 already didn't work for many people)

1.21.0-SB20:
    * Improved the layout of the Status tab slightly
    * Synchronised with official r517 from r511, changelog: https://code.google.com/p/ps3mediaserver/source/list?num=6&start=517
    * Updated MediaInfo to 0.7.43 from 0.7.42, changelog: http://mediainfo.sourceforge.net/Log
    * Updated PMSEncoder to 1.5.5 from 1.5.4, changelog: http://www.ps3mediaserver.org/forum/viewtopic.php?f=12&t=6644&p=46676#p46814
    * Fixed a minor file check bug

1.21.0-SB19:
    * DVD ISO playback on multicore computers is fixed
    * Updated MediaInfo to 0.7.42 from 0.7.41, changelog: http://mediainfo.sourceforge.net/Log
    * Updated PMSEncoder to 1.5.4 from 1.5.1, changelog: http://ps3mediaserver.org/forum/viewtopic.php?f=12&t=6644&p=46676#p46459

1.21.0-SB18:
    * Synchronised with official r511 from r506, changelog: https://code.google.com/p/ps3mediaserver/source/list?num=5&start=511
    * Updated MediaInfo to 0.7.41 from 0.7.35 which improves support for weird files
    * Updated PMSEncoder from 1.4.0 to 1.5.1
    * Fixed conflict between MT and ASS/SSA Subtitle option
    * ASS option no longer breaks VOBSUB subtitles
    * MP4 container + SRT subtitles are no longer bugged.
      Note: In that specific case, ASS subtitle styles won't apply. This is because of a MEncoder bug so there is nothing to be done about it. You can mux the MP4 container to MKV using MKVToolnix to fix that.

1.21.0-SB17:
    * Fixed double-loading of plugins
    * Renamed PMSEncoder file for easier updating.
      Note: You should manually delete the PMSEncoder file/s in your installation directory (pmsencoder-1.4.0.jar and/or pmsencoder-1.3.0.jar)
    * Added a lot of new things to WEB.conf by merging Dan_Aykroyd's file from http://www.ps3mediaserver.org/forum/viewtopic.php?f=6&t=9304
      Note: WEB.conf will not be overwritten, so if you want the new one you need to either rename or delete the old one.

1.21.0-SB16:
    * Synchronised with official r506 from r500, changelog: https://code.google.com/p/ps3mediaserver/source/list?num=6&start=506
    * Fixed MEncoder bug on Linux builds
    * Updated PMSEncoder to 1.4.0 from 1.3.0

1.21.0-SB15:
    * Updated MPlayer and MEncoder from 32735 to 32674 for VOBSUB support
    * Fixed MicroDVD subtitle support
    * Fixed video incompatibility bug

1.21.0-SB14:
    * Synchronised with official r500 from r472, changelog: https://code.google.com/p/ps3mediaserver/source/list?num=28&start=500
    * Added MEncoder build 32735 as well as 30369; 32735 is used in all cases except when there are ASS or SRT subtitles
    * Updated icons with proper ones (multi-resolution) which look great with icon docks
    * Code formatting

1.21.0-SB13:
    * Synchronised with official r472 from r441, changelog: https://code.google.com/p/ps3mediaserver/source/list?num=31&start=472
    * Removed default subtitle settings since they weren't very good
    * Updated Java Service Wrapper from version 3.3.0 to 3.5.6

1.20.441-SB12:
    * Synchronised with official r441 from r414, changelog: https://code.google.com/p/ps3mediaserver/source/list?num=27&start=441
    * Support VOBsub subtitles inside MKV files with MEncoder (from http://ps3mediaserver.org/forum/viewtopic.php?f=11&t=7398)
    * Bravia 5500 uses MediaInfo now which fixes codec support

1.20.414-SB11:
    * Processes killed cleanly on non-Windows operating system (issue 680)
    * Allow custom MEncoder options at renderer level (from here)
    * English language updates
    * Added full changelog (CHANGELOG-SB.txt in the program folder)
    * Removed the iTunes navigation patch from issue 921 since it broke iTunes support for some users
    * Synchronised with the official build, which adds Android support and preliminary virtual folders support
    * Removed patch from issue 595 which allowed an extra file sorting option because it conflicts with the official build synchronisation

1.20.412-SB10:
    * Added PMSEncoder 1.3.0
    * PMSEncoder engine is applied by default and doesn't need to keep being added to PMS.conf after saves
    * Removed tsp's bugfixes since they were causing playback problems for Bravia users
    * Mac build now supports update.jar/plugins (issue 766) (if anyone wants to build it)
    * Allow pluggable engines (issue 686)
    * Fixed some code indentation
    * Language changes
    * Updated NSIS from 2.42 to 2.46

1.20.412-SB9:
    * Applied tsp's bugfixes 2, 3, 4 and 6 from http://ps3mediaserver.org/forum/viewtopic.php?f=11&t=6361
    * Fixed a lot of typos and improved descriptions
    * Added option on the MEncoder settings page to customise DVD/VOBsub subtitle quality by offering high-quality anti-aliasing
    * Removed multicore option confirmation popup
    * Customised installer executable icon
    * CPU cores message pluralises/singularises properly
    * Changed some default settings (engines, extensions, etc. are now hidden while browsing on PS3 by default to make it nicer for most users who don't care about that stuff)
    * Customised installation window image
    * WEB.conf is now saved in AppData instead of Program Files
    * Updated MPlayer to build 32735
    * Updated FFmpeg to build 26112
    * Added a Linux build

1.20.412-SB8:
    * Main config file is now always saved in AppData on Windows to follow Windows program conventions for security reasons.
    * Fixed framerate/audio sync issues with double NTSC (59.94FPS) videos.
    * Fixed a bug that caused iTunes libraries to be parsed twice on startup (issue 920)
    * Customised MEncoder options page (see before and after).
    * Rolled back MediaInfo from 0.7.35 to 0.7.27 for no reason, just that there was no point having the updated versions

1.20.412-SB7:
    * Rolled back MediaInfo from 0.7.37 to 0.7.35 to fix mp3 detection problems
    * Made iTunes libraries load much faster (issue 919)
    * Improved iTunes library navigation (issue 921)

1.20.412-SB6:
    * Replaced the default thumbnail image

1.20.412-SB5:
    * Updated MPlayer from build 30369 to 32674 (was already supposed to be done but I somehow missed it)
    * Changed the PS3 Slim detected image on the main window, since that shadow always bugged me :p
    * Deleted unused images (for lower filesize)
    * Fixed GameTrailers support (issue 757)

1.20.412-SB4:
    * Customised the default audio and subtitle language priorities for English, Japanese, French and German installations
    * Customised options for multiple CPU cores (issue 834)
    * Added more file sorting options (issue 595)
    * DVR-MS compatibility fixed
    * Media library bug fixed

1.20.412-SB3:
    * Language changes
    * Changed tray icon

1.20.412-SB2:
    * Updated MPlayer from build 30369 to 32674
    * Updated MediaInfo from 0.7.27 to 0.7.37
    * Changed some icons
    * Changed titles
    * The server name on the PS3 displays the computer name again
    * Customised About page
    * Changed versioning system

1.20.412-SB1:
    * Updated FFMPEG from build 22628 to 25870
    * Updated MEncoder from RTM to P4 builds
    * Updated MEncoder fonts, etc. to build 32674
    * Updated JRE download links from 6.12 to 6.22
    * Changed icon
    * Changed titles a bit

Started with 1.20.412<|MERGE_RESOLUTION|>--- conflicted
+++ resolved
@@ -1,8 +1,6 @@
 2.5.3 - 2013-03-??
 
 	General:
-<<<<<<< HEAD
-=======
 		
 
 2.5.2.1 - 2013-03-??
@@ -13,7 +11,6 @@
 2.5.2 - 2013-03-18
 
 	General:
->>>>>>> 1e7abacb
 		Offer to automatically update Java on Windows from 6 to 7
 		Fixed library updating with cache enabled
 		Made detection of network speed more accurate (thanks, ExSport!)
