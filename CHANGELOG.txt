--- conflicted
+++ resolved
@@ -1,42 +1,18 @@
-<<<<<<< HEAD
-5.0.0-b1 - 2014-11-??
-	Changes unique to 5.0.0-b1:
-		General:
-			Major redesign of the status tab to show per-renderer information
-			Improved player control
-			Includes the possibility to allow UMS to control renders automatically
-			Web player can also be controlled
-			Automatic reloading of external files
-			Documentation updates
-			New xmb playlist folders with optional automatic starting, looping, and saving, editable from web or xmb
-			A Dynamic xmb playlist for on-the-fly playlist creation from web or xmb
-			Better bump/gui player playlists with optional automatic looping
-			Push playback support for chromecast and web browsers
-			Improved Chromecast support (cast from UMS webui/gui)
-
-	Changes from the 4.x release branch:
-		General:
-			Added the ability to transcode to H.265
-			Improved filename prettifying
-			Improved support for many formats and codecs
-			Fixed VLC engine
-			Formatted the default renderer file
-		Renderers:
-			Added support for LG UB820V TVs
-			Added support for Logitech Squeezebox
-			Fixed video aspect ratios on Philips and Sony TVs
-			Improved support for Hama IR320
-			Improved support for LG LM660 TVs
-			Improved support for Netgem N7700
-			Improved support for Roku 3
-			Improved support for Samsung EH6070 TVs
-			Improved support for Samsung H4500 TVs
-			Improved support for Samsung HU7000 TVs
-			Improved support for Samsung HU9000 TVs
-			Improved support for Xbox 360
-		Languages:
-			Updated Dutch translation (thanks, leroy!)
-=======
+5.0.0-b1 - 2014-11-?? - Changes since 5.0.0-a1
+	General:
+		Major redesign of the status tab to show per-renderer information
+		Improved player control
+		Includes the possibility to allow UMS to control renders automatically
+		Web player can also be controlled
+		Automatic reloading of external files
+		Documentation updates
+		New xmb playlist folders with optional automatic starting, looping, and saving, editable from web or xmb
+		A Dynamic xmb playlist for on-the-fly playlist creation from web or xmb
+		Better bump/gui player playlists with optional automatic looping
+		Push playback support for chromecast and web browsers
+		Improved Chromecast support (cast from UMS webui/gui)
+		All changes from 4.2.1, 4.2.2 and 4.3.0
+
 4.3.0 - 2014-12-06
 
 	General:
@@ -60,7 +36,6 @@
 		Improved support for Xbox 360
 	Languages:
 		Updated Dutch translation (thanks, leroy!)
->>>>>>> 680170f7
 
 4.2.2 - 2014-11-17
 
