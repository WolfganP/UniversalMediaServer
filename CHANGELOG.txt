<<<<<<< HEAD
=======
3.1.2 - 2013-11-25

	General:
		Added tooltips to more options
		Changed the appearance of tooltips
		Removed the ability to set both FFmpeg muxing options at the same time in the GUI
		Minor GUI improvements
		Made the resume feature more stable
		Fixed video compatibility bugs
		Fixed FFmpeg on Linux systems which do not have FFmpeg installed

>>>>>>> 89f859f3
3.1.1 - 2013-11-24

	General:
		Sort renderers by name in the "Default renderer" option
		Fixed a bug that caused unnecessary transcoding/muxing
		Fixed subtitles not being transcoded when they should be
		Fixed parsing of FFmpeg protocols
		Fixed memory leaks
		Optimized code
	Renderers:
		Improved video support on Panasonic TX-L32V10E TVs
		Improved video support on PS3
	Languages:
		Updated Dutch translation (thanks, leroy!)
		Updated Spanish translation (thanks, AlfredoRamos!)
	External Components:
		Updated h2database to 1.3.174, which:
			Improves speed
			Improves stability
		Updated MediaInfo for Windows to 0.7.65, which:
			Improves stability

3.1.0 - 2013-11-18

	General:
		Added new "Random" sorting option (thanks, etrunko!)
		Added support for sending subtitles (losslessly) to renderers via closed captioning
		Added option to clear all monitored files
		Added support for picture-based subtitles (like VobSub) in FFmpeg
		Added whitelist option for advanced users
		Added support for automatically muxing WEB-DL files on all operating systems by default
		Added automatic tsMuxeR muxing via FFmpeg
		Added tooltips to more settings
		Improved video compatibility when transcoding to H.264 via MEncoder or FFmpeg
		Increased speed of FFmpeg transcoding by default by ~25% in some cases
		Disabled AviSynth/MEncoder by default
		Fixed subtitle character conversion in FFmpeg
		Fixed the configuration option to disable multithreading with FFmpeg engines
		Fixed the New Media folder not adhering to the empty folder setting
		Fixed the broken FFmpeg binary on Linux
	Renderers:
		Added support for Sony STR-DA5800ES (thanks, AYColumbia!)
		Added support for sending SubRip and MicroDVD subtitles to Panasonic TVs
		Added support for sending SubRip subtitles to WD TV Live
		Added support for sending SubRip subtitles to Xbox Media Center
		Improved thumbnail support on Sony Bravia TVs
	Languages:
		Updated Italian translation (thanks, nocciola82!)
		Updated Spanish translation (thanks, AlfredoRamos!)
	External Components:
		Updated MPlayer/MEncoder for Windows to SB53, which:
			Adds support for HEVC (H.265)
			Adds support for 4k AVC (H.264)
			Supports seeking to non-keyframes in Matroska files
			Improves seeking accuracy
			Improves H.264 encoding quality in fade-heavy clips
			Improves bitrate calculation
			Improves ASS/SSA subtitle support
			Improves support for some DVDs
			Improves support for 60FPS videos
			Improves DTS support
			Improves AVI support
			Increases speed
			Fixes a crash when trying to play a DVD from different region than currently set in the DVD drive
			Fixes memory leaks
			Fixes multithreaded decoding
			Fixes bugs
		Updated tsMuxeR for Linux and OS X to 2.2.3b, which:
			Adds support for DTS-HD elementary stream with extra DTSHD headers
			Improves muxing speed
			Improves stream standards compatibility
			Fixes E-AC3 support
			Adds support for DTS-express audio
			Reduces bandwidth
		Updated tsMuxeR for Windows to 2.2.3b, which:
			Adds support for DTS-HD elementary stream with extra DTSHD headers
			Reduces bandwidth

3.0.0 - 2013-11-01 - Changes since 2.6.5

	General:
		Transcoding quality automatically adjusts for content and network speed by default, allowing wireless users an easier experience
		Added the New Media folder, which contains unwatched media
		Added the Recently Played folder, which contains watched media
		Added the ability to resume videos after closing the program, for details on its use see the tooltip on the Navigation tab
		Added support for muxing (losslessly streaming) more files with tsMuxeR by default
		Added support for sending subtitle streams (without transcoding) to more devices
		Added more information to our debug logs
		Added internal subtitle support to FFmpeg
		Added subtitle seeking support to FFmpeg
		Added subtitle styling (fontconfig) support to FFmpeg
		Added "Prettify filenames" feature, for details on its use see the tooltip on the Navigation tab
		Added configuration wizard to simplify common things like network configuration
		Added an option to hide/show advanced options, hopefully making things less confusing/daunting for most users
		Added VLC video transcoding (thanks, LordQuackstar!)
		Added new options to iTunes library browsing: Browse by Artist, Album and Genre
		Added manual configuration option (hide_subs_info) to hide subtitle info from filenames while browsing
		Added checkboxes to enable/disable renderers
		Added tooltips to several options to make them clearer
		Added H.264 transcoding quality option
		Enabled support for cover files in virtual folders (thanks, D-Kalck!)
		Improved video transcoding quality by default
		Improved audio transcoding quality in FFmpeg by default
		A more helpful error is displayed when something is using the UMS HTTP port
		Made some custom MEncoder options safer to use
		Improved file compatibility for mod2 videos
		Improved support for iTunes compilations
		Made video playback more stable
		FFmpeg starts faster
		Improved speed of list population
		Audio files are added to the transcode folder
		Chapter folders are hidden if the video duration is less than the chapter length
		Improved file compatibility detection for H.264 muxing
		Renamed a lot of configuration variables
		Removed the obsolete MPlayerAudio, MPlayerWebAudio and MPlayerWebVideoDump engines
		Improved memory defaults on Windows
		The "Clean Install" option on Windows removes the program directory
		The server logo displays on more renderers
		A status message is displayed while UMS is checking the MPlayer font cache
		MPlayer/MEncoder is no longer included in the Linux builds
		Added renderer config option DisableMencoderNoskip
		Made the use of acodec in CustomMencoderOptions safer
		Videos work when tsMuxeR is the only engine enabled
		Code optimizations to run faster
		Fixed duplicate entries in DVD/playlist/feed folders
		Fixed FFmpeg web videos on Linux and OS X
		Fixed external ASS/SSA support (Thanks, skeptical!)
		Fixed FFmpeg muxing on non-PS3 renderers
		Fixed use of custom Java Heapsize (Thanks, OptimusPrime!)
		Fixed streaming radio timing out after 1:45:32
		Fixed MEncoder subtitle support when the font name contains a space
		Fixed startup issue on OS X
		Fixed RAW image transcoding and support 28 additional RAW file extensions
		Fixed incorrect server IP address when starting UMS by launching UMS.exe or UMS.bat
		Fixed and improved support for virtual folders
		Fixed conflicts between some renderer config options
		Fixed tsMuxeR video detection bug
		Fixed x264 transcoding with MEncoder
		Fixed a rare startup bug
		Fixed layout issues
		Fixed memory leaks
		Fixed various bugs
	Renderers:
		Added support for LG 42LA644V TVs (thanks, khmelnov.roman)
		Added profile for Samsung D7000 TVs
		Added support for Samsung mobiles (Galaxy S3, S4, Note, Note 2, and Note 3)
		Added support for Panasonic TX-L32V10E TVs
		Added thumbnail support to Samsung 2012 ES and EH models (thanks, dmitche3!)
		Added support for Bravia W series TVs
		Improved support for KalemSoft Media Player on BlackBerry PlayBook
		Updated support for Bravia W series TVs (thanks, flux131)
		Updated Samsung AllShare logo
		Updated notes on Philips PFL (thanks, ler0y!)
		Xbox 360 supports 5.1 audio
		Faster transcoding on Xbox 360
		Improved DirecTV support
		Updated DirecTV image
		Improved PS3 support
		Enabled text-wrapping for long names on Sony Blu-ray players
	Languages:
		Added English (UK) to the list of languages
		Updated Czech translation
		Updated Dutch translation (thanks, Leroy!)
		Updated French translation
		Updated Spanish translation (thanks, AlfredoRamos and uman2k!)
	External Components:
		Updated Apache Commons Codec to 1.8
		Updated Checkstyle to 2.10
		Updated Cobertura Maven Plugin to 2.5.2
		Updated FFmpeg on all operating systems, which:
			Improves ASS/SSA subtitle support
			Improves handling of aspect ratios, even when muxing
			Fixes multithreaded MPEG-4 decoding
			Added multithreading to ALAC decoding
			Speeds up JPEG decoding
			Fixes and improves MP3, AAC and DTS decoding stability
			Fixes memory leaks
			Fixes channel mapping with surround AAC audio
			Improves H.264 and VC-1 support
			Improves Vorbis support
			Improves Matroska support
			Improves MPEG-TS muxing
		Updated FindBugs Maven Plugin to 2.5.2
		Updated Gson to 2.2.4
		Updated H2 Database Engine to 1.3.173
		Updated Java Runtime Environment automatic downloader for Windows to 7u45, which:
			Improves security
		Updated JBoss APIviz to 1.3.2
		Updated jgoodies-forms to 1.6.0
		Updated jgoodies-looks to 2.5.2
		Updated JUnit to 4.11
		Updated Logback to 1.0.13
		Updated Maven Cobertura Plugin to 2.6
		Updated Maven Doxia Docbook Simple Plugin to 1.4
		Updated Maven Git Commit ID Plugin to 2.1.5, which:
			Improves stability
		Updated Maven IDEA Plugin to 2.2.1
		Updated Maven Javadoc Plugin to 2.9.1, which:
			Makes it more threadsafe
			Improves security
		Updated Maven Project Info Reports to 2.7
		Updated Maven Source Plugin to 2.2.1
		Updated Maven Surefire to 2.16
			Fixes problems with character encodings
		Updated MediaInfo for Windows to 0.7.64, which:
			Adds H.265 (HEVC) support
			Fixed some crashes with .mov files
			Improved AVI support
			Added HEVC/H.265 in MKV support
			Added Dolby E support
			Improved AVI, MKV, MPEG-TS, QuickTime, RMVB, MPEG-4, AAC, AVC, AC-3 and DTS support
			Faster MPEG-TS analysis
		Updated Netty to 3.6.6
		Updated PMD Maven Plugin to 3.0.1
		Updated slf4j to 1.7.5
		Updated Thumbnailator to 0.4.5, which:
			Fixes memory errors with the latest Java Runtimes
			Fixes use of Exif orientation
		Updated tsMuxeR for Windows to 2.0.6b, which:
			Improves muxing speed
			Improves stream standards compatibility
			Fixes E-AC3 support
			Adds support for DTS-express audio
		Updated xmlwise to 1.2.11

3.0.0 - 2013-11-01 - Changes since 3.0.0-b1

	General:
		Added support for muxing (losslessly streaming) more files with tsMuxeR by default
		Added support for sending subtitle streams (without transcoding) to more devices
		Added more information to our debug logs
		The "Clean Install" option on Windows removes the program directory
		The server logo displays on more renderers
		The wizard defaults to "no" for DTS streaming by default for compatibility
		A status message is displayed while UMS is checking the MPlayer font cache
		MPlayer/MEncoder is no longer included in the Linux builds
		Fixed FFmpeg web videos on Linux and OS X
		Added renderer config option DisableMencoderNoskip
		Made the use of acodec in CustomMencoderOptions safer
		Videos work when tsMuxeR is the only engine enabled
		Fixed a bug where VLC would include unwanted subtitles
		Fixed MIME types in some situations
		Fixed (hopefully) a duration/seeking bug
		Fixed the video resuming feature
		Code optimizations to run faster
	Renderers:
		Added support for LG 42LA644V TVs (thanks, khmelnov.roman)
		Added support for Samsung mobiles (Galaxy S3, S4, Note, Note 2, and Note 3)
		Added support for Panasonic TX-L32V10E TVs
		Updated notes on Philips PFL (thanks, ler0y!)
		Updated support for Bravia W series TVs (thanks, flux131)
		Updated Samsung AllShare logo
	Languages:
		Updated Czech translation
		Updated Spanish translation (thanks, AlfredoRamos!)
	External Components:
		Updated Java Runtime Environment automatic downloader for Windows to 7u45, which:
			Improves security
		Updated tsMuxeR for Windows to 2.0.6b, which:
			Improves muxing speed
			Improves stream standards compatibility
			Fixes E-AC3 support
			Adds support for DTS-express audio

3.0.0-b1 - 2013-10-17 - Changes since 3.0.0-a5

	General:
		Added the New Media folder, which contains unwatched media
		Added the Recently Played folder, which contains watched media
		Added checkboxes to enable/disable renderers
		Enabled support for cover files in virtual folders (thanks, D-Kalck!)
		A more helpful error is displayed when something is using the UMS HTTP port
		Improved calculation of subtitle font size in FFmpeg
		Expanded filename prettifying
		Made some custom MEncoder options safer to use
		Improved file compatibility for mod2 videos
		Fixed and improved support for virtual folders
		Fixed conflicts between some renderer config options
		Fixed tsMuxeR video detection bug
		Fixed x264 transcoding with MEncoder
		Fixed a rare startup bug
		Fixed FFmpeg subtitles bug
		Fixed a general subtitles bug (thanks, Skeptical!)
		Fixed several minor bugs
		Fixed plugin compatibility problems
	Renderers:
		Improved DirecTV support
		Updated DirecTV image
		Improved PS3 support
		Enabled text-wrapping for long names on Sony Blu-ray players
	External Components:
		Updated H2 Database Engine to 1.3.173
		Updated Maven Cobertura Plugin to 2.6
		Updated Maven Doxia Docbook Simple Plugin to 1.4
		Updated Maven Git Commit ID Plugin to 2.1.5, which:
			Improves stability
		Updated Maven IDEA Plugin to 2.2.1
		Updated Maven Javadoc Plugin to 2.9.1, which:
			Makes it more threadsafe
			Improves security
		Updated Maven Surefire Plugin to 2.16, which:
			Fixes problems with character encodings

3.0.0-a5 - 2013-09-02 - Changes since 3.0.0-a4

	General:
		Fixed a startup problem affecting some users

3.0.0-a4 - 2013-09-01 - Changes since 3.0.0-a3

	General:
		Improved support for iTunes compilations
		Added support for external subtitles in VLC
		Expanded and fixed filename prettifying
		Made video playback more stable
		Fixed support for non-English iTunes libraries
		Fixed external ASS/SSA support (Thanks, skeptical!)
		Fixed FFmpeg muxing on non-PS3 renderers
		Fixed use of custom Java Heapsize (Thanks, OptimusPrime!)
		Fixed VLC audio/subtitle language selection
		Fixed streaming radio timing out after 1:45:32
		Fixed MEncoder subtitle support when the font name contains a space
		Run the program in Java's server mode when using 64-bit JRE
	Renderers:
		Added support for Bravia W series TVs
		Improved support for KalemSoft Media Player on BlackBerry PlayBook
	Languages:
		Updated French translation
		Updated Spanish translation (thanks, AlfredoRamos!)
	External Components:
		Updated Apache Commons Codec to 1.8
		Updated Checkstyle to 2.10
		Updated Cobertura Maven Plugin to 2.5.2
		Updated FindBugs Maven Plugin to 2.5.2
		Updated Gson to 2.2.4
		Updated H2 Database Engine to 1.3.172
		Updated JBoss APIviz to 1.3.2
		Updated jgoodies-forms to 1.6.0
		Updated jgoodies-looks to 2.5.2
		Updated JUnit to 4.11
		Updated Logback to 1.0.13
		Updated Maven Project Info Reports to 2.7
		Updated Maven Source Plugin to 2.2.1
		Updated Maven Surefire to 2.15
		Updated PMD Maven Plugin to 3.0.1
		Updated slf4j to 1.7.5
		Updated Thumbnailator to 0.4.5, which:
			Fixes use of Exif orientation
		Updated xmlwise to 1.2.11

3.0.0-a3 - 2013-07-12 - Changes since 3.0.0-a2

	General:
		Fixed folder browsing in 32-bit mode
	External Components:
		Updated MediaInfo for Windows to 0.7.64, which:
			Added HEVC/H.265 in MKV support
			Added Dolby E support
			Improved AVI, MKV, MPEG-TS, QuickTime, RMVB, MPEG-4, AAC, AVC, AC-3 and DTS support
			Faster MPEG-TS analysis

3.0.0-a2 - 2013-07-05 - Changes since 3.0.0-a1

	General:
		Added manual configuration option (hide_subs_info) to hide subtitle info from filenames while browsing
		FFmpeg starts faster
		Improved quality of H.264 transcoding by default
		Added H.264 transcoding quality option
		Improved speed of list population
		VLC video no longer loops
		Added multithreading support to VLC
		Audio files are added to the transcode folder
		Chapter folders are hidden if the video duration is less than the chapter length
		Improved file compatibility detection for H.264 muxing
		Renamed a lot of configuration variables
		Added thumbnail support to Samsung 2012 ES and EH models (thanks, dmitche3!)
		Removed the obsolete MPlayerAudio, MPlayerWebAudio and MPlayerWebVideoDump engines
		Fixed duplicate entries in DVD/playlist/feed folders
		Fixed startup issue on OS X
		Fixed RAW image transcoding and support 28 additional RAW file extensions
		Fixed incorrect server IP address when starting UMS by launching UMS.exe or UMS.bat
		Fixed layout issues
		Fixed various bugs
	Languages:
		Updated Dutch translation (thanks, Leroy!)
	External Components:
		Updated FFmpeg on all operating systems, which:
			Improves ASS/SSA subtitle support
			Improves handling of aspect ratios, even when muxing
			Fixes multithreaded MPEG-4 decoding
			Added multithreading to ALAC decoding
			Speeds up JPEG decoding
			Fixes and improves MP3, AAC and DTS decoding stability
			Fixes memory leaks
			Fixes channel mapping with surround AAC audio
			Improves H.264 and VC-1 support
			Improves Vorbis support
			Improves Matroska support
			Improves MPEG-TS muxing
		Updated MediaInfo for Windows to 0.7.63, which:
			Adds H.265 (HEVC) support
			Fixed some crashes with .mov files
			Improved AVI support
		Updated Netty to 3.6.6
		Updated Thumbnailator to 0.4.4, which:
			Fixes memory errors with the latest Java Runtimes

2.6.5 - 2013-06-06 - Changes since 2.6.4

	General:
		Made sure it is possible to override thumbnails
		Fixed RAW image transcoding and support 28 additional RAW file extensions
	Languages:
		Updated Czech translation
		Updated Dutch translation (thanks, leroy!)
		Updated Spanish translation (thanks, Alfredo Ramos and uman2k!)
	External Components:
		Updated MediaInfo for Windows to 0.7.63, which:
			Adds H.265 (HEVC) support
			Fixed some crashes with .mov files
			Improved AVI support
		Updated Netty to 3.6.6
		Updated Thumbnailator to 0.4.4, which:
			Fixes memory errors with the latest Java Runtimes

3.0.0-a1 - 2013-05-15

	General:
		Added internal subtitle support to FFmpeg
		Added subtitle seeking support to FFmpeg
		Added subtitle styling (fontconfig) support to FFmpeg
		Added "Prettify filenames" feature, for details on its use see the tooltip on the Navigation tab
		Added configuration wizard to simplify common things like network configuration
		Added an option to hide/show advanced options, hopefully making things less confusing/daunting for most users
		Added VLC video transcoding (thanks, LordQuackstar!)
		Added new options to iTunes library browsing: Browse by Artist, Album and Genre
		Added the ability to resume videos after closing the program, for details on its use see the tooltip on the Navigation tab
		Transcoding quality automatically adjusts for content and network speed by default, allowing wireless users an easier experience
		Improved memory defaults on Windows
		Improved video transcoding quality by default
		Improved audio transcoding quality in FFmpeg by default
		Fixed memory leaks
		Added tooltips to several options to make them clearer
		OS X build runs optimized Java 7 code
	Renderers:
		Xbox 360 supports 5.1 audio
		Faster transcoding on Xbox 360
		Added profile for Samsung D7000 TVs
	Languages:
		Added English (UK) to the list of languages
		Updated Czech translation
		Updated Spanish translation (thanks, Alfredo Ramos and uman2k!)

2.6.4 - 2013-05-10

	General:
		Made the menu icon on OS X grayscale to fit with most other programs (thanks, Kefran!)
		Made file list population faster
		Added option to ignore certain renderer configurations
		Improved file compatibility on all renderers
	Renderers:
		Improved file compatibility on Sony Bravia TVs
		Improved file compatibility on Samsung TVs
	Languages:
		Updated English settings
		Updated all language flags
		Corrected Slovak language flag
		Added language flags for Icelandic, Lithuanian and Slovenian

2.6.3 - 2013-05-01

	General:
		Improved detection of renderers
		Improved AAC/M4A support
	External Components:
		Updated Apache commons-lang to 3.1
		Updated thumbnailator to 0.4.3

2.6.2 - 2013-04-22

	General:
		Fixed audio sync when muxing DTS via FFmpeg
		Improved descriptions in GUI
		Added support for the file:// protocol in WEB.conf
		Protocols are matched before extensions in WEB.conf
		Fixed "Can't assign requested address" bug after update to Java 1.6.0.45 on Mac OS X
		Added installation instructions to the Linux distribution
		Fixed incorrect server IP address when starting via UMS.exe or UMS.bat
	External Components:
		Updated FFmpeg for all operating systems, which:
			Fixes RTMP bugs
			Improves support for the following codecs/containers: WMV, MPEG, H.264, Matroska, AVI, AAC, AC-3, WMA, MP3, FLV, OGG
			Improves 60FPS video support
			Supports more audio channel layouts
			Improves pthread support
			Fixes memory leaks
			Improves subtitle decoding support
			Adds support for subtitles character encoding conversion
			Makes duration estimation more reliable
			Adds support for .ape files
			Improves memory use when using hardware acceleration
			Fixes multithreaded MPEG-4 decoding
		Updated Java Runtime Environment automatic downloader for Windows to 7u21, which:
			Has lots of security fixes and improvements

2.6.1 - 2013-04-16

	General:
		Added option to toggle H.264 remuxing in FFmpeg
		Improved stability of Live Subtitles
		Re-enabled WMP detection
		Speed improvements
		Fixed transcoding to Xbox via FFmpeg
		Added support for WTV files
		A-to-Z virtual folders support sorting options
		Fixed a crash with rare MP3 files
		Allow subtitles to be disabled on Samsung TVs
	Renderers:
		Improved Sony Blu-ray Player support (thanks, skeptical!)
		Fixed exception on Android
		Fixed stuttering issues with Bravia HX TVs
	Languages:
		Updated Dutch translation (thanks, leroy!)
		Updated Italian language (thanks, nocciola82!)
	External Components:
		Updated FFmpeg for Linux to burek's 2013-04-04 build, which:
			Is compiled statically

2.6.0 - 2013-03-29

	General:
		Added "Live Subtitles" which means you can select subtitles from the Internet via your device. It can be enabled on the Navigation/Share Settings page.
		Improved layout of the Navigation/Share Settings page
		Implemented default subtitle preferences, to use them:
			Either use the "Clean Install" option on Windows or put "eng,off;*,eng;*,und" into the "Audio/subtitles language priority" box in the "Subtitles settings" tab on the Transcoding Settings page
		Fixed DTS muxing with FFmpeg
		Added new "precoder" functionality, useful for plugin developers
		Added H.264 encoding support to MEncoder (when renderers specify it)
	Languages:
		Updated Czech translation
		Updated English settings labels
		Updated Simplified Chinese translation (thanks, lovenemesis!)
	External Components:
		Updated h2 database to 1.3.171, which:
			Increases speed
			Improves JDK 7 compatibility
		Updated MPlayer/MEncoder for Windows to SB52, which:
			Improves audio sync
			Improves DVD support
			Supports filenames with uncommon characters
			Fixes memory leaks
			Improves sync with Real videos
			Fixes a crash
		Updated Netty to 3.6.3, which:
			Makes browsing more stable

2.5.2.2 - 2013-03-19

	General:
		Reverted maximum memory increase

2.5.2.1 - 2013-03-18

	General:
		Fixed the startup error introduced in 2.5.2

2.5.2 - 2013-03-18

	General:
		Offer to automatically update Java on Windows from 6 to 7
		Fixed library updating with cache enabled
		Made detection of network speed more accurate (thanks, ExSport!)
		Library scanning interface improvements
		Set a higher maximum memory by default via the Windows installer for computers with 4GB+ of RAM

2.5.1 - 2013-03-15

	General:
		Improved subtitle support on non-PS3 renderers
		Made library/file loading faster
		Fixed 24-bit flac support with tsMuxeR
		Stopped using 2 database locations for media caching on Windows
		Allow library scanning to be stopped
		Library scanning interface improvements
	Renderers:
		Added support for Sony Home Theatre systems
		Added support for Onkyo TX-NR717
		Improved Samsung AllShare compatibility

2.5.0 - 2013-03-05

	General:
		Updated layout on the Transcoding Settings tab
		Improved aspect ratio handling on Panasonic and Sony TVs
		Enabled ASS/SSA subtitle support on Linux by default
		Now compiled with Java 7
		Optimized code for Java 7
		The installer only tells Windows to run UMS at startup on new installs or if the user has specified it in UMS
		Added RTMP support to FFmpeg Web Video engine
		Fixed fontconfig support on OS X
		FFmpeg can transcode to x264 with the renderer option TranscodeVideo=H264TSAC3
		FFmpeg supports video muxing
		Made muxing more reliable
		Improved audio sync in FFmpeg
		Improved FFmpeg buffering
		Bandwidth limit is more accurate with FFmpeg
	Renderers:
		Added support for KalemSoft Media Player on BlackBerry PlayBook devices
		Added support for Netgear NeoTV
		Added support for Telstra T-Box
		Added support for Yamaha RX-3900
		Improved support for Sony Blu-ray players
	Languages:
		Made languages more consistent with eachother
		Updated Russian translation (thanks, Tianuchka!)
		Changed default audio/subtitles language priority for English users, which:
			Disables subtitles when audio is English, otherwise look for English subtitles, prioritizing external before internal subtitles
		Added language flags for Arabic, Croatian, Estonian, Latvian, Serbian and Vietnamese
	External Components:
		Updated FFmpeg for Windows and Linux to SB8, which:
			Increases x264 encoding speed
		Updated InterFrame to 2.5.0, which:
			Improves scene-change detection
			Minimizes artifacts
		Updated Java Runtime Environment automatic downloader for Windows to 7u17, which:
			Fixes serious security holes
		Updated MediaInfo for Windows to 0.7.62

2.4.2 - 2013-02-17

	General:
		Fixed bug on some renderers where no files/folders were showing
		The Clean Install option on Windows deletes the MPlayer Contconfig cache
	External Components:
		Updated FFmpeg for OS X to 1.1.2, which:
			Adds automatic multithreading
			Improves QuickTime format support
			Supports decoding WMA Lossless
			Supports decoding RealAudio Lossless
			Fixes security issues
			Fixes over 150 bugs
			Supports RTMP
			Supports Opus
			Supports encoding external subtitles
			Supports decoding DTS-HD

2.4.1 - 2013-02-15

	General:
		Improved autostart support
	Renderers:
		Added support for Sharp Aquos TVs
		Added support for Showtime 4
	External Components:
		Updated MPlayer/MEncoder for Windows and Linux to SB50, which:
			Silences meaningless errors
			Supports 32-bit Linux installations
		Updated FFmpeg for Windows and Linux to SB7, which:
			Adds RTMP support
			Supports 32-bit Linux installations

2.4.0 - 2013-02-10

	General:
		FFmpeg supports external subtitles
		Linux build includes MPlayer, MEncoder and FFmpeg binaries like the other versions always have
		Fixed user setting to automatically load external subtitles
		Audio/subtitle language priority is now blank by default
		Improved RealVideo file support
		Added log level selector to the Logs tab
		Improved MP4 compatibility on PS3
		The word "the" at the start of filenames is ignored while sorting by default
		Program runs on Windows startup by default, can be changed on the General Configuration tab
		Fixed support for the Channels plugin
	Languages:
		Updated Czech translation
		Updated Russian translation (thanks, Tianuchka!)
		Made more things translatable
	External Components:
		Added MPlayer/MEncoder SB49 for Linux
		Added FFmpeg SB6 for Linux
		Updated Java Runtime Environment automatic downloader for Windows to 7u13, which:
			Fixes serious security holes
		Updated FFmpeg for Windows to SB6, which:
			Enables external subtitles

2.3.0 - 2013-01-27

	General:
		FFmpeg supports audio selection
		Improved MKV/MP4 support on PS3
		Fixed rare bug where files stop half way through
		Support streaming mp4 to WD TV Live
		Added initial support for Vizio Smart TVs
		Fixed playback on unknown renderers
		Fixed several FFmpeg-related bugs
		Improved support for videos whose containers change aspect ratios
		Tried to fix headless mode detection on Ubuntu
		Fixed various bugs
	External Components:
		Updated FFmpeg for Windows to SB5, which:
			Improves AC-3 audio buffering
			Fixes memory leaks
			Fixes a bug which detected transport streams as finished when they weren't
			Improved MPEG-PS encoding
			Made error codes more meaningful
			Improves Matroska (MKV) support
			Improves threading
			Optimized AC-3 decoding
		Updated InterFrame to 2.4.0, which:
			Improves scene-change detection

2.2.6 - 2013-01-21

	General:
		Some renderers (like Philips HTS) can connect more quickly with the server
		Improved support for Sony Bravia HX series TVs
		Improved design on OS X
		Fixed FFmpeg video transcoding on Xbox
		Fixed file permissions on Linux
		Plugins can use custom icons for files (thanks, skeptical!)
	Languages:
		Updated Korean translation (thanks, sunghyuk!)
	External Components:
		Updated MPlayer/MEncoder for Windows to SB49, which:
			Improves MP3 encoding speed
			Improves MKV support
			Improves threading
			Fixes memory leaks

2.2.5 - 2013-01-16

	General:
		Fixed transcoding support on some renderers (thanks for testing, Raker13!)
		Merged the Video Settings folder into the Server Settings folder
		Fixed a bug with the cache (thanks, valib!)
		Several code optimizations (thanks, valib!)
	External Components:
		Updated Java Runtime Environment automatic downloader for Windows to 7u11, which:
			Fixes serious security holes

2.2.4 - 2013-01-09

	General:
		Prevents internal and external subtitles from showing at the same time
	External Components:
		Updated MPlayer/MEncoder to SB48, which:
			Runs faster
			Crashes less
			Detects framerates more accurately
			Fixed subtitle bug on certain CPUs
			Improved audio/video sync
			Fixed memory leaks
			Improves AVI support
			Fixed audio stuttering/repeating bug
			Fixed alpha for ASS subtitles
			Improves permissions handling on Windows
			Removes incorrectly categorised fonts
			Makes ASS/SSA subtitle rendering up to 3.5x faster
			Improves AC-3 audio buffering
			Fixes a bug which detected transport streams as finished when they weren't
			Improved MPEG-PS encoding

2.2.3 - 2013-01-07

	General:
		Temporarily rolled back MPlayer/MEncoder for Windows to SB42 to fix playback bugs

2.2.2 - 2013-01-03

	General:
		Improved support of many files, especially on non-PS3 renderers
		Fixed AVI support on Panasonic TVs
		Cleaned up the "serving" text at the bottom of the program
		Fixed conditional horizontal scrollbar
		More accurately determine which formats tsMuxeR supports
	External Components:
		Updated InterFrame to 2.3.0, which:
			Increased speed
			Improved quality in high-action scenes
			Optimised memory use
			Supports more video cards
		Updated MPlayer/MEncoder to SB47, which:
			Disabled direct rendering for non-ref frames only again
			Fixes a bug which detected transport streams as finished when they weren't

2.2.1 - 2012-12-21

	General:
		Improved MEncoder audio sync
		Improved TS video support on PS3
		Installer offers to automatically close UMS if it is running
		Updated JRE auto-download to 7u10
		Fixed tsMuxeR support on non-PS3 renderers
		Improved MediaInfo support
		More files work on Panasonic TVs
		Updated images for PS3 and Panasonic TV renderers
	External Components:
		Updated MPlayer/MEncoder to SB46, which:
			Makes ASS/SSA subtitle rendering up to 3.5x faster
			Improves sync for files with negative timestamps
			Improves AC-3 audio buffering
			Fixes memory leaks

2.2.0 - 2012-12-11

	General:
		Added option that creates virtual A-Z subfolders in folders with a lot of files (the last option on the Navigation/Share Settings page)
		Added option to the Windows installer to perform a "clean install", which removes all configuration files before installing
		Design and usability improvements
		Logging improvements
		Fixed audio/subtitle priority defaults
		"Definitely disable subtitles" is more reliable
		Fixed FFmpeg Web Video streaming
		Fixed DTS support in FFmpeg
		Improved FFmpeg speed
		Added support for creating thumbnails from TIFF and other formats
		Fixed numerous smaller bugs
		Made thumbnail generation and browsing faster
		Don't show the text "{External Subtitles}" if the display name is "[No Encoding]" within the transcode folder
		Added support for True Motion and convertfps to AviSynth/FFmpeg engine
		Made multithreading more stable with AviSynth/FFmpeg engine
		Fixed RTL subtitle support
		Improved stability while seeking and transcoding
		Fixed custom MEncoder settings at renderer level
		Added a check to the Windows installer that prevents installation until UMS is closed
	Languages:
		Minor updates to all languages
		More text is translatable
		Updated Brazilian
		Updated Czech
	Renderers:
		Support more Android players (thanks, ExSport!)
		Improved support for Panasonic TVs (thanks, ExSport!)
	External Components:
		Updated MPlayer/MEncoder to SB45, which:
			Fixed audio stuttering/repeating bug
			Fixed alpha for ASS subtitles
			Improves permissions handling on Windows
			Removes incorrectly categorised fonts
		Updated FFmpeg to SB4, which:
			Improves audio sync when seeking
			Supports more rare avi files
			Improves support for demuxing DTS-HD
			Fixes dozens of memory leaks
			Improves audio sync for some AVI files using MP3 audio
			Improves FPS detection
			Improved sync for interlaced video
			Allows mid-stream channel layout change for flac audio
			Supports 24-bit flac encoding
			Improves support for some CPU-optimisations
			Fixed a lot of bugs with the implementation of h264

2.1.2 - 2012-12-01

	General:
		Fixed subtitle support for RTL languages (Arabic, Persian, etc.)
		Updated MPlayer/MEncoder to SB44, which:
			Fixed subtitle bug on certain CPUs
			Improved audio/video sync in some cases
			Fixed memory leaks
			Improves AVI support

2.1.1 - 2012-11-25

	General:
		Fixed a bug preventing UMS from starting
		Improved Plugin Management page design
		Minor language update

2.1.0 - 2012-11-23

	General:
		Enabled HiDPI for retina displays
		Fixed a bug that prevented showing Galaxy Nexus pictures
		Allow plugins more freedom on install
		Logging improvements
		Stop Windows Media Player from being detected because it has never been supported
		Language clarifications
		Updated Dutch Traditional translation (thanks, leroy!)
		Added support for all 3D SBS videos
		Fixed blocky video with some files
		Fixed bug where the program would not start without an internet connection
		Checks for VSFilter (AviSynth subtitles plugin) in K-Lite Codec Pack
		Fixed crash when scanning some MP3 files with large cover images on Linux (#22)
		Added support for external subtitles with the AviSynth/MEncoder engine
		Stopped virtual folder names being cut off after periods
		Fixed several rare crashes
		Renamed the Traces tab to Logs
		Made text and buttons on the Logs page more readable
	Plugin Management:
		Fixed and improved credentials management
		Improved Plugin Management tab design
		Buggy plugins no longer logspam
	Renderers:
		Added support for Sony Bravia EX620 TVs (thanks, morisato!)
	External components:
		Updated H2 Database Engine to 1.3.169, which:
			Makes library scanning faster
		Updated InterFrame to 2.2.0, which:
			Has less artifacts in the interpolated frames
		Rolled back MediaInfo on OS X to 0.7.58, which:
			Fixes a bug that caused all videos to be transcoded instead of streamed
		Updated MPlayer/MEncoder to SB43, which:
			Runs faster
			Crashes less
			Leaks memory less
			Detects framerates more accurately
			Improves audio sync

2.0.0 - 2012-10-31

	General:
		Design facelift
		Added support for more file archive formats (7-Zip, gzip and tar)
		Improved DVD and ISO support
		Fixed ASS/SSA subtitle position when using overscan compensation
		Fixed a rare bug where videos played at half-speed
		Updated JRE auto-download to 7u9 (latest)
		Admin permissions notifications work on Windows 8 (before they only worked on 7 and Vista)
		Fixed the FFmpeg Audio engine
		Updated English settings/descriptions
		Made some log messages more descriptive
		MEncoder's "A/V sync alternative method" option is applied correctly again
		Fixed error while loading iPhoto library
		Updated many program dependencies to benefit from many bugfixes
		Fixed bug where disabled engines would be picked
		Updated links on the Help page
		Made renderer config layouts more synchronised
		Added a button to uninstall the Windows service
		Removed fontconfig from MEncoder for Mac OS X for improved subs compatibility
		Made names in the transcode folder shorter by removing redundant information
		The user preference to hide file extensions is applied to the transcode folder subfolder names
	External components:
		Updated MPlayer/MEncoder to SB42, which:
			Runs faster
			Improves audio/video sync
			Faster handling of ASS/SSA subtitles
			Improves DVD support
		Updated FFmpeg to SB3, which:
			Fixes memory leaks
			Fixes other bugs
		Updated MediaInfo to 0.7.61, which:
			Fixes MKV framerate detection bug
			Fixes E-AC-3 duration detection bug
			More reliable DTS bitrate detection
		Updated Java Service Wrapper to 3.5.15, which:
			Improves Windows permissions handling
	Renderers:
		Added support for Sony Bravia HX800 TVs (thanks, lelin!)
		Enabled streaming more file formats to Android devices
		Improved DivX support on Panasonic devices (thanks, ExSport!)
	Plugin Management:
		Created new "Plugin Management" tab
		Added button to edit the plugin credential file
		Improved plugin installation process
		Added button to reload available plugin list
		Updated author column of plugin installer to include maintainers
		Added "version" column to plugin installer
	Languages:
		Turkish flag added for the transcode folder
		Updated settings labels for all languages

1.6.0 - 2012-10-01

	General:
		MEncoder and tsMuxeR no longer produce stretched audio with some videos
		Improved handling of initialization errors
		Updated h2 database to 1.3.168 (thanks, valib!)
		Changed audio/subtitle defaults to accept anything
		We no longer display language options in the transcode folder for engines that don't accept them
		Renamed the FFmpeg/AviSynth engine to AviSynth/FFmpeg
		The AviSynth/FFmpeg engine works again
	FFmpeg:
		Added DTS output support
		Video quality settings fixed
		Now respects the "remux AC-3" setting instead of always remuxing AC-3
	Renderers:
		Added support for Samsung SMT-G7400 (UPC Horizon)
	Languages:
		Made English language settings more accurate
		Updated Chinese Traditional translation (thanks, mcc!)

1.5.2 - 2012-09-27

	General:
		Temporarily rolled back MPlayer/MEncoder to SB37, which fixes DVD support
		Updated FFmpeg to SB2, which fixes seeking bugs
	Plugin Installer:
		Added Description column
		Added "run as administrator" reminder for Windows 7 and Vista users
		Installation progress window is centered
		Disabled manual row-editing
		Customised the column widths so all text is visible
	Languages:
		Removed deprecated part of Russian translation

1.5.1 - 2012-09-19

	General:
		FFmpeg and FFmpeg/AviSynth engines now use the "Video quality settings" from the "Common transcode settings" page
		Many improvements to the layout of settings
		Updated FFmpeg to 8bdba0b (20120914)
		Updated MPlayer and MEncoder for Windows to SB38, which:
			Enables more CPU optimisations (runs faster)
			Improves audio sync
			Tries to fix very occasional freezing issue
	Languages:
		Updated all languages

1.5.0 - 2012-09-04

	General:
		Made videos adhere more exactly to the maximum bandwidth limit
		Updated MPlayer/MEncoder to SB37, changelog: http://www.spirton.com/mplayer-mencoder-sb37-released/
		Updated MediaInfo to 0.7.60, changelog: http://mediainfo.sourceforge.net/Log
		Files are now sorted alphanuerically by default, e.g. Episode 2 before Episode 10
		#--TRANSCODE--# folder name is localized
		Cleaned up FFmpeg and MEncoder commands
		Use automatic enabling of multithreading with FFmpeg and FFmpeg/AviSynth engines
		Many improvements to UMS.conf and how it responds to updates, it is recommended to delete your old one
		Only use tsMuxeR to compensate for MEncoder ignoring audio delay when A/V sync alternative method is enabled (which it is by default)
		Fixed bugs in plugin installer
		Automatic encoding detection of non UTF-8 external subtitles for Russian, Greek, Hebrew, Chinese, Korean and Japanese languages (leave "Subtitles codepage" option blank)
		Improved handling of UTF-8 external subtitles
		Prevented image distortion on some DLNA clients with "Keep AC-3 track" option enabled
		Don't show entries for disabled engines in #--TRANSCODE--# folder
		Allow Traces tab panel to auto-scroll (thanks, LordQuackstar!)
		Replaced ImageMagick with Thumbnailator for thumbnail generation
		Fix FFmpeg engine's handling of unsupported custom options (thanks, ajamess)
		Fixed FFmpeg command line arguments used by tsMuxeR video
		Fixed DNLA 2114 errors when scanning non-readable subfolders with "hide empty folders" enabled
		Linux tarball: fix "cannot find tsMuxeR" error
		Fixed numerous small bugs
	Renderers:
		Added Sony SMP-N100 
		Added Yamaha RX-A1010 (thanks, merelin)
		Deprecated misnamed TranscodeVideo profile MPEGAC3: use MPEGPSAC3 instead
		Documented and cleaned up TranscodeVideo and TranscodeAudio profiles
	FFmpeg:
		Updated FFmpeg to a366bea (20120827)
		Follow the maximum bandwidth setting
		Mux AC3 instead of transcoding it
		Use better commands
	MEncoder:
		Disabled AC-3 remux if audio track has delay, which improves audio sync
		Disabled DTS and LPCM remuxing if tsMuxeR engine is unavailable
	Languages:
		Updated Bulgarian translation (thanks, JORDITO)
		Updated Dutch translation (thanks, leroy)
		Updated Russian
		Updated English settings labels

1.4.0 - 2012-07-18

	General:
		Many improvements to FFmpeg, from audio sync to file-support to stability
		Updated MPlayer and MEncoder for Windows to SB36, which:
			Supports a lot more file formats and colour-spaces
			Improves audio/video sync, especially with PAL (25FPS) videos
		Added FFmpeg multithreading option
		Updated FFmpeg for OS X to 57d5a224
		Added a GUI config editor for those who like to edit manually
		Improved audio/video sync when using MEncoder
		Improved audio channel detection
		Fixed support for some plugins
		Added support for TX3G (MPEG-4 Timed Text) subtitles
		Added support for WebM videos downloaded from YouTube
		Fixed DV video detection
		Fixed "Definitely disable subtitles" option with ASS/SSA subtitles
		Fixed default audio/subtitle priority options
		Fixed running on headless servers
		Windows 7 and Vista users are reminded to run as administrator before attempting to automatically update
		Fixed multithreading bug with MEncoder on Linux
		Made layout more consistent
	Plugin Installer:
		Added Plugin Installer which lets you automatically browse plugins and install them, see this page for details: http://www.universalmediaserver.com/forum/viewtopic.php?f=8&t=152
	Web:
		Added new default web video engine: FFMpeg Web Video
		Updated WEB.conf with working default video streams
		Added support for new web protocols: mmsh:// and mmst://
		Added The Onion to the default video feeds
	Languages:
		Updated Simplified Chinese (thanks, lovenemesis!)
		Updated Czech (thanks, valib!)
		Updated English
		Added image for Hebrew subtitle choosing

1.3.0 - 2012-07-09

	General:
		Enabled FFmpeg video player for all platforms
		Updated FFmpeg for Windows to e01f478 (20120319)
		Updated 32-bit MediaInfo to the 20120611 development snapshot which fixes a bug with detecting the duration of some avi files
		Improved FFmpeg commands
		Added support for PGS (Blu-ray) subtitles
		Added support for VobSub (DVD) subtitles in MP4 container
		Better handling of embedded ASS/SSA subtitle styling
		Fixed audio track selection for MP4 and MOV containers
		Localized audio and subtitle priority defaults
		Added option on Traces tab to pack useful debug information into a zip file
		Fixed 64-bit OS detection for Windows and OS X
		Made program-closing more reliable
		Fixed default settings
	Languages:
		Updated Catalan (thanks, aseques)
		Improved English

1.2.1 - 2012-06-30

	General:
		Improved video buffer stability
		The default versions of UMS.conf and WEB.conf are now put in ProgramData on Windows (thanks to vulcan for reporting this bug)
		Updated UMS.conf
		Updated renderer.conf creation instructions
		Fixed AviSynth/FFmpeg crash
		Improved AviSynth/FFmpeg engine code
		Enabled convertfps by default
		Made the AviSynth script instructions separate to the input box
		Minor design improvements to the Transcoding tab
		Made True Motion smoother
		Assorted bugfixes
	Languages:
		Updated Catalan
		Updated English

1.2.0 - 2012-06-26

	General:
		Create thumbnails from 2 seconds into the video by default
		Fixed silent installation
		Updated MPlayer and MEncoder for Windows to SB35, which:
			Supports more colours in ASS/SSA subtitles
			Fixes memory leaks
			Starts faster
			Improves fonts
			Improves caching
			Improves multithreading stability
		Updated MPlayer and MEncoder for OS X to SB32
		Lots of code optimisations
		Made program restarts more reliable
		Fixed AviSynth ConvertFPS option
		Improved AviSynth frame-serving stability
	Renderers:
		Added support for DirecTV HR series (thanks, DeFlanko!)
		Added workaround for 2.0 384 kbits AC3 PS3 audio bug (PMS issue #230 & #1414)
		Improved support for Panasonic TVs
	Installer:
		Only offer to run AviSynth installer if it isn't already installed
	Languages:
		Updated Czech

1.1.1 - 2012-06-14

	General:
		Fixed memory buffer handling
		Added LPCM transcoding option for all audio tracks
		Added DTS HD-MA support up to 7.1 channels: DTS core remux, LPCM and AC3 transcoding
		Added Dolby TrueHD support up to 7.1 channels: LPCM (recommended) and AC3 (buggy for 7.1) transcoding
		Added support for more rare audio formats
		Updated documentation in UMS.conf
	Languages:
		Improved English settings labels
		Fixed spacing across all languages on the "Common transcode settings" page
		Improved Russian translations
		Removed outdated translations
		Fixed display of maximum transcode buffer size in 5 languages (ca, es, is, it, sv)
		Improved support for RTL languages

1.1.0 - 2012-06-09

	General:
		Made program restarts more reliable
		Fixed bug that occurred when resetting cache
		Made buffer display in megabytes instead of bytes
		Updated MediaInfo to 0.7.58
		Branding
		Fixed overscan compensation bug on some renderers (thanks to tMH for reporting the bug!)
		Improved OS X tray icon (thanks, glebb!)
		Added workaround for folder depth limits
		Use UMS_PROFILE instead of PMS_PROFILE
		Added support for audio that is 48Hz/24Hz
		Fixed settings folder permissions
	Renderers:
		Added Yamaha RX-V671 (thanks, adresd!)
		Added LG Smart TV Upgrader (600ST)
		Added OPPO BDP-83 (thanks, counsil!)
		Added OPPO BDP-93 (thanks, counsil!)
		Added Sony Bravia 5500 series image
		Added Sony Bravia EX series image
		Added Panasonic TV image
		Improved D-Link DSM-510 image
		Improved Sony Blu-ray Player image
		Improved Xbox 360 image
		Improved Philips Streamium support
		Fixed support for Samsung 2012 TVs (thanks, trooperryan!)
		Numerous small improvements
	AviSynth True Motion (InterFrame):
		Supports more video cards
		Improved stability
		Improved compatibility with AviSynth 2.6
	Languages:
		Made Status tab more consistent across languages
		Removed outdated translations
	Installer:
		Option to install AviSynth 2.6 MT
		Option to set custom memory limit

1.0.1 - 2012-06-03

	Fixed a bug where XBOX 360 couldn't see the server (thanks to cmonster and Secate for testing)
	Lots of language updates and fixes
	AviSynth support was broken for some languages
	Fixed an iPhoto bug
	More branding
	Code improvements

1.0.0 - 2012-05-31

	Renamed and rebranded to Universal Media Server
	Updated MPlayer and MEncoder to SB34
	Updated MediaInfo to 0.7.57
	Enabled automatic updating
	Fixed NPE when toggling HTTP Engine V2
	Fixed global custom MEncoder options
	Fixed startup for symlinked UMS.sh (thanks, Matthijs!)
	Added documentation to UMS.conf (thanks, Hagar!)
	Updated JNA to support multiarch directories on Linux
	Added GUI support for right-to-left languages
	Language updates:
		- Added Arabic
		- Updated Czech
		- Added Hebrew (thanks, zvi-yamin!)
		- Updated English
	Renderer updates:
		- Added D-link DSM-510 (thanks, glenrocks!)
		- Added AcePlayer app (thanks, md.versi!)
		- Fixed Samsung 2012 TVs timeout (thanks, troop!)
	Added option to select and force the default renderer


â†‘ ========================================================== â†‘
â†‘      Universal Media Server changelog above this line      â†‘
â†“ PS3 Media Server (SubJunk Build) changelog below this line â†“
â†“ ========================================================== â†“


1.52.2-SB71:
    * Synchronised with official r1330 (43c3455a91), changelog: https://github.com/ps3mediaserver/ps3mediaserver/commits/master
    * Added new True Motion feature to the Avisynth engine, along with the ability to use GPU to boost speed
    * Added support for automatic multithreading in Avisynth (was only possible manually before)
    * Disabled convertfps by default in Avisynth since it was missing a value and therefore caused 1 missing frame per second
    * Updated MediaInfo to 0.7.56, changelog: http://mediainfo.sourceforge.net/Log

1.52.2-SB70:
    * Synchronised with official r1322 (03bfb207f5), changelog: https://github.com/ps3mediaserver/ps3mediaserver/commits/master
    * Updated MPlayer and MEncoder to SB30, changelog: http://www.spirton.com/mplayer-mencoder-subjunk-build/#Changelog
    * Updated ImageMagick Convert to 6.7.6-4

1.52.1-SB69:
    * Synchronised with official r1305 (03bfb207f5), changelog: https://github.com/ps3mediaserver/ps3mediaserver/commits/master
    * Updated MPlayer and MEncoder to SB29, changelog: http://www.spirton.com/mplayer-mencoder-subjunk-build/#Changelog

1.51.0-SB68:
    * Synchronised with official r1253 (f1bc902f83), changelog: https://github.com/ps3mediaserver/ps3mediaserver/commits/master
    * Updated MPlayer and MEncoder to SB28, changelog: http://www.spirton.com/mplayer-mencoder-subjunk-build/#Changelog
    * Updated MediaInfo to 0.7.54, changelog: http://mediainfo.sourceforge.net/Log
    * Updated ImageMagick Convert to 6.7.6, changelog: http://www.imagemagick.org/script/changelog.php

1.51.0-SB67:
    * Synchronised with official r1241 (e257484166) from r1228 (3b76460a29), changelog: https://github.com/ps3mediaserver/ps3mediaserver/commits/master
    * Updated MPlayer and MEncoder to SB26 from SB24, changelog: http://www.spirton.com/mplayer-mencoder-subjunk-build/#Changelog
    * Fixed the display of SRT and embedded plaintext subtitles for the Hebrew language.
    * Made font scale larger by default
    * Stop disabling certain options since the logic wasn't good

1.50.2-SB66:
    * Synchronised with official r1228 (3b76460a29) from r1175 (0579dc80ff), changelog: https://github.com/ps3mediaserver/ps3mediaserver/commits/master
    * Updated MPlayer and MEncoder to SB24 from SB23, changelog: http://www.spirton.com/mplayer-mencoder-subjunk-build/#Changelog
    * Fixed video aspect ratios and subtitle positioning when using overscan compensation
    * Clarified some MEncoder settings that were misleading/wrong

1.50.2-SB65:
    * Synchronised with official r1175 (0579dc80ff) from r1131 (d9f34153dd), changelog: https://github.com/ps3mediaserver/ps3mediaserver/commits/master

1.50.2-SB64:
    * Switched from using SVN source to Git
    * Synchronised with official r1131 (d9f34153dd) from r1088, changelog: https://github.com/ps3mediaserver/ps3mediaserver/commits/master
    * MEncoder video scaling code rewrite, details: https://github.com/SubJunk/ps3mediaserver/commit/f604e9c3ade23bab6711c53f7fa1cea3e63818ae

1.50.2-SB63:
    * Synchronised with official r1088 from r1085, changelog: https://code.google.com/p/ps3mediaserver/source/list?num=3&start=1088

1.50.2-SB62:
    * Synchronised with official r1085 from r1024, changelog: https://code.google.com/p/ps3mediaserver/source/list?num=61&start=1085
    * Updated MPlayer and MEncoder to SB23 from SB19, changelog: http://www.spirton.com/mplayer-mencoder-subjunk-build/#Changelog

1.50.1-SB61:
    * Switched from using Git source back to SVN
    * Synchronised with official r1024 from r1014, changelog: https://code.google.com/p/ps3mediaserver/source/list?num=10&start=1024
    * Updated to latest versions of libraries (codec, jdom, logback and slf4j)

1.50.1-SB60:
    * Synchronised with official r1108 (4daa388b93) from r1106, changelog: https://github.com/ps3mediaserver/ps3mediaserver/commits/master
    * Reverted installation directory

1.50.1-SB59:
    * Switched from using SVN source to Git
    * Synchronised with official r1106 (dd74c3be7f) from r1010, changelog: https://github.com/ps3mediaserver/ps3mediaserver/commits/master
    * Updated MPlayer and MEncoder to SB22 from SB19, changelog: http://www.spirton.com/mplayer-mencoder-subjunk-build/#Changelog
    * Updated FFmpeg to r35509 from r31564

1.50.1-SB58:
    * Synchronised with official r1014 from r1010, changelog: https://code.google.com/p/ps3mediaserver/source/list?num=4&start=1014
    * Improved audio synchronisation (thanks, ExSport! from http://www.ps3mediaserver.org/forum/viewtopic.php?f=11&t=11284&p=62808#p62765)

1.50.1-SB57:
    * Synchronised with official r1010 from r1005, changelog: https://code.google.com/p/ps3mediaserver/source/list?num=5&start=1010
    * Made default file sorting method ASCIIbetical

1.50.1-SB56:
    * Synchronised with official r1005 from r982, changelog: https://code.google.com/p/ps3mediaserver/source/list?num=23&start=1005

1.50.0-SB55:
    * Synchronised with official r982 from r979, changelog: https://code.google.com/p/ps3mediaserver/source/list?num=3&start=982

1.50.0-SB54:
    * Synchronised with official r979 from r957, changelog: https://code.google.com/p/ps3mediaserver/source/list?num=22&start=979

1.50.0-SB54:
    * Synchronised with official r979 from r957, changelog: https://code.google.com/p/ps3mediaserver/source/list?num=22&start=979

1.50.0-SB53:
    * Synchronised with official r957 from r951, changelog: https://code.google.com/p/ps3mediaserver/source/list?num=6&start=957

1.50.0-SB52:
    * Synchronised with official r951 from r930, changelog: https://code.google.com/p/ps3mediaserver/source/list?num=21&start=951
    * Updated MPlayer and MEncoder to SB16 from SB15, changelog: http://www.spirton.com/mplayer-mencoder-sb16-released/

1.50.0-SB51:
    * Synchronised with official r930 from r910, changelog: https://code.google.com/p/ps3mediaserver/source/list?num=20&start=930

1.50.0-SB50:
    * Synchronised with official r910 from r856, changelog: https://code.google.com/p/ps3mediaserver/source/list?num=54&start=910
    * Modified Status tab to display a tick when any renderer is found, instead of either the PS3 or warning message.
    * Language improvements

1.40.1-SB49:
    * Synchronised with official r856 from r847, changelog: https://code.google.com/p/ps3mediaserver/source/list?num=9&start=856
    * Rollback FFmpeg to r31564 from r32754 to fix the "AVC informations" bug
    * tsMuxer works again, hopefully

1.40.1-SB48:
    * Synchronised with official r847 from r841, changelog: https://code.google.com/p/ps3mediaserver/source/list?num=6&start=847
    * Moved "maximum bandwidth" setting to General Configuration tab from Transcoding Settings tab
    * Maximum bandwidth limit now takes into account audio bitrate
    * Status tab displays speeds in MB/s instead of KB/s
    * Made descriptions of settings clearer

1.40.1-SB47:
    * Updated MPlayer and MEncoder to SB15 from SB14, changelog: http://www.spirton.com/mplayer-mencoder-sb15-released/

1.40.1-SB46:
    * Synchronised with official r841 from r820, changelog: https://code.google.com/p/ps3mediaserver/source/list?num=21&start=841
    * Updated MEncoder to SB14 from SB13, changelog: http://www.spirton.com/mplayer-mencoder-sb14-released/
    * Updated MediaInfo to 0.7.50 from 0.7.48, changelog: http://mediainfo.sourceforge.net/Log
    * Updated FFmpeg to r32754 from r31564
    * Added Samsung Allshare 1.3.1 from http://www.ps3mediaserver.org/forum/viewtopic.php?f=15&t=8889 (thanks, djfred)
    * Updated libs (commons-configuration, jgoodies and slf4j)
    * Try to fix #85 (Maximum bandwidth option appears not to be working)
    * Possible fix for AC3 Passthrough (patch from #1069 by mario.ffranco)

1.40.0-SB45:
    * Synchronised with official r820 from r819, changelog: https://code.google.com/p/ps3mediaserver/source/list?num=1&start=820
    * Updated MEncoder to SB13 from SB12, changelog: http://www.spirton.com/mplayer-mencoder-sb13-released/
    * Improved DVD audio sync. It is fixed on some DVDs, and improved on others.
    * Improved default settings (max MEncoder bitrate, disabled tsMuxeR)

1.40.0-SB44:
    * Synchronised with official r819 from r813, changelog: https://code.google.com/p/ps3mediaserver/source/list?num=6&start=819
    * Updated MEncoder to SB12 from SB11, changelog: http://www.spirton.com/mplayer-mencoder-sb12-released/
    * Updated MediaInfo to 0.7.48 from 0.7.47, changelog: http://mediainfo.sourceforge.net/Log
    * Fixed DVD ISO support (testing needed)

1.40.0-SB43:
    * Synchronised with official r813 from r797, changelog: https://code.google.com/p/ps3mediaserver/source/list?num=16&start=813
    * Try to fix multi-channel FLAC file support
    * Revert default subtitle font (might fix problems with subs)

1.31.0-SB42:
    * Synchronised with official r797 from r793, changelog: https://code.google.com/p/ps3mediaserver/source/list?num=4&start=797
    * Updated MEncoder to SB11 from SB10, changelog: http://www.spirton.com/mplayer-mencoder-sb11-released/
    * Fixed MPlayer thumbnail generation
    * Fixed seeking (Go To) for ASS/SSA subtitles

1.31.0-SB41:
    * Synchronised with official r793 from r787, changelog: https://code.google.com/p/ps3mediaserver/source/list?num=5&start=793
    * Updated MEncoder to SB10 from SB9, changelog: http://www.spirton.com/mplayer-mencoder-sb10-released/

1.31.0-SB40:
    * Synchronised with official r787 from r781, changelog: https://code.google.com/p/ps3mediaserver/source/list?num=6&start=787
    * Updated MEncoder to SB9 from SB8, changelog: http://www.spirton.com/mplayer-mencoder-sb9-released/
    * Updated MPlayer to SB9 from Sherpya's r30369
    * DTS tracks muxed with MKV header stripping now work

1.31.0-SB39:
    * Synchronised with official r781 from r771, changelog: https://code.google.com/p/ps3mediaserver/source/list?num=10&start=781
    * Updated MEncoder to SB8 from SB7, changelog: http://www.spirton.com/mplayer-mencoder-sb8-released/
    * Updated a bunch of libraries (codec, gson, jgoodies, logback & netty)
    * Complete ExSport's patches and slightly tweak (increase flavor character limit)
    * Fixed a bug with MKV header stripping

1.31.0-SB38:
    * Synchronised with official r771 from r769, changelog: https://code.google.com/p/ps3mediaserver/source/list?num=2&start=771
    * Updated MEncoder to SB7 from SB6, changelog: http://www.spirton.com/mplayer-mencoder-sb7-released/

1.31.0-SB37:
    * Synchronised with official r769 from r755, changelog: https://code.google.com/p/ps3mediaserver/source/list?num=14&start=769
    * Updated MEncoder to SB6 from SB5, changelog: http://www.spirton.com/mplayer-mencoder-sb6-released/
    * Updated MediaInfo to 0.7.47 from 0.7.46, changelog: http://mediainfo.sourceforge.net/Log
    * Updated FFmpeg to r31564 from r30656
    * Applied ExSport's patches from http://www.ps3mediaserver.org/forum/viewtopic.php?f=11&t=11514

1.31.0-SB36:
    * Synchronised with official r755 from r748, changelog: https://code.google.com/p/ps3mediaserver/source/list?num=7&start=755
    * Updated MEncoder to SB5 from SB4, changelog: http://www.spirton.com/mplayer-mencoder-sb5-released/

1.31.0-SB35:
    * Synchronised with official r748 from r732, changelog: https://code.google.com/p/ps3mediaserver/source/list?num=16&start=748
    * Updated MEncoder to SB4 from SB3, changelog: http://www.spirton.com/mplayer-mencoder-sb4-released/
    * Fixed DTS support
    * Fixed rare avi support

1.31.0-SB34:
    * Synchronised with official r732 from r696, changelog: https://code.google.com/p/ps3mediaserver/source/list?num=36&start=732
    * Started using the SubJunk Build of MEncoder for everything except ASS/SSA subtitle support
    * Cleaned up MEncoder input string
    * Updated MediaInfo to 0.7.46 from 0.7.45, changelog: http://mediainfo.sourceforge.net/Log

1.30.0-SB33:
    * Synchronised with official r696 from r693, changelog: https://code.google.com/p/ps3mediaserver/source/list?num=3&start=696
    * Rolled back MPlayer to r30369 from r33684 to fix DVD ISO support
    * Updated FFmpeg to r30656 from r30172
    * Minor language update

1.30.0-SB32:
    * Synchronised with official r693 from r692, changelog: https://code.google.com/p/ps3mediaserver/source/list?num=1&start=693
    * Applied patches from http://www.ps3mediaserver.org/forum/viewtopic.php?f=11&t=11363
    * Fixed internal VOBsub error introduced in SB31

1.30.0-SB31:
    * Synchronised with official r692 from r653, changelog: https://code.google.com/p/ps3mediaserver/source/list?num=39&start=692

1.25.2-SB30:
    * Synchronised with official r653 from r614, changelog: https://code.google.com/p/ps3mediaserver/source/list?num=39&start=653
    * Updated MediaInfo to 0.7.45 from 0.7.44, changelog: http://mediainfo.sourceforge.net/Log

1.23.0-SB29:
    * Synchronised with official r614 from r601, changelog: https://code.google.com/p/ps3mediaserver/source/list?num=13&start=614
    * Added overscan compensation options for MEncoder (#984, https://code.google.com/p/ps3mediaserver/issues/detail?id=984)
    * Fix #485 with patch from http://www.ps3mediaserver.org/forum/viewtopic.php?f=11&t=11088 (thanks, spots)
    * Code cleanup

1.23.0-SB28:
    * Synchronised with official r601 from r588, changelog: https://code.google.com/p/ps3mediaserver/source/list?num=13&start=601
    * Fix playback with certain renderers like Panasonic TVs (thanks t_osinski and ExSport)
    * Improve VOBSUB subtitle support
    * Update FFMPEG to r30172 from r28671

1.22.0-SB27:
    * Synchronised with official r588 from r578, changelog: https://code.google.com/p/ps3mediaserver/source/list?num=10&start=588
    * Windows service hopefully fixed by using ProgramData instead of AppData by default for configs

1.22.0-SB26:
    * Synchronised with official r578 from r561, changelog: https://code.google.com/p/ps3mediaserver/source/list?num=17&start=578

1.21.2-SB25:
    * Synchronised with official r561 from r557, changelog: https://code.google.com/p/ps3mediaserver/source/list?num=4&start=561
    * Applied patch for IP-DSCP prioritization by bgm from http://www.ps3mediaserver.org/forum/viewtopic.php?f=11&t=7408
    * Rolled back previous MEncoder version change because it caused corrupt data for some files
    * Removed PMSEncoder
    * Hopefully fixed some instances of buggy DVD playback (still needs testing)

1.21.2-SB24:
    * Synchronised with official r557 from r553, changelog: https://code.google.com/p/ps3mediaserver/source/list?num=4&start=557
    * Rollback MEncoder from 32674 to 32198 to fix visible glitches in video. 32198 contains all known advantages from 32674 (VOBSUB and header compression support) so there is no known downside.

1.21.2-SB23:
    * Synchronised with official r553 from r535, changelog: https://code.google.com/p/ps3mediaserver/source/list?num=18&start=553

1.21.0-SB22:
    * Fixed minor error for non-Windows users

1.21.0-SB21:
    * Support custom config folder on Windows (not too useful right now but it works)
    * Synchronised with official r535 from r517, changelog: https://code.google.com/p/ps3mediaserver/source/list?num=18&start=535
    * Lower max RAM from 600 to 400 to prevent confusion (higher than 400 already didn't work for many people)

1.21.0-SB20:
    * Improved the layout of the Status tab slightly
    * Synchronised with official r517 from r511, changelog: https://code.google.com/p/ps3mediaserver/source/list?num=6&start=517
    * Updated MediaInfo to 0.7.43 from 0.7.42, changelog: http://mediainfo.sourceforge.net/Log
    * Updated PMSEncoder to 1.5.5 from 1.5.4, changelog: http://www.ps3mediaserver.org/forum/viewtopic.php?f=12&t=6644&p=46676#p46814
    * Fixed a minor file check bug

1.21.0-SB19:
    * DVD ISO playback on multicore computers is fixed
    * Updated MediaInfo to 0.7.42 from 0.7.41, changelog: http://mediainfo.sourceforge.net/Log
    * Updated PMSEncoder to 1.5.4 from 1.5.1, changelog: http://ps3mediaserver.org/forum/viewtopic.php?f=12&t=6644&p=46676#p46459

1.21.0-SB18:
    * Synchronised with official r511 from r506, changelog: https://code.google.com/p/ps3mediaserver/source/list?num=5&start=511
    * Updated MediaInfo to 0.7.41 from 0.7.35 which improves support for weird files
    * Updated PMSEncoder from 1.4.0 to 1.5.1
    * Fixed conflict between MT and ASS/SSA Subtitle option
    * ASS option no longer breaks VOBSUB subtitles
    * MP4 container + SRT subtitles are no longer bugged.
      Note: In that specific case, ASS subtitle styles won't apply. This is because of a MEncoder bug so there is nothing to be done about it. You can mux the MP4 container to MKV using MKVToolnix to fix that.

1.21.0-SB17:
    * Fixed double-loading of plugins
    * Renamed PMSEncoder file for easier updating.
      Note: You should manually delete the PMSEncoder file/s in your installation directory (pmsencoder-1.4.0.jar and/or pmsencoder-1.3.0.jar)
    * Added a lot of new things to WEB.conf by merging Dan_Aykroyd's file from http://www.ps3mediaserver.org/forum/viewtopic.php?f=6&t=9304
      Note: WEB.conf will not be overwritten, so if you want the new one you need to either rename or delete the old one.

1.21.0-SB16:
    * Synchronised with official r506 from r500, changelog: https://code.google.com/p/ps3mediaserver/source/list?num=6&start=506
    * Fixed MEncoder bug on Linux builds
    * Updated PMSEncoder to 1.4.0 from 1.3.0

1.21.0-SB15:
    * Updated MPlayer and MEncoder from 32735 to 32674 for VOBSUB support
    * Fixed MicroDVD subtitle support
    * Fixed video incompatibility bug

1.21.0-SB14:
    * Synchronised with official r500 from r472, changelog: https://code.google.com/p/ps3mediaserver/source/list?num=28&start=500
    * Added MEncoder build 32735 as well as 30369; 32735 is used in all cases except when there are ASS or SRT subtitles
    * Updated icons with proper ones (multi-resolution) which look great with icon docks
    * Code formatting

1.21.0-SB13:
    * Synchronised with official r472 from r441, changelog: https://code.google.com/p/ps3mediaserver/source/list?num=31&start=472
    * Removed default subtitle settings since they weren't very good
    * Updated Java Service Wrapper from version 3.3.0 to 3.5.6

1.20.441-SB12:
    * Synchronised with official r441 from r414, changelog: https://code.google.com/p/ps3mediaserver/source/list?num=27&start=441
    * Support VOBsub subtitles inside MKV files with MEncoder (from http://ps3mediaserver.org/forum/viewtopic.php?f=11&t=7398)
    * Bravia 5500 uses MediaInfo now which fixes codec support

1.20.414-SB11:
    * Processes killed cleanly on non-Windows operating system (issue 680)
    * Allow custom MEncoder options at renderer level (from here)
    * English language updates
    * Added full changelog (CHANGELOG-SB.txt in the program folder)
    * Removed the iTunes navigation patch from issue 921 since it broke iTunes support for some users
    * Synchronised with the official build, which adds Android support and preliminary virtual folders support
    * Removed patch from issue 595 which allowed an extra file sorting option because it conflicts with the official build synchronisation

1.20.412-SB10:
    * Added PMSEncoder 1.3.0
    * PMSEncoder engine is applied by default and doesn't need to keep being added to PMS.conf after saves
    * Removed tsp's bugfixes since they were causing playback problems for Bravia users
    * Mac build now supports update.jar/plugins (issue 766) (if anyone wants to build it)
    * Allow pluggable engines (issue 686)
    * Fixed some code indentation
    * Language changes
    * Updated NSIS from 2.42 to 2.46

1.20.412-SB9:
    * Applied tsp's bugfixes 2, 3, 4 and 6 from http://ps3mediaserver.org/forum/viewtopic.php?f=11&t=6361
    * Fixed a lot of typos and improved descriptions
    * Added option on the MEncoder settings page to customise DVD/VOBsub subtitle quality by offering high-quality anti-aliasing
    * Removed multicore option confirmation popup
    * Customised installer executable icon
    * CPU cores message pluralises/singularises properly
    * Changed some default settings (engines, extensions, etc. are now hidden while browsing on PS3 by default to make it nicer for most users who don't care about that stuff)
    * Customised installation window image
    * WEB.conf is now saved in AppData instead of Program Files
    * Updated MPlayer to build 32735
    * Updated FFmpeg to build 26112
    * Added a Linux build

1.20.412-SB8:
    * Main config file is now always saved in AppData on Windows to follow Windows program conventions for security reasons.
    * Fixed framerate/audio sync issues with double NTSC (59.94FPS) videos.
    * Fixed a bug that caused iTunes libraries to be parsed twice on startup (issue 920)
    * Customised MEncoder options page (see before and after).
    * Rolled back MediaInfo from 0.7.35 to 0.7.27 for no reason, just that there was no point having the updated versions

1.20.412-SB7:
    * Rolled back MediaInfo from 0.7.37 to 0.7.35 to fix mp3 detection problems
    * Made iTunes libraries load much faster (issue 919)
    * Improved iTunes library navigation (issue 921)

1.20.412-SB6:
    * Replaced the default thumbnail image

1.20.412-SB5:
    * Updated MPlayer from build 30369 to 32674 (was already supposed to be done but I somehow missed it)
    * Changed the PS3 Slim detected image on the main window, since that shadow always bugged me :p
    * Deleted unused images (for lower filesize)
    * Fixed GameTrailers support (issue 757)

1.20.412-SB4:
    * Customised the default audio and subtitle language priorities for English, Japanese, French and German installations
    * Customised options for multiple CPU cores (issue 834)
    * Added more file sorting options (issue 595)
    * DVR-MS compatibility fixed
    * Media library bug fixed

1.20.412-SB3:
    * Language changes
    * Changed tray icon

1.20.412-SB2:
    * Updated MPlayer from build 30369 to 32674
    * Updated MediaInfo from 0.7.27 to 0.7.37
    * Changed some icons
    * Changed titles
    * The server name on the PS3 displays the computer name again
    * Customised About page
    * Changed versioning system

1.20.412-SB1:
    * Updated FFMPEG from build 22628 to 25870
    * Updated MEncoder from RTM to P4 builds
    * Updated MEncoder fonts, etc. to build 32674
    * Updated JRE download links from 6.12 to 6.22
    * Changed icon
    * Changed titles a bit

Started with 1.20.412<|MERGE_RESOLUTION|>--- conflicted
+++ resolved
@@ -1,5 +1,3 @@
-<<<<<<< HEAD
-=======
 3.1.2 - 2013-11-25
 
 	General:
@@ -11,7 +9,6 @@
 		Fixed video compatibility bugs
 		Fixed FFmpeg on Linux systems which do not have FFmpeg installed
 
->>>>>>> 89f859f3
 3.1.1 - 2013-11-24
 
 	General:
