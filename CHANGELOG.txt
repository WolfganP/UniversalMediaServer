--- conflicted
+++ resolved
@@ -1,5 +1,3 @@
-<<<<<<< HEAD
-=======
 3.6.2 - 2014-05-24
 
 	General:
@@ -22,7 +20,6 @@
 	Languages:
 		Updated Spanish translation (thanks, AlfredoRamos!)
 
->>>>>>> b0bc50da
 3.6.1 - 2014-05-15
 
 	General:
