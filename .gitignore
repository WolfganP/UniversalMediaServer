.classpath
contrib/ffmpeg/build
database
debug.log
.DS_Store
.idea/
libmediainfo.dylib
MediaInfo.dll
MediaInfo64.dll
MediaInfo-License.html
pms.iml
.project
.settings
target
<<<<<<< HEAD
*.orig
=======
*.orig
>>>>>>> 97b04dd7
<|MERGE_RESOLUTION|>--- conflicted
+++ resolved
@@ -12,8 +12,4 @@
 .project
 .settings
 target
-<<<<<<< HEAD
 *.orig
-=======
-*.orig
->>>>>>> 97b04dd7
