--- conflicted
+++ resolved
@@ -31,11 +31,7 @@
 	<artifactId>ums</artifactId>
 	<name>Universal Media Server</name>
 	<packaging>jar</packaging>
-<<<<<<< HEAD
-	<version>2.5.2</version>
-=======
 	<version>2.6.0</version>
->>>>>>> b0d3daba
 	<url>http://www.universalmediaserver.com/</url>
 	<inceptionYear>2012</inceptionYear>
 
@@ -73,11 +69,7 @@
 	</issueManagement>
 	<properties>
 		<!-- NSIS needs a version without "-SNAPSHOT" or "-b1" -->
-<<<<<<< HEAD
-		<project.version.short>2.5.2</project.version.short>
-=======
 		<project.version.short>2.6.0</project.version.short>
->>>>>>> b0d3daba
 
 		<!--
 			JNA 3.4.0 solves issue #1152, but causes a bug in Windows.
